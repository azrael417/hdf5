--- conflicted
+++ resolved
@@ -711,17 +711,10 @@
     if(sblock->cache_info.is_dirty) {
         H5P_genplist_t *dxpl;               /* DXPL object */
         uint8_t         buf[H5F_MAX_SUPERBLOCK_SIZE + H5F_MAX_DRVINFOBLOCK_SIZE];  /* Superblock & driver info blockencoding buffer */
-<<<<<<< HEAD
-        uint8_t        *p;                          /* Ptr into encoding buffer */
-        haddr_t         rel_eof;                    /* Relative EOF for file */
-        size_t          superblock_size;            /* Size of superblock, in bytes */
-        size_t          driver_size;                /* Size of driver info block (bytes)*/
-=======
         uint8_t        *p;                  /* Ptr into encoding buffer */
-        haddr_t         rel_eoa;            /* Relative EOA for file */
+        haddr_t         rel_eof;            /* Relative EOF for file */
         size_t          superblock_size;    /* Size of superblock, in bytes */
         size_t          driver_size;        /* Size of driver info block (bytes)*/
->>>>>>> 32c3fec5
 
         /* Encode the common portion of the file superblock for all versions */
         p = buf;
@@ -831,8 +824,10 @@
             /* Encode the end-of-file address if the file will not be truncated
                at file close */
             if(((H5F_AVOID_TRUNCATE(f) == H5F_AVOID_TRUNCATE_ALL)) ||
-                    ((H5F_AVOID_TRUNCATE(f) == H5F_AVOID_TRUNCATE_EXTEND) &&
-                    (H5FD_get_eof(f->shared->lf) < H5FD_get_eoa(f->shared->lf, H5FD_MEM_SUPER)))) {
+               ((H5F_AVOID_TRUNCATE(f) == H5F_AVOID_TRUNCATE_EXTEND) &&
+                (H5FD_get_eof(f->shared->lf) < H5FD_get_eoa(f->shared->lf, H5FD_MEM_SUPER)))) {
+                H5F_io_info_t fio_info;             /* I/O info for operation */
+
                 /* If we're avoiding truncating the file, then we need to
                  * store the file's size in the superblock. We will only be
                  * in this routine in this case when all other metadata
@@ -842,7 +837,11 @@
                  * the file's size. Note that in parallel, we need to
                  * coordinate the EOF value amongst all processes before
                  * querying it. We will be flushing collectively. */
-                if(H5F_accum_flush(f, dxpl_id) < 0)
+                /* Set up I/O info for operation */
+                fio_info.f = f;
+                if(NULL == (fio_info.dxpl = (H5P_genplist_t *)H5I_object(dxpl_id)))
+                    HDONE_ERROR(H5E_ARGS, H5E_BADTYPE, FAIL, "can't get property list")
+                if(H5F__accum_flush(&fio_info) < 0)
                     HGOTO_ERROR(H5E_IO, H5E_CANTFLUSH, FAIL, "unable to flush metadata accumulator")
                 if(H5FD_flush(f->shared->lf, dxpl_id, FALSE) < 0)
                     HGOTO_ERROR(H5E_IO, H5E_WRITEERROR, FAIL, "low level flush failed")
