/* * * * * * * * * * * * * * * * * * * * * * * * * * * * * * * * * * * * * * *
 * Copyright by The HDF Group.                                               *
 * Copyright by the Board of Trustees of the University of Illinois.         *
 * All rights reserved.                                                      *
 *                                                                           *
 * This file is part of HDF5.  The full HDF5 copyright notice, including     *
 * terms governing use, modification, and redistribution, is contained in    *
 * the files COPYING and Copyright.html.  COPYING can be found at the root   *
 * of the source code distribution tree; Copyright.html can be found at the  *
 * root level of an installed copy of the electronic HDF5 document set and   *
 * is linked from the top-level documents page.  It can also be found at     *
 * http://hdfgroup.org/HDF5/doc/Copyright.html.  If you do not have          *
 * access to either file, you may request a copy from help@hdfgroup.org.     *
 * * * * * * * * * * * * * * * * * * * * * * * * * * * * * * * * * * * * * * */

/* Programmer: 	Quincey Koziol <koziol@hdfgroup.org>
 *	       	Thursday, April 24, 2008
 *
 * Purpose:	Abstract indexed (chunked) I/O functions.  The logical
 *		multi-dimensional dataspace is regularly partitioned into
 *		same-sized "chunks", the first of which is aligned with the
 *		logical origin.  The chunks are indexed by different methods,
 *		that map a chunk index to disk address.  Each chunk can be
 *              compressed independently and the chunks may move around in the
 *              file as their storage requirements change.
 *
 * Cache:	Disk I/O is performed in units of chunks and H5MF_alloc()
 *		contains code to optionally align chunks on disk block
 *		boundaries for performance.
 *
 *		The chunk cache is an extendible hash indexed by a function
 *		of storage B-tree address and chunk N-dimensional offset
 *		within the dataset.  Collisions are not resolved -- one of
 *		the two chunks competing for the hash slot must be preempted
 *		from the cache.  All entries in the hash also participate in
 *		a doubly-linked list and entries are penalized by moving them
 *		toward the front of the list.  When a new chunk is about to
 *		be added to the cache the heap is pruned by preempting
 *		entries near the front of the list to make room for the new
 *		entry which is added to the end of the list.
 */

/****************/
/* Module Setup */
/****************/

#define H5D_PACKAGE		/*suppress error about including H5Dpkg	  */


/***********/
/* Headers */
/***********/
#include "H5private.h"		/* Generic Functions			*/
#ifdef H5_HAVE_PARALLEL
#include "H5ACprivate.h"	/* Metadata cache			*/
#endif /* H5_HAVE_PARALLEL */
#include "H5Dpkg.h"		/* Dataset functions			*/
#include "H5Eprivate.h"		/* Error handling		  	*/
#include "H5FLprivate.h"	/* Free Lists                           */
#include "H5Iprivate.h"		/* IDs			  		*/
#include "H5MMprivate.h"	/* Memory management			*/
#include "H5MFprivate.h"        /* File memory management               */
#include "H5VMprivate.h"		/* Vector and array functions		*/


/****************/
/* Local Macros */
/****************/

/* Macros for iterating over chunks to operate on */
#define H5D_CHUNK_GET_FIRST_NODE(map) (map->use_single ? (H5SL_node_t *)(1) : H5SL_first(map->dset_sel_pieces))
#define H5D_CHUNK_GET_NODE_INFO(map, node)  (map->use_single ? map->single_piece_info : (H5D_piece_info_t *)H5SL_item(node))
#define H5D_CHUNK_GET_NEXT_NODE(map, node)  (map->use_single ? (H5SL_node_t *)NULL : H5SL_next(node))

/*
 * Feature: If this constant is defined then every cache preemption and load
 *	    causes a character to be printed on the standard error stream:
 *
 *     `.': Entry was preempted because it has been completely read or
 *	    completely written but not partially read and not partially
 *	    written. This is often a good reason for preemption because such
 *	    a chunk will be unlikely to be referenced in the near future.
 *
 *     `:': Entry was preempted because it hasn't been used recently.
 *
 *     `#': Entry was preempted because another chunk collided with it. This
 *	    is usually a relatively bad thing.  If there are too many of
 *	    these then the number of entries in the cache can be increased.
 *
 *       c: Entry was preempted because the file is closing.
 *
 *	 w: A chunk read operation was eliminated because the library is
 *	    about to write new values to the entire chunk.  This is a good
 *	    thing, especially on files where the chunk size is the same as
 *	    the disk block size, chunks are aligned on disk block boundaries,
 *	    and the operating system can also eliminate a read operation.
 */

/*#define H5D_CHUNK_DEBUG */


/******************/
/* Local Typedefs */
/******************/

/* Callback info for iteration to prune chunks */
typedef struct H5D_chunk_it_ud1_t {
    H5D_chunk_common_ud_t common;       /* Common info for B-tree user data (must be first) */
    const H5D_chk_idx_info_t *idx_info; /* Chunked index info */
    const H5D_io_info_t *io_info;       /* I/O info for dataset operation */
    const hsize_t	*space_dim;	/* New dataset dimensions	*/
    const hbool_t       *shrunk_dim;    /* Dimensions which have been shrunk */
    H5S_t               *chunk_space;   /* Dataspace for a chunk */
    uint32_t            elmts_per_chunk;/* Elements in chunk */
    hsize_t             *hyper_start;   /* Starting location of hyperslab */
    H5D_fill_buf_info_t fb_info;        /* Dataset's fill buffer info */
    hbool_t             fb_info_init;   /* Whether the fill value buffer has been initialized */
} H5D_chunk_it_ud1_t;

/* Callback info for iteration to obtain chunk address and the index of the chunk for all chunks in the B-tree. */
typedef struct H5D_chunk_it_ud2_t {
    /* down */
    H5D_chunk_common_ud_t common;               /* Common info for B-tree user data (must be first) */

    /* up */
    haddr_t             *chunk_addr;            /* Array of chunk addresses to fill in */
} H5D_chunk_it_ud2_t;

/* Callback info for iteration to copy data */
typedef struct H5D_chunk_it_ud3_t {
    H5D_chunk_common_ud_t common;           /* Common info for B-tree user data (must be first) */
    H5F_t               *file_src;              /* Source file for copy */
    H5D_chk_idx_info_t  *idx_info_dst;          /* Dest. chunk index info object */
    void                *buf;                   /* Buffer to hold chunk data for read/write */
    void                *bkg;                   /* Buffer for background information during type conversion */
    size_t              buf_size;               /* Buffer size */
    hbool_t             do_convert;             /* Whether to perform type conversions */

    /* needed for converting variable-length data */
    hid_t               tid_src;                /* Datatype ID for source datatype */
    hid_t               tid_dst;                /* Datatype ID for destination datatype */
    hid_t               tid_mem;                /* Datatype ID for memory datatype */
    const H5T_t         *dt_src;                /* Source datatype */
    H5T_path_t          *tpath_src_mem;         /* Datatype conversion path from source file to memory */
    H5T_path_t          *tpath_mem_dst;         /* Datatype conversion path from memory to dest. file */
    void                *reclaim_buf;           /* Buffer for reclaiming data */
    size_t              reclaim_buf_size;       /* Reclaim buffer size */
    uint32_t            nelmts;                 /* Number of elements in buffer */
    H5S_t               *buf_space;             /* Dataspace describing buffer */

    /* needed for compressed variable-length data */
    const H5O_pline_t   *pline;                 /* Filter pipeline */

    /* needed for copy object pointed by refs */
    H5O_copy_t          *cpy_info;              /* Copy options */
} H5D_chunk_it_ud3_t;

/* Callback info for iteration to dump index */
typedef struct H5D_chunk_it_ud4_t {
    FILE		*stream;		/* Output stream	*/
    hbool_t             header_displayed;       /* Node's header is displayed? */
    unsigned            ndims;                  /* Number of dimensions for chunk/dataset */
    uint32_t            *chunk_dim;             /* Chunk dimensions */
} H5D_chunk_it_ud4_t;

/* Callback info for nonexistent readvv operation */
typedef struct H5D_chunk_readvv_ud_t {
    unsigned char *rbuf;        /* Read buffer to initialize */
    const H5D_t *dset;          /* Dataset to operate on */
    hid_t dxpl_id;              /* DXPL for operation */
} H5D_chunk_readvv_ud_t;

#ifdef H5_HAVE_PARALLEL
/* information to construct a collective I/O operation for filling chunks */
typedef struct H5D_chunk_coll_info_t {
    size_t num_io;       /* Number of write operations */
    haddr_t *addr;       /* array of the file addresses of the write operation */
} H5D_chunk_coll_info_t;
#endif /* H5_HAVE_PARALLEL */

/********************/
/* Local Prototypes */
/********************/

/* Chunked layout operation callbacks */
static herr_t H5D__chunk_construct(H5F_t *f, H5D_t *dset);
static herr_t H5D__chunk_io_init(H5D_io_info_t *io_info,
    const H5D_type_info_t *type_info, hsize_t nelmts, const H5S_t *file_space,
    const H5S_t *mem_space, H5D_dset_info_t *dinfo);
static herr_t H5D__chunk_read(H5D_io_info_t *io_info, const H5D_type_info_t *type_info,
    hsize_t nelmts, const H5S_t *file_space, const H5S_t *mem_space,
    H5D_dset_info_t *dinfo);
static herr_t H5D__chunk_write(H5D_io_info_t *io_info, const H5D_type_info_t *type_info,
    hsize_t nelmts, const H5S_t *file_space, const H5S_t *mem_space,
    H5D_dset_info_t *dinfo);
static herr_t H5D__chunk_flush(H5D_t *dset, hid_t dxpl_id);

/* "Nonexistent" layout operation callback */
static ssize_t
H5D__nonexistent_readvv(const H5D_io_info_t *io_info,
    size_t chunk_max_nseq, size_t *chunk_curr_seq, size_t chunk_len_arr[], hsize_t chunk_offset_arr[],
    size_t mem_max_nseq, size_t *mem_curr_seq, size_t mem_len_arr[], hsize_t mem_offset_arr[]);

/* Helper routines */
static herr_t H5D__chunk_set_info_real(H5O_layout_chunk_t *layout, unsigned ndims,
    const hsize_t *curr_dims);
static void *H5D__chunk_mem_alloc(size_t size, const H5O_pline_t *pline);
static void *H5D__chunk_mem_xfree(void *chk, const H5O_pline_t *pline);
static void *H5D__chunk_mem_realloc(void *chk, size_t size,
    const H5O_pline_t *pline);
static herr_t H5D__chunk_cinfo_cache_reset(H5D_chunk_cached_t *last);
static herr_t H5D__chunk_cinfo_cache_update(H5D_chunk_cached_t *last,
    const H5D_chunk_ud_t *udata);
static hbool_t H5D__chunk_cinfo_cache_found(const H5D_chunk_cached_t *last,
    H5D_chunk_ud_t *udata);
static herr_t H5D__free_piece_info(void *item, void *key, void *opdata);
static herr_t H5D__create_piece_map_single(H5D_dset_info_t *di, 
    const H5D_io_info_t* io_info);
static herr_t H5D__create_piece_file_map_hyper(H5D_dset_info_t *di, 
    const H5D_io_info_t *io_info);
static herr_t H5D__create_piece_mem_map_hyper(const H5D_io_info_t *io_info,
    const H5D_dset_info_t *dinfo);
static herr_t H5D__piece_file_cb(void UNUSED *elem, hid_t UNUSED type_id, unsigned ndims, 
    const hsize_t *coords, void *_opdata);
static herr_t H5D__piece_mem_cb(void *elem, hid_t type_id, unsigned ndims,
    const hsize_t *coords, void *_opdata);
static unsigned H5D__chunk_hash_val(const H5D_shared_t *shared, const hsize_t *scaled);
static herr_t H5D__chunk_flush_entry(const H5D_t *dset, hid_t dxpl_id,
    const H5D_dxpl_cache_t *dxpl_cache, H5D_rdcc_ent_t *ent, hbool_t reset);
static herr_t H5D__chunk_cache_evict(const H5D_t *dset, hid_t dxpl_id,
    const H5D_dxpl_cache_t *dxpl_cache, H5D_rdcc_ent_t *ent, hbool_t flush);
static herr_t H5D__chunk_cache_prune(const H5D_t *dset, hid_t dxpl_id,
    const H5D_dxpl_cache_t *dxpl_cache, size_t size);
static herr_t H5D__chunk_prune_fill(H5D_chunk_it_ud1_t *udata);
static herr_t H5D__chunk_file_alloc(const H5D_chk_idx_info_t *idx_info,
    const H5F_block_t *old_chunk, H5F_block_t *new_chunk, hbool_t *need_insert);
#ifdef H5_HAVE_PARALLEL
static herr_t H5D__chunk_collective_fill(const H5D_t *dset, hid_t dxpl_id,
    H5D_chunk_coll_info_t *chunk_info, size_t chunk_size, const void *fill_buf);
#endif /* H5_HAVE_PARALLEL */

/*********************/
/* Package Variables */
/*********************/

/* Chunked storage layout I/O ops */
const H5D_layout_ops_t H5D_LOPS_CHUNK[1] = {{
    H5D__chunk_construct,
    H5D__chunk_init,
    H5D__chunk_is_space_alloc,
    H5D__chunk_io_init,
    H5D__chunk_read,
    H5D__chunk_write,
#ifdef H5_HAVE_PARALLEL
    H5D__collective_read,
    H5D__collective_write,
#endif /* H5_HAVE_PARALLEL */
    NULL,
    NULL,
    H5D__chunk_flush,
    H5D__piece_io_term
}};


/*******************/
/* Local Variables */
/*******************/

/* "nonexistent" storage layout I/O ops */
const H5D_layout_ops_t H5D_LOPS_NONEXISTENT[1] = {{
    NULL,
    NULL,
    NULL,
    NULL,
    NULL,
    NULL,
#ifdef H5_HAVE_PARALLEL
    NULL,
    NULL,
#endif /* H5_HAVE_PARALLEL */
    H5D__nonexistent_readvv,
    NULL,
    NULL,
    NULL
}};

/* Declare a free list to manage the H5F_rdcc_ent_ptr_t sequence information */
H5FL_SEQ_DEFINE_STATIC(H5D_rdcc_ent_ptr_t);

/* Declare a free list to manage H5D_rdcc_ent_t objects */
H5FL_DEFINE_STATIC(H5D_rdcc_ent_t);

/* Declare a free list to manage the H5D_piece_info_t struct */
H5FL_DEFINE(H5D_piece_info_t);

/* Declare a free list to manage the chunk sequence information */
H5FL_BLK_DEFINE_STATIC(chunk);


/*-------------------------------------------------------------------------
 * Function:	H5D__chunk_direct_write
 *
 * Purpose:	Internal routine to write a chunk 
 *              directly into the file.
 *
 * Return:	Non-negative on success/Negative on failure
 *
 * Programmer:	Raymond Lu
 *              30 July 2012
 *
 *-------------------------------------------------------------------------
 */
herr_t
H5D__chunk_direct_write(const H5D_t *dset, hid_t dxpl_id, uint32_t filters, 
    hsize_t *offset, uint32_t data_size, const void *buf)
{
    const H5O_layout_t *layout = &(dset->shared->layout);       /* Dataset layout */
    H5D_chunk_ud_t udata;               /* User data for querying chunk info */
    H5F_block_t old_chunk;              /* Offset/length of old chunk */
    H5D_chk_idx_info_t idx_info;        /* Chunked index info */
    hsize_t scaled[H5S_MAX_RANK];       /* Scaled coordinates for this chunk */
    hbool_t need_insert = FALSE;        /* Whether the chunk needs to be inserted into the index */
    herr_t ret_value = SUCCEED;         /* Return value */

    FUNC_ENTER_STATIC_TAG(dxpl_id, dset->oloc.addr, FAIL)

    /* Allocate dataspace and initialize it if it hasn't been. */
    if(!(*layout->ops->is_space_alloc)(&layout->storage))
 	/* Allocate storage */
        if(H5D__alloc_storage(dset, dxpl_id, H5D_ALLOC_WRITE, FALSE, NULL) < 0)
            HGOTO_ERROR(H5E_DATASET, H5E_CANTINIT, FAIL, "unable to initialize storage")

    /* Calculate the index of this chunk */
    H5VM_chunk_scaled(dset->shared->ndims, offset, layout->u.chunk.dim, scaled);
    scaled[dset->shared->ndims] = 0;

    /* Find out the file address of the chunk (if any) */
    if(H5D__chunk_lookup(dset, dxpl_id, scaled, &udata) < 0)
        HGOTO_ERROR(H5E_DATASET, H5E_CANTGET, FAIL, "error looking up chunk address")

    /* Sanity check */
    HDassert((H5F_addr_defined(udata.chunk_block.offset) && udata.chunk_block.length > 0) || 
            (!H5F_addr_defined(udata.chunk_block.offset) && udata.chunk_block.length == 0));

    /* Set the file block information for the old chunk */
    /* (Which is only defined when overwriting an existing chunk) */
    old_chunk.offset = udata.chunk_block.offset;
    old_chunk.length = udata.chunk_block.length;

    /* Check if the chunk needs to be inserted (it also could exist already
     *      and the chunk allocate operation could resize it)
     */

    /* Compose chunked index info struct */
    idx_info.f = dset->oloc.file;
    idx_info.dxpl_id = dxpl_id;
    idx_info.pline = &(dset->shared->dcpl_cache.pline);
    idx_info.layout = &(dset->shared->layout.u.chunk);
    idx_info.storage = &(dset->shared->layout.storage.u.chunk);

    /* Set up the size of chunk for user data */
    udata.chunk_block.length = data_size;

    /* Create the chunk it if it doesn't exist, or reallocate the chunk
     *  if its size changed.
     */
    if(H5D__chunk_file_alloc(&idx_info, &old_chunk, &udata.chunk_block, &need_insert) < 0)
        HGOTO_ERROR(H5E_DATASET, H5E_CANTALLOC, FAIL, "unable to allocate chunk")

    /* Make sure the address of the chunk is returned. */
    if(!H5F_addr_defined(udata.chunk_block.offset))
        HGOTO_ERROR(H5E_DATASET, H5E_BADVALUE, FAIL, "chunk address isn't defined")

    /* Evict the (old) entry from the cache if present, but do not flush
     * it to disk */
    if(UINT_MAX != udata.idx_hint) {
        H5D_dxpl_cache_t _dxpl_cache;       /* Data transfer property cache buffer */
        H5D_dxpl_cache_t *dxpl_cache = &_dxpl_cache;   /* Data transfer property cache */
        const H5D_rdcc_t *rdcc = &(dset->shared->cache.chunk);	/*raw data chunk cache */

        /* Fill the DXPL cache values for later use */
        if(H5D__get_dxpl_cache(dxpl_id, &dxpl_cache) < 0)
            HGOTO_ERROR(H5E_DATASET, H5E_CANTGET, FAIL, "can't fill dxpl cache")

        if(H5D__chunk_cache_evict(dset, dxpl_id, dxpl_cache, rdcc->slot[udata.idx_hint], FALSE) < 0)
	    HGOTO_ERROR(H5E_DATASET, H5E_CANTREMOVE, FAIL, "unable to evict chunk")
    } /* end if */

    /* Write the data to the file */
    if(H5F_block_write(dset->oloc.file, H5FD_MEM_DRAW, udata.chunk_block.offset, data_size, dxpl_id, buf) < 0)
        HGOTO_ERROR(H5E_DATASET, H5E_WRITEERROR, FAIL, "unable to write raw data to file")

    /* Insert the chunk record into the index */
    if(need_insert && layout->storage.u.chunk.ops->insert) {
        /* Set the chunk's filter mask to the new settings */
        udata.filter_mask = filters;

        if((layout->storage.u.chunk.ops->insert)(&idx_info, &udata) < 0)
            HGOTO_ERROR(H5E_DATASET, H5E_CANTINSERT, FAIL, "unable to insert chunk addr into index")
    } /* end if */

done:
    FUNC_LEAVE_NOAPI_TAG(ret_value, FAIL)
} /* end H5D__chunk_direct_write() */


/*-------------------------------------------------------------------------
 * Function:	H5D__chunk_set_info_real
 *
 * Purpose:	Internal routine to set the information about chunks for a dataset
 *
 * Return:	Non-negative on success/Negative on failure
 *
 * Programmer:	Quincey Koziol
 *              Tuesday, June 30, 2009
 *
 *-------------------------------------------------------------------------
 */
static herr_t
H5D__chunk_set_info_real(H5O_layout_chunk_t *layout, unsigned ndims, const hsize_t *curr_dims)
{
    unsigned u;                 /* Local index variable */
    herr_t ret_value = SUCCEED; /* Return value */

    FUNC_ENTER_STATIC

    /* Sanity checks */
    HDassert(layout);
    HDassert(ndims > 0);
    HDassert(curr_dims);

    /* Compute the # of chunks in dataset dimensions */
    for(u = 0, layout->nchunks = 1; u < ndims; u++) {
        /* Round up to the next integer # of chunks, to accomodate partial chunks */
	layout->chunks[u] = ((curr_dims[u] + layout->dim[u]) - 1) / layout->dim[u];

        /* Accumulate the # of chunks */
	layout->nchunks *= layout->chunks[u];
    } /* end for */

    /* Get the "down" sizes for each dimension */
    if(H5VM_array_down(ndims, layout->chunks, layout->down_chunks) < 0)
        HGOTO_ERROR(H5E_DATASET, H5E_CANTSET, FAIL, "can't compute 'down' chunk size value")

done:
    FUNC_LEAVE_NOAPI(ret_value)
} /* end H5D__chunk_set_info_real() */


/*-------------------------------------------------------------------------
 * Function:	H5D__chunk_set_info
 *
 * Purpose:	Sets the information about chunks for a dataset
 *
 * Return:	Non-negative on success/Negative on failure
 *
 * Programmer:	Quincey Koziol
 *              Tuesday, June 30, 2009
 *
 *-------------------------------------------------------------------------
 */
herr_t
H5D__chunk_set_info(const H5D_t *dset)
{
    herr_t ret_value = SUCCEED;         /* Return value */

    FUNC_ENTER_PACKAGE

    /* Sanity checks */
    HDassert(dset);

    /* Set the base layout information */
    if(H5D__chunk_set_info_real(&dset->shared->layout.u.chunk, dset->shared->ndims, dset->shared->curr_dims) < 0)
	HGOTO_ERROR(H5E_DATASET, H5E_CANTSET, FAIL, "can't set layout's chunk info")

    /* Call the index's "resize" callback */
    if(dset->shared->layout.storage.u.chunk.ops->resize && (dset->shared->layout.storage.u.chunk.ops->resize)(&dset->shared->layout.u.chunk) < 0)
        HGOTO_ERROR(H5E_DATASET, H5E_CANTSET, FAIL, "unable to resize chunk index information")

done:
    FUNC_LEAVE_NOAPI(ret_value)
} /* end H5D__chunk_set_info() */


/*-------------------------------------------------------------------------
 * Function:	H5D__chunk_construct
 *
 * Purpose:	Constructs new chunked layout information for dataset
 *
 * Return:	Non-negative on success/Negative on failure
 *
 * Programmer:	Quincey Koziol
 *              Thursday, May 22, 2008
 *
 *-------------------------------------------------------------------------
 */
static herr_t
H5D__chunk_construct(H5F_t H5_ATTR_UNUSED *f, H5D_t *dset)
{
    const H5T_t *type = dset->shared->type;      /* Convenience pointer to dataset's datatype */
    uint64_t chunk_size;        /* Size of chunk in bytes */
    unsigned u;                 /* Local index variable */
    herr_t ret_value = SUCCEED; /* Return value */

    FUNC_ENTER_STATIC

    /* Sanity checks */
    HDassert(f);
    HDassert(dset);

    /* Check for invalid chunk dimension rank */
    if(0 == dset->shared->layout.u.chunk.ndims)
        HGOTO_ERROR(H5E_DATASET, H5E_BADVALUE, FAIL, "no chunk information set?")

    /* Set up layout information */
    if(dset->shared->layout.u.chunk.ndims != dset->shared->ndims)
        HGOTO_ERROR(H5E_DATASET, H5E_BADVALUE, FAIL, "dimensionality of chunks doesn't match the dataspace")

    /* Increment # of chunk dimensions, to account for datatype size as last element */
    dset->shared->layout.u.chunk.ndims++;
    HDassert((unsigned)(dset->shared->layout.u.chunk.ndims) <= NELMTS(dset->shared->layout.u.chunk.dim));

    /* Chunked storage is not compatible with external storage (currently) */
    if(dset->shared->dcpl_cache.efl.nused > 0)
        HGOTO_ERROR(H5E_DATASET, H5E_BADVALUE, FAIL, "external storage not supported with chunked layout")

    /* Set the last dimension of the chunk size to the size of the datatype */
    dset->shared->layout.u.chunk.dim[dset->shared->layout.u.chunk.ndims - 1] = (uint32_t)H5T_GET_SIZE(type);

    /* Sanity check dimensions */
    for(u = 0; u < dset->shared->layout.u.chunk.ndims - 1; u++) {
        /* Don't allow zero-sized chunk dimensions */
        if(0 == dset->shared->layout.u.chunk.dim[u])
            HGOTO_ERROR(H5E_DATASET, H5E_CANTINIT, FAIL, "chunk size must be > 0, dim = %u ", u)

        /*
         * The chunk size of a dimension with a fixed size cannot exceed
         * the maximum dimension size. If any dimension size is zero, there
         * will be no such restriction.
         */
        if(dset->shared->curr_dims[u] && dset->shared->max_dims[u] != H5S_UNLIMITED && dset->shared->max_dims[u] < dset->shared->layout.u.chunk.dim[u])
            HGOTO_ERROR(H5E_DATASET, H5E_CANTINIT, FAIL, "chunk size must be <= maximum dimension size for fixed-sized dimensions")
    } /* end for */

    /* Compute the total size of a chunk */
    /* (Use 64-bit value to ensure that we can detect >4GB chunks) */
    for(u = 1, chunk_size = (uint64_t)dset->shared->layout.u.chunk.dim[0]; u < dset->shared->layout.u.chunk.ndims; u++)
        chunk_size *= (uint64_t)dset->shared->layout.u.chunk.dim[u];

    /* Check for chunk larger than can be represented in 32-bits */
    /* (Chunk size is encoded in 32-bit value in v1 B-tree records) */
    if(chunk_size > (uint64_t)0xffffffff)
        HGOTO_ERROR(H5E_DATASET, H5E_CANTINIT, FAIL, "chunk size must be < 4GB")

    /* Retain computed chunk size */
    H5_CHECKED_ASSIGN(dset->shared->layout.u.chunk.size, uint32_t, chunk_size, uint64_t);

    /* Reset address and pointer of the array struct for the chunked storage index */
    if(H5D_chunk_idx_reset(&dset->shared->layout.storage.u.chunk, TRUE) < 0)
        HGOTO_ERROR(H5E_DATASET, H5E_CANTINIT, FAIL, "unable to reset chunked storage index")

done:
    FUNC_LEAVE_NOAPI(ret_value)
} /* end H5D__chunk_construct() */


/*-------------------------------------------------------------------------
 * Function:	H5D__chunk_init
 *
 * Purpose:	Initialize the raw data chunk cache for a dataset.  This is
 *		called when the dataset is initialized.
 *
 * Return:	Non-negative on success/Negative on failure
 *
 * Programmer:	Robb Matzke
 *              Monday, May 18, 1998
 *
 *-------------------------------------------------------------------------
 */
herr_t
H5D__chunk_init(H5F_t *f, hid_t dxpl_id, const H5D_t *dset, hid_t dapl_id)
{
    H5D_chk_idx_info_t idx_info;        /* Chunked index info */
    H5D_rdcc_t	*rdcc = &(dset->shared->cache.chunk);   /* Convenience pointer to dataset's chunk cache */
    H5P_genplist_t *dapl;               /* Data access property list object pointer */
    herr_t      ret_value = SUCCEED;    /* Return value */

    FUNC_ENTER_PACKAGE

    /* Sanity check */
    HDassert(f);
    HDassert(dset);

    if(NULL == (dapl = (H5P_genplist_t *)H5I_object(dapl_id)))
        HGOTO_ERROR(H5E_ATOM, H5E_BADATOM, FAIL, "can't find object for fapl ID")

    /* Use the properties in dapl_id if they have been set, otherwise use the properties from the file */
    if(H5P_get(dapl, H5D_ACS_DATA_CACHE_NUM_SLOTS_NAME, &rdcc->nslots) < 0)
        HGOTO_ERROR(H5E_PLIST, H5E_CANTGET,FAIL, "can't get data cache number of slots")
    if(rdcc->nslots == H5D_CHUNK_CACHE_NSLOTS_DEFAULT)
        rdcc->nslots = H5F_RDCC_NSLOTS(f);

    if(H5P_get(dapl, H5D_ACS_DATA_CACHE_BYTE_SIZE_NAME, &rdcc->nbytes_max) < 0)
        HGOTO_ERROR(H5E_PLIST, H5E_CANTGET,FAIL, "can't get data cache byte size")
    if(rdcc->nbytes_max == H5D_CHUNK_CACHE_NBYTES_DEFAULT)
        rdcc->nbytes_max = H5F_RDCC_NBYTES(f);

    if(H5P_get(dapl, H5D_ACS_PREEMPT_READ_CHUNKS_NAME, &rdcc->w0) < 0)
        HGOTO_ERROR(H5E_PLIST, H5E_CANTGET,FAIL, "can't get preempt read chunks")
    if(rdcc->w0 < 0)
        rdcc->w0 = H5F_RDCC_W0(f);

    /* If nbytes_max or nslots is 0, set them both to 0 and avoid allocating space */
    if(!rdcc->nbytes_max || !rdcc->nslots)
        rdcc->nbytes_max = rdcc->nslots = 0;
    else {
        rdcc->slot = H5FL_SEQ_CALLOC(H5D_rdcc_ent_ptr_t, rdcc->nslots);
        if(NULL == rdcc->slot)
            HGOTO_ERROR(H5E_RESOURCE, H5E_NOSPACE, FAIL, "memory allocation failed")

        /* Reset any cached chunk info for this dataset */
        H5D__chunk_cinfo_cache_reset(&(rdcc->last));
    } /* end else */

    /* Compute scaled dimension info, if dataset dims > 1 */
    if(dset->shared->ndims > 1) {
        unsigned u;                         /* Local index value */

        for(u = 0; u < dset->shared->ndims; u++) {
            /* Initial scaled dimension sizes */
            rdcc->scaled_dims[u] = dset->shared->curr_dims[u] / dset->shared->layout.u.chunk.dim[u];

            /* Inital 'power2up' values for scaled dimensions */
            rdcc->scaled_power2up[u] = H5VM_power2up(rdcc->scaled_dims[u]);

            /* Number of bits required to encode scaled dimension size */
            rdcc->scaled_encode_bits[u] = H5VM_log2_gen(rdcc->scaled_power2up[u]);
        } /* end for */
    } /* end if */

    /* Compose chunked index info struct */
    idx_info.f = f;
    idx_info.dxpl_id = dxpl_id;
    idx_info.pline = &dset->shared->dcpl_cache.pline;
    idx_info.layout = &dset->shared->layout.u.chunk;
    idx_info.storage = &dset->shared->layout.storage.u.chunk;

    /* Allocate any indexing structures */
    if(dset->shared->layout.storage.u.chunk.ops->init && (dset->shared->layout.storage.u.chunk.ops->init)(&idx_info, dset->shared->space, dset->oloc.addr) < 0)
	HGOTO_ERROR(H5E_DATASET, H5E_CANTINIT, FAIL, "can't initialize indexing information")

    /* Set the number of chunks in dataset, etc. */
    if(H5D__chunk_set_info(dset) < 0)
        HGOTO_ERROR(H5E_DATASET, H5E_CANTINIT, FAIL, "unable to set # of chunks for dataset")

done:
    FUNC_LEAVE_NOAPI(ret_value)
} /* end H5D__chunk_init() */


/*-------------------------------------------------------------------------
 * Function:	H5D__chunk_is_space_alloc
 *
 * Purpose:	Query if space is allocated for layout
 *
 * Return:	Non-negative on success/Negative on failure
 *
 * Programmer:	Quincey Koziol
 *              Thursday, January 15, 2009
 *
 *-------------------------------------------------------------------------
 */
hbool_t
H5D__chunk_is_space_alloc(const H5O_storage_t *storage)
{
    hbool_t ret_value;                  /* Return value */

    FUNC_ENTER_PACKAGE_NOERR

    /* Sanity checks */
    HDassert(storage);

    /* Query index layer */
    ret_value = (storage->u.chunk.ops->is_space_alloc)(&storage->u.chunk);

    FUNC_LEAVE_NOAPI(ret_value)
} /* end H5D__chunk_is_space_alloc() */

/*-------------------------------------------------------------------------
 * Function:	H5D__chunk_io_init
 *
 * Purpose:	Performs initialization before any sort of I/O on the raw data
 *          This was derived from H5D__chunk_io_init for multi-dset work.
 *
 * Return:	Non-negative on success/Negative on failure
 *
 * Programmer:	Jonathan Kim Nov, 2013
 *-------------------------------------------------------------------------
 */
static herr_t
H5D__chunk_io_init(H5D_io_info_t *io_info, const H5D_type_info_t *type_info,
    hsize_t nelmts, const H5S_t *file_space, const H5S_t *mem_space,
    H5D_dset_info_t *dinfo)
{
    const H5D_t *dataset = dinfo->dset;     /* Local pointer to dataset info */
    const H5T_t *mem_type = type_info->mem_type;        /* Local pointer to memory datatype */
    H5S_t *tmp_mspace = NULL;   /* Temporary memory dataspace */
    hssize_t old_offset[H5O_LAYOUT_NDIMS];  /* Old selection offset */
    htri_t file_space_normalized = FALSE;   /* File dataspace was normalized */
    hid_t f_tid = (-1);           /* Temporary copy of file datatype for iteration */
    hbool_t iter_init = FALSE;  /* Selection iteration info has been initialized */
    unsigned f_ndims;           /* The number of dimensions of the file's dataspace */
    int sm_ndims;               /* The number of dimensions of the memory buffer's dataspace (signed) */
    H5SL_node_t *curr_node;     /* Current node in skip list */
    H5S_sel_type fsel_type;     /* Selection type on disk */
    char bogus;                 /* "bogus" buffer to pass to selection iterator */
    unsigned u;                 /* Local index variable */
    H5D_io_info_wrap_t io_info_wrap;
    herr_t ret_value = SUCCEED;	/* Return value		*/

    FUNC_ENTER_STATIC

    /* Get layout for dataset */
    dinfo->layout = &(dataset->shared->layout);
    /* num of element selected */
    dinfo->nelmts = nelmts;

    /* Check if the memory space is scalar & make equivalent memory space */
    if((sm_ndims = H5S_GET_EXTENT_NDIMS(mem_space)) < 0)
        HGOTO_ERROR(H5E_DATASPACE, H5E_CANTGET, FAIL, "unable to get dimension number")
    /* Set the number of dimensions for the memory dataspace */
    H5_CHECKED_ASSIGN(dinfo->m_ndims, unsigned, sm_ndims, int);

    /* Get rank for file dataspace */
    dinfo->f_ndims = f_ndims = dataset->shared->layout.u.chunk.ndims - 1;

    /* Normalize hyperslab selections by adjusting them by the offset */
    /* (It might be worthwhile to normalize both the file and memory dataspaces
     * before any (contiguous, chunked, etc) file I/O operation, in order to
     * speed up hyperslab calculations by removing the extra checks and/or
     * additions involving the offset and the hyperslab selection -QAK)
     */
    if((file_space_normalized = H5S_hyper_normalize_offset((H5S_t *)file_space, old_offset)) < 0)
        HGOTO_ERROR(H5E_DATASET, H5E_BADSELECT, FAIL, "unable to normalize dataspace by offset")

    /* Decide the number of chunks in each dimension*/
    for(u = 0; u < f_ndims; u++)
        /* Keep the size of the chunk dimensions as hsize_t for various routines */
        dinfo->chunk_dim[u] = dinfo->layout->u.chunk.dim[u];

    /* Initialize "last chunk" information */
    dinfo->last_index = (hsize_t)-1;
    dinfo->last_piece_info = NULL;

    /* Point at the dataspaces */
    dinfo->file_space = file_space;
    dinfo->mem_space = mem_space;

    /* Special case for only one element in selection */
    /* (usually appending a record) */
    if(nelmts == 1
#ifdef H5_HAVE_PARALLEL
            && !(io_info->using_mpi_vfd)
#endif /* H5_HAVE_PARALLEL */
            && H5S_SEL_ALL != H5S_GET_SELECT_TYPE(file_space)) {
        /* Initialize skip list for chunk selections */
        //io_info->sel_pieces = NULL;
        dinfo->use_single = TRUE;

        /* Initialize single chunk dataspace */
        if(NULL == dataset->shared->cache.chunk.single_space) {
            /* Make a copy of the dataspace for the dataset */
            if((dataset->shared->cache.chunk.single_space = H5S_copy(file_space, TRUE, FALSE)) == NULL)
                HGOTO_ERROR(H5E_DATASPACE, H5E_CANTCOPY, FAIL, "unable to copy file space")

            /* Resize chunk's dataspace dimensions to size of chunk */
            if(H5S_set_extent_real(dataset->shared->cache.chunk.single_space, dinfo->chunk_dim) < 0)
                HGOTO_ERROR(H5E_DATASPACE, H5E_CANTSET, FAIL, "can't adjust chunk dimensions")

            /* Set the single chunk dataspace to 'all' selection */
            if(H5S_select_all(dataset->shared->cache.chunk.single_space, TRUE) < 0)
                HGOTO_ERROR(H5E_DATASET, H5E_CANTSELECT, FAIL, "unable to set all selection")
        } /* end if */
        dinfo->single_space = dataset->shared->cache.chunk.single_space;
        HDassert(dinfo->single_space);

        /* Allocate the single piece information */
        if(NULL == dataset->shared->cache.chunk.single_piece_info) {
            if(NULL == (dataset->shared->cache.chunk.single_piece_info = H5FL_MALLOC(H5D_piece_info_t)))
                HGOTO_ERROR(H5E_RESOURCE, H5E_NOSPACE, FAIL, "can't allocate piece info")
        } /* end if */
        dinfo->single_piece_info = dataset->shared->cache.chunk.single_piece_info;
        HDassert(dinfo->single_piece_info);

        /* Reset chunk template information */
        dinfo->mchunk_tmpl = NULL;

        /* Set up chunk mapping for single element */
        if(H5D__create_piece_map_single(dinfo, io_info) < 0)
            HGOTO_ERROR(H5E_DATASET, H5E_CANTINIT, FAIL, "unable to create chunk selections for single element")
    } /* end if */
    else {
        hbool_t sel_hyper_flag;         /* Whether file selection is a hyperslab */

        /* Initialize skip list for chunk selections */
        if(NULL == dataset->shared->cache.chunk.sel_chunks) {
            if(NULL == (dataset->shared->cache.chunk.sel_chunks = H5SL_create(H5SL_TYPE_HSIZE, NULL)))
                HGOTO_ERROR(H5E_DATASET, H5E_CANTCREATE, FAIL, "can't create skip list for chunk selections")
        } /* end if */
        dinfo->dset_sel_pieces = dataset->shared->cache.chunk.sel_chunks;
        HDassert(dinfo->dset_sel_pieces);
        HDassert(io_info->sel_pieces);

        /* We are not using single element mode */
        dinfo->use_single = FALSE;

        /* Get type of selection on disk & in memory */
        if((fsel_type = H5S_GET_SELECT_TYPE(file_space)) < H5S_SEL_NONE)
            HGOTO_ERROR(H5E_DATASET, H5E_BADSELECT, FAIL, "unable to get type of selection")
        if((dinfo->msel_type = H5S_GET_SELECT_TYPE(mem_space)) < H5S_SEL_NONE)
            HGOTO_ERROR(H5E_DATASET, H5E_BADSELECT, FAIL, "unable to get type of selection")

        /* If the selection is NONE or POINTS, set the flag to FALSE */
        if(fsel_type == H5S_SEL_POINTS || fsel_type == H5S_SEL_NONE)
            sel_hyper_flag = FALSE;
        else
            sel_hyper_flag = TRUE;

        /* Check if file selection is a not a hyperslab selection */
        if(sel_hyper_flag) {
            /* Build the file selection for each chunk */
            if(H5D__create_piece_file_map_hyper(dinfo, io_info) < 0)
                HGOTO_ERROR(H5E_DATASET, H5E_CANTINIT, FAIL, "unable to create file chunk selections")

            /* Clean file chunks' hyperslab span "scratch" information */
            curr_node = H5SL_first(dinfo->dset_sel_pieces);
            while(curr_node) {
                H5D_piece_info_t *piece_info;   /* Pointer piece information */

                /* Get pointer to piece's information */
                piece_info = (H5D_piece_info_t *)H5SL_item(curr_node);
                HDassert(piece_info);

                /* only for current dset */
                if (piece_info->dset_info == dinfo) {
                    /* Clean hyperslab span's "scratch" information */
                    if(H5S_hyper_reset_scratch(piece_info->fspace) < 0)
                        HGOTO_ERROR(H5E_DATASET, H5E_CANTFREE, FAIL, "unable to reset span scratch info")
                } /* end if */

                /* Get the next piece node in the skip list */
                curr_node = H5SL_next(curr_node);
            } /* end while */
        } /* end if */
        else {
            /* Create temporary datatypes for selection iteration */
            if((f_tid = H5I_register(H5I_DATATYPE, H5T_copy(dataset->shared->type, H5T_COPY_ALL), FALSE)) < 0)
                HGOTO_ERROR(H5E_DATATYPE, H5E_CANTREGISTER, FAIL, "unable to register file datatype")

            /* set opdata for H5D__piece_mem_cb */
            io_info_wrap.io_info = io_info;
            io_info_wrap.dinfo = dinfo;
            /* Spaces might not be the same shape, iterate over the file selection directly */
            if(H5S_select_iterate(&bogus, f_tid, file_space, H5D__piece_file_cb, &io_info_wrap) < 0)
                HGOTO_ERROR(H5E_DATASET, H5E_CANTINIT, FAIL, "unable to create file chunk selections")

            /* Reset "last chunk" info */
            dinfo->last_index = (hsize_t)-1;
            dinfo->last_piece_info = NULL;
        } /* end else */

        /* Build the memory selection for each chunk */
        if(sel_hyper_flag && H5S_select_shape_same(file_space, mem_space) == TRUE) {
            /* Reset chunk template information */
            dinfo->mchunk_tmpl = NULL;

            /* If the selections are the same shape, use the file chunk 
             * information to generate the memory chunk information quickly.
             */
            if(H5D__create_piece_mem_map_hyper(io_info, dinfo) < 0)
                HGOTO_ERROR(H5E_DATASET, H5E_CANTINIT, FAIL, "unable to create memory chunk selections")
        } /* end if */
        else {
            size_t elmt_size;           /* Memory datatype size */

            /* Make a copy of equivalent memory space */
            if((tmp_mspace = H5S_copy(mem_space, TRUE, FALSE)) == NULL)
                HGOTO_ERROR(H5E_DATASPACE, H5E_CANTCOPY, FAIL, "unable to copy memory space")

            /* De-select the mem space copy */
            if(H5S_select_none(tmp_mspace) < 0)
                HGOTO_ERROR(H5E_DATASPACE, H5E_CANTINIT, FAIL, "unable to de-select memory space")

            /* Save chunk template information */
            dinfo->mchunk_tmpl = tmp_mspace;

            /* Create temporary datatypes for selection iteration */
            if(f_tid < 0) {
                if((f_tid = H5I_register(H5I_DATATYPE, H5T_copy(dataset->shared->type, H5T_COPY_ALL), FALSE)) < 0)
                    HGOTO_ERROR(H5E_DATATYPE, H5E_CANTREGISTER, FAIL, "unable to register file datatype")
            } /* end if */

            /* Create selection iterator for memory selection */
            if(0 == (elmt_size = H5T_get_size(mem_type)))
                HGOTO_ERROR(H5E_DATATYPE, H5E_BADSIZE, FAIL, "datatype size invalid")
            if(H5S_select_iter_init(&(dinfo->mem_iter), mem_space, elmt_size) < 0)
                HGOTO_ERROR(H5E_DATASPACE, H5E_CANTINIT, FAIL, "unable to initialize selection iterator")
            iter_init = TRUE;	/* Selection iteration info has been initialized */

            /* set opdata for H5D__piece_mem_cb */
            io_info_wrap.io_info = io_info;
            io_info_wrap.dinfo = dinfo;

            /* Spaces aren't the same shape, iterate over the memory selection directly */
            if(H5S_select_iterate(&bogus, f_tid, file_space, H5D__piece_mem_cb, &io_info_wrap) < 0)
                HGOTO_ERROR(H5E_DATASET, H5E_CANTINIT, FAIL, "unable to create memory chunk selections")

            /* Clean up hyperslab stuff, if necessary */
            if(dinfo->msel_type != H5S_SEL_POINTS) {
                /* Clean memory pieces' hyperslab span "scratch" information */
                curr_node = H5SL_first(dinfo->dset_sel_pieces);

                while(curr_node) {
                    H5D_piece_info_t *piece_info;   /* Pointer piece information */

                    /* Get pointer to piece's information */
                    piece_info = (H5D_piece_info_t *)H5SL_item(curr_node);
                    HDassert(piece_info);

                    /* Clean hyperslab span's "scratch" information */
                    if(H5S_hyper_reset_scratch(piece_info->mspace) < 0)
                        HGOTO_ERROR(H5E_DATASET, H5E_CANTFREE, FAIL, "unable to reset span scratch info")

                    /* Get the next piece node in the skip list */
                    curr_node = H5SL_next(curr_node);
                } /* end while */
            } /* end if */
        } /* end else */
    } /* end else */

done:
    /* Release the [potentially partially built] chunk mapping information if an error occurs */
    if(ret_value < 0) {
        if(tmp_mspace && !dinfo->mchunk_tmpl)
            if(H5S_close(tmp_mspace) < 0)
                HDONE_ERROR(H5E_DATASPACE, H5E_CANTRELEASE, FAIL, "can't release memory chunk dataspace template")

        if(H5D__piece_io_term(io_info, dinfo) < 0)
            HDONE_ERROR(H5E_DATASPACE, H5E_CANTRELEASE, FAIL, "unable to release chunk mapping")
    } /* end if */

    if(iter_init && H5S_SELECT_ITER_RELEASE(&(dinfo->mem_iter)) < 0)
        HDONE_ERROR(H5E_DATASPACE, H5E_CANTRELEASE, FAIL, "unable to release selection iterator")
    if(f_tid != (-1) && H5I_dec_ref(f_tid) < 0)
        HDONE_ERROR(H5E_DATASET, H5E_CANTFREE, FAIL, "Can't decrement temporary datatype ID")

    if(file_space_normalized)
        /* (Casting away const OK -QAK) */
        if(H5S_hyper_denormalize_offset((H5S_t *)file_space, old_offset) < 0)
            HDONE_ERROR(H5E_DATASET, H5E_BADSELECT, FAIL, "unable to normalize dataspace by offset")

    FUNC_LEAVE_NOAPI(ret_value)
} /* end H5D__chunk_io_init() */


/*-------------------------------------------------------------------------
 * Function:	H5D__chunk_mem_alloc
 *
 * Purpose:	Allocate space for a chunk in memory.  This routine allocates
 *              memory space for non-filtered chunks from a block free list
 *              and uses malloc()/free() for filtered chunks.
 *
 * Return:	Pointer to memory for chunk on success/NULL on failure
 *
 * Programmer:	Quincey Koziol
 *              April 22, 2004
 *
 *-------------------------------------------------------------------------
 */
static void *
H5D__chunk_mem_alloc(size_t size, const H5O_pline_t *pline)
{
    void *ret_value = NULL;		/* Return value */

    FUNC_ENTER_STATIC_NOERR

    HDassert(size);
    HDassert(pline);

    if(pline->nused > 0)
        ret_value = H5MM_malloc(size);
    else
        ret_value = H5FL_BLK_MALLOC(chunk, size);

    FUNC_LEAVE_NOAPI(ret_value)
} /* H5D__chunk_mem_alloc() */


/*-------------------------------------------------------------------------
 * Function:	H5D__chunk_mem_xfree
 *
 * Purpose:	Free space for a chunk in memory.  This routine allocates
 *              memory space for non-filtered chunks from a block free list
 *              and uses malloc()/free() for filtered chunks.
 *
 * Return:	NULL (never fails)
 *
 * Programmer:	Quincey Koziol
 *              April 22, 2004
 *
 *-------------------------------------------------------------------------
 */
static void *
H5D__chunk_mem_xfree(void *chk, const H5O_pline_t *pline)
{
    FUNC_ENTER_STATIC_NOERR

    HDassert(pline);

    if(chk) {
        if(pline->nused > 0)
            H5MM_xfree(chk);
        else
            chk = H5FL_BLK_FREE(chunk, chk);
    } /* end if */

    FUNC_LEAVE_NOAPI(NULL)
} /* H5D__chunk_mem_xfree() */


/*-------------------------------------------------------------------------
 * Function:    H5D__chunk_mem_realloc
 *
 * Purpose:     Reallocate space for a chunk in memory.  This routine allocates
 *              memory space for non-filtered chunks from a block free list
 *              and uses malloc()/free() for filtered chunks.
 *
 * Return:      Pointer to memory for chunk on success/NULL on failure
 *
 * Programmer:  Neil Fortner
 *              May 3, 2010
 *
 *-------------------------------------------------------------------------
 */
static void *
H5D__chunk_mem_realloc(void *chk, size_t size, const H5O_pline_t *pline)
{
    void *ret_value = NULL;             /* Return value */

    FUNC_ENTER_STATIC_NOERR

    HDassert(size);
    HDassert(pline);

    if(pline->nused > 0)
        ret_value = H5MM_realloc(chk, size);
    else
        ret_value = H5FL_BLK_REALLOC(chunk, chk, size);

    FUNC_LEAVE_NOAPI(ret_value)
} /* H5D__chunk_mem_realloc() */


/*-------------------------------------------------------------------------
 * Function:	H5D__free_piece_info
 *
 * Purpose:	Performs initialization before any sort of I/O on the raw data
 *          This was derived from H5D__free_chunk_info for multi-dset work.
 *
 * PURPOSE
 *   Releases all the memory for a piece info node.  
 *
 * Parameter 
 *    H5D_piece_info_t *item;    IN: Pointer to piece info to destroy
 *
 * RETURNS
 *   No return value
 *
 * Programmer:	Jonathan Kim Nov, 2013
 *-------------------------------------------------------------------------
 */
static herr_t
<<<<<<< HEAD
H5D__free_piece_info(void *item, void UNUSED *key, void UNUSED *opdata)
=======
H5D__free_chunk_info(void *item, void H5_ATTR_UNUSED *key, void H5_ATTR_UNUSED *opdata)
>>>>>>> fc45d5fc
{
    H5D_piece_info_t *piece_info = (H5D_piece_info_t *)item;

    FUNC_ENTER_STATIC_NOERR

    HDassert(piece_info);

    /* Close the piece's file dataspace, if it's not shared */
    if(!piece_info->fspace_shared)
        (void)H5S_close(piece_info->fspace);
    else
        H5S_select_all(piece_info->fspace, TRUE);

    /* Close the piece's memory dataspace, if it's not shared */
    if(!piece_info->mspace_shared && piece_info->mspace)
        (void)H5S_close(piece_info->mspace);

    /* Free the actual piece info */
    piece_info = H5FL_FREE(H5D_piece_info_t, piece_info);

    FUNC_LEAVE_NOAPI(0)
}   /* H5D__free_piece_info() */

/*-------------------------------------------------------------------------
 * Function:	H5D__create_piece_map_single
 *
 * Purpose:	Create piece selections when appending a single record
 *          This was derived from H5D__create_chunk_map_single for 
 *          multi-dset work.
 *
 * Return:	Non-negative on success/Negative on failure
 *
 * Programmer:	Jonathan Kim Nov, 2013
 *-------------------------------------------------------------------------
 */
static herr_t
<<<<<<< HEAD
H5D__create_piece_map_single(H5D_dset_info_t *di,
    const H5D_io_info_t *io_info)
=======
H5D__create_chunk_map_single(H5D_chunk_map_t *fm, const H5D_io_info_t
#ifndef H5_HAVE_PARALLEL
    H5_ATTR_UNUSED
#endif /* H5_HAVE_PARALLEL */
    *io_info)
>>>>>>> fc45d5fc
{
    H5D_piece_info_t *piece_info;           /* Piece information to insert into skip list */
    hsize_t     coords[H5O_LAYOUT_NDIMS];   /* Coordinates of chunk */
    hsize_t     sel_start[H5O_LAYOUT_NDIMS]; /* Offset of low bound of file selection */
    hsize_t     sel_end[H5O_LAYOUT_NDIMS];  /* Offset of high bound of file selection */
    unsigned    u;                          /* Local index variable */
    H5D_chunk_ud_t udata;   /* User data for querying piece info */
    herr_t	ret_value = SUCCEED;        /* Return value */

    FUNC_ENTER_STATIC_TAG(io_info->dxpl_id, di->dset->oloc.addr, FAIL)

    /* Sanity check */
    HDassert(di->f_ndims > 0);

    /* Get coordinate for selection */
    if(H5S_SELECT_BOUNDS(di->file_space, sel_start, sel_end) < 0)
        HGOTO_ERROR(H5E_DATASPACE, H5E_CANTGET, FAIL, "can't get file selection bound info")

    /* Initialize the 'single piece' file & memory piece information */
    piece_info = di->single_piece_info;
    piece_info->piece_points = 1;

    /* Set chunk location & hyperslab size */
    for(u = 0; u < di->f_ndims; u++) {
        HDassert(sel_start[u] == sel_end[u]);
        piece_info->scaled[u] = sel_start[u] / di->layout->u.chunk.dim[u];
        coords[u] = piece_info->scaled[u] * di->layout->u.chunk.dim[u];
    } /* end for */
    piece_info->scaled[di->f_ndims] = 0;

    /* Calculate the index of this chunk */
    piece_info->index = H5VM_array_offset_pre(di->f_ndims, di->layout->u.chunk.down_chunks, piece_info->scaled);

    /* Copy selection for file's dataspace into chunk dataspace */
    if(H5S_select_copy(di->single_space, di->file_space, FALSE) < 0)
        HGOTO_ERROR(H5E_DATASPACE, H5E_CANTCOPY, FAIL, "unable to copy file selection")

    /* Move selection back to have correct offset in chunk */
    if(H5S_SELECT_ADJUST_U(di->single_space, coords) < 0)
        HGOTO_ERROR(H5E_DATASPACE, H5E_CANTSELECT, FAIL, "can't adjust chunk selection")

    /* Set the file dataspace for the chunk to the shared 'single' dataspace */
    piece_info->fspace = di->single_space;

    /* Indicate that the chunk's file dataspace is shared */
    piece_info->fspace_shared = TRUE;

    /* Just point at the memory dataspace & selection */
    /* (Casting away const OK -QAK) */
    piece_info->mspace = (H5S_t *)di->mem_space;

    /* Indicate that the chunk's memory dataspace is shared */
    piece_info->mspace_shared = TRUE;

    /* make connection to related dset info from this piece_info */
    piece_info->dset_info = di;

    /* get piece file address */
    if(H5D__chunk_lookup(piece_info->dset_info->dset, io_info->dxpl_id, piece_info->scaled, &udata) < 0)
        HGOTO_ERROR(H5E_DATASET, H5E_CANTGET, FAIL, "error looking up chunk address")
    piece_info->faddr = udata.chunk_block.offset;

    /* Insert piece into global piece skiplist */
    if(H5SL_insert(io_info->sel_pieces, piece_info, &piece_info->faddr) < 0)
        HGOTO_ERROR(H5E_DATASPACE, H5E_CANTINSERT, FAIL, "can't insert chunk into skip list")

done:
    FUNC_LEAVE_NOAPI_TAG(ret_value, FAIL)
} /* end H5D__create_piece_map_single() */

/*-------------------------------------------------------------------------
 * Function:	H5D__create_piece_file_map_hyper
 *
 * Purpose:	Create all chunk selections in file.
 *          This was derived from H5D__create_chunk_file_map_hyper for
 *          multi-dset work.
 *
 * Return:	Non-negative on success/Negative on failure
 *
 * Programmer:	Jonathan Kim  Nov, 2013
 *-------------------------------------------------------------------------
 */
static herr_t
<<<<<<< HEAD
H5D__create_piece_file_map_hyper(H5D_dset_info_t *dinfo, const H5D_io_info_t *io_info)
=======
H5D__create_chunk_file_map_hyper(H5D_chunk_map_t *fm, const H5D_io_info_t
#ifndef H5_HAVE_PARALLEL
    H5_ATTR_UNUSED
#endif /* H5_HAVE_PARALLEL */
    *io_info)
>>>>>>> fc45d5fc
{
    hsize_t     sel_start[H5O_LAYOUT_NDIMS];   /* Offset of low bound of file selection */
    hsize_t     sel_end[H5O_LAYOUT_NDIMS];   /* Offset of high bound of file selection */
    hsize_t     sel_points;                 /* Number of elements in file selection */
    hsize_t     start_coords[H5O_LAYOUT_NDIMS];   /* Starting coordinates of selection */
    hsize_t     coords[H5O_LAYOUT_NDIMS];   /* Current coordinates of chunk */
    hsize_t     end[H5O_LAYOUT_NDIMS];      /* Final coordinates of chunk */
    hsize_t     chunk_index;                /* Index of chunk */
    hsize_t     start_scaled[H5S_MAX_RANK]; /* Starting scaled coordinates of selection */
    hsize_t 	scaled[H5S_MAX_RANK];       /* Scaled coordinates for this chunk */
    int         curr_dim;                   /* Current dimension to increment */
    unsigned    u;                          /* Local index variable */
    herr_t	ret_value = SUCCEED;        /* Return value */

    FUNC_ENTER_STATIC_TAG(io_info->dxpl_id, dinfo->dset->oloc.addr, FAIL)

    /* Sanity check */
    HDassert(dinfo->f_ndims > 0);

    /* Get number of elements selected in file */
    sel_points = dinfo->nelmts;

    /* Get bounding box for selection (to reduce the number of chunks to iterate over) */
    if(H5S_SELECT_BOUNDS(dinfo->file_space, sel_start, sel_end) < 0)
        HGOTO_ERROR(H5E_DATASPACE, H5E_CANTGET, FAIL, "can't get file selection bound info")

    /* Set initial chunk location & hyperslab size */
    for(u = 0; u < dinfo->f_ndims; u++) {
        scaled[u] = start_scaled[u] = sel_start[u] / dinfo->layout->u.chunk.dim[u];
        coords[u] = start_coords[u] = scaled[u] * dinfo->layout->u.chunk.dim[u];
        end[u] = (coords[u] + dinfo->chunk_dim[u]) - 1;
    } /* end for */

    /* Calculate the index of this chunk */
    chunk_index = H5VM_array_offset_pre(dinfo->f_ndims, dinfo->layout->u.chunk.down_chunks, scaled);

    /* Iterate through each chunk in the dataset */
    while(sel_points) {
        H5D_chunk_ud_t udata;   /* User data for querying chunk info */

        /* Check for intersection of temporary chunk and file selection */
        /* (Casting away const OK - QAK) */
        if(TRUE == H5S_hyper_intersect_block((H5S_t *)dinfo->file_space, coords, end)) {
            H5S_t *tmp_fchunk;                  /* Temporary file dataspace */
            H5D_piece_info_t *new_piece_info;   /* chunk information to insert into skip list */
            hssize_t    schunk_points;          /* Number of elements in chunk selection */

            /* Create "temporary" chunk for selection operations (copy file space) */
            if(NULL == (tmp_fchunk = H5S_copy(dinfo->file_space, TRUE, FALSE)))
                HGOTO_ERROR(H5E_DATASPACE, H5E_CANTCOPY, FAIL, "unable to copy memory space")

            /* Make certain selections are stored in span tree form (not "optimized hyperslab" or "all") */
            if(H5S_hyper_convert(tmp_fchunk) < 0) {
                (void)H5S_close(tmp_fchunk);
                HGOTO_ERROR(H5E_DATASPACE, H5E_CANTINIT, FAIL, "unable to convert selection to span trees")
            } /* end if */

            /* "AND" temporary chunk and current chunk */
            if(H5S_select_hyperslab(tmp_fchunk,H5S_SELECT_AND,coords,NULL,dinfo->chunk_dim,NULL) < 0) {
                (void)H5S_close(tmp_fchunk);
                HGOTO_ERROR(H5E_DATASPACE, H5E_CANTSELECT, FAIL, "can't create chunk selection")
            } /* end if */

            /* Resize chunk's dataspace dimensions to size of chunk */
            if(H5S_set_extent_real(tmp_fchunk,dinfo->chunk_dim) < 0) {
                (void)H5S_close(tmp_fchunk);
                HGOTO_ERROR(H5E_DATASPACE, H5E_CANTSELECT, FAIL, "can't adjust chunk dimensions")
            } /* end if */

            /* Move selection back to have correct offset in chunk */
            if(H5S_SELECT_ADJUST_U(tmp_fchunk, coords) < 0) {
                (void)H5S_close(tmp_fchunk);
                HGOTO_ERROR(H5E_DATASPACE, H5E_CANTSELECT, FAIL, "can't adjust chunk selection")
            } /* end if */

            /* Add temporary chunk to the list of chunks */

            /* Allocate the file & memory chunk information */
            if (NULL == (new_piece_info = H5FL_MALLOC(H5D_piece_info_t))) {
                (void)H5S_close(tmp_fchunk);
                HGOTO_ERROR(H5E_RESOURCE, H5E_NOSPACE, FAIL, "can't allocate chunk info")
            } /* end if */

            /* Initialize the chunk information */

            /* Set the chunk index */
            new_piece_info->index=chunk_index;

            /* Set the file chunk dataspace */
            new_piece_info->fspace = tmp_fchunk;
            new_piece_info->fspace_shared = FALSE;

            /* Set the memory chunk dataspace */
            new_piece_info->mspace=NULL;
            new_piece_info->mspace_shared = FALSE;

            /* Copy the chunk's scaled coordinates */
	    HDmemcpy(new_piece_info->scaled, scaled, sizeof(hsize_t) * dinfo->f_ndims);
            new_piece_info->scaled[dinfo->f_ndims] = 0;

            /* make connection to related dset info from this piece_info */
            new_piece_info->dset_info = dinfo;

            /* get chunk file address */
            if(H5D__chunk_lookup(new_piece_info->dset_info->dset, io_info->dxpl_id, new_piece_info->scaled, &udata) < 0)
                HGOTO_ERROR(H5E_DATASET, H5E_CANTGET, FAIL, "error looking up chunk address")

            new_piece_info->faddr = udata.chunk_block.offset;
            if(HADDR_UNDEF != udata.chunk_block.offset) {
                /* Insert the new piece into the global skip list */
                if(H5SL_insert(io_info->sel_pieces, new_piece_info, &new_piece_info->faddr) < 0) {
                    H5D__free_piece_info(new_piece_info, NULL, NULL);
                    HGOTO_ERROR(H5E_DATASPACE, H5E_CANTINSERT, FAIL, "can't insert chunk into skip list")
                } /* end if */
            }

            /* Insert the new piece into the dataset skip list */
            if(H5SL_insert(dinfo->dset_sel_pieces, new_piece_info, &new_piece_info->index) < 0) {
                H5D__free_piece_info(new_piece_info, NULL, NULL);
                HGOTO_ERROR(H5E_DATASPACE, H5E_CANTINSERT, FAIL, "can't insert chunk into dataset skip list")
            } /* end if */

            /* Get number of elements selected in chunk */
            if((schunk_points = H5S_GET_SELECT_NPOINTS(tmp_fchunk)) < 0)
                HGOTO_ERROR(H5E_DATASPACE, H5E_CANTGET, FAIL, "can't get file selection # of elements")
            H5_CHECKED_ASSIGN(new_piece_info->piece_points, uint32_t, schunk_points, hssize_t);

            /* Decrement # of points left in file selection */
            sel_points -= (hsize_t)schunk_points;

            /* Leave if we are done */
            if(sel_points == 0)
                HGOTO_DONE(SUCCEED)
        } /* end if */

        /* Increment chunk index */
        chunk_index++;

        /* Set current increment dimension */
        curr_dim=(int)dinfo->f_ndims-1;

        /* Increment chunk location in fastest changing dimension */
        H5_CHECK_OVERFLOW(dinfo->chunk_dim[curr_dim],hsize_t,hssize_t);
        coords[curr_dim]+=dinfo->chunk_dim[curr_dim];
        end[curr_dim]+=dinfo->chunk_dim[curr_dim];
        scaled[curr_dim]++;

        /* Bring chunk location back into bounds, if necessary */
        if(coords[curr_dim] > sel_end[curr_dim]) {
            do {
                /* Reset current dimension's location to 0 */
                scaled[curr_dim] = start_scaled[curr_dim];
                coords[curr_dim] = start_coords[curr_dim]; /*lint !e771 The start_coords will always be initialized */
                end[curr_dim] = (coords[curr_dim] + dinfo->chunk_dim[curr_dim]) - 1;

                /* Decrement current dimension */
                curr_dim--;

                /* Increment chunk location in current dimension */
                scaled[curr_dim]++;
                coords[curr_dim] += dinfo->chunk_dim[curr_dim];
                end[curr_dim] = (coords[curr_dim] + dinfo->chunk_dim[curr_dim]) - 1;
            } while(coords[curr_dim] > sel_end[curr_dim]);

            /* Re-calculate the index of this chunk */
            chunk_index = H5VM_array_offset_pre(dinfo->f_ndims, dinfo->layout->u.chunk.down_chunks, scaled);
        } /* end if */
    } /* end while */

done:
    FUNC_LEAVE_NOAPI_TAG(ret_value, FAIL)
} /* end H5D__create_piece_file_map_hyper() */

/*-------------------------------------------------------------------------
 * Function:	H5D__create_piece_mem_map_hyper
 *
 * Purpose:	Create all chunk selections in memory by copying the file
 *          chunk selections and adjusting their offsets to be correct
 *          for the memory.
 *          This was derived from H5D__create_chunk_mem_map_hyper for 
 *          multi-dset work.
 *
 * Return:	Non-negative on success/Negative on failure
 *
 * Programmer:	Jonathan Kim  Nov, 2013
 *
 * Assumptions: That the file and memory selections are the same shape.
 *-------------------------------------------------------------------------
 */
static herr_t
H5D__create_piece_mem_map_hyper(const H5D_io_info_t *io_info, const H5D_dset_info_t *dinfo)
{
    H5SL_node_t *curr_node;                 /* Current node in skip list */
    hsize_t    file_sel_start[H5O_LAYOUT_NDIMS];    /* Offset of low bound of file selection */
    hsize_t    file_sel_end[H5O_LAYOUT_NDIMS];  /* Offset of high bound of file selection */
    hsize_t    mem_sel_start[H5O_LAYOUT_NDIMS]; /* Offset of low bound of file selection */
    hsize_t    mem_sel_end[H5O_LAYOUT_NDIMS];   /* Offset of high bound of file selection */
    hssize_t adjust[H5O_LAYOUT_NDIMS];      /* Adjustment to make to all file chunks */
    hssize_t piece_adjust[H5O_LAYOUT_NDIMS];  /* Adjustment to make to a particular chunk */
    unsigned    u;                          /* Local index variable */
    herr_t	ret_value = SUCCEED;        /* Return value */

    FUNC_ENTER_STATIC

    /* Sanity check */
    HDassert(dinfo->f_ndims>0);

    /* Check for all I/O going to a single chunk */
    //if(H5SL_count(io_info->sel_pieces) == 1) {
    if(H5SL_count(dinfo->dset_sel_pieces) == 1) {
        H5D_piece_info_t *piece_info;   /* Pointer to piece information */

        /* Get the node */
        //curr_node=H5SL_first(io_info->sel_pieces);
        curr_node=H5SL_first(dinfo->dset_sel_pieces);

        /* Get pointer to piece's information */
        piece_info = (H5D_piece_info_t *)H5SL_item(curr_node);
        HDassert(piece_info);

        /* Just point at the memory dataspace & selection */
        /* (Casting away const OK -QAK) */
        piece_info->mspace = (H5S_t *)dinfo->mem_space;

        /* Indicate that the piece's memory space is shared */
        piece_info->mspace_shared = TRUE;
    } /* end if */
    else {
        /* Get bounding box for file selection */
        if(H5S_SELECT_BOUNDS(dinfo->file_space, file_sel_start, file_sel_end) < 0)
            HGOTO_ERROR(H5E_DATASPACE, H5E_CANTGET, FAIL, "can't get file selection bound info")

        /* Get bounding box for memory selection */
        if(H5S_SELECT_BOUNDS(dinfo->mem_space, mem_sel_start, mem_sel_end) < 0)
            HGOTO_ERROR(H5E_DATASPACE, H5E_CANTGET, FAIL, "can't get file selection bound info")

        /* Calculate the adjustment for memory selection from file selection */
        HDassert(dinfo->m_ndims==dinfo->f_ndims);
        for(u=0; u<dinfo->f_ndims; u++) {
            H5_CHECK_OVERFLOW(file_sel_start[u],hsize_t,hssize_t);
            H5_CHECK_OVERFLOW(mem_sel_start[u],hsize_t,hssize_t);
            adjust[u]=(hssize_t)file_sel_start[u]-(hssize_t)mem_sel_start[u];
        } /* end for */

        /* Iterate over each piece in the dataset's piece skiplist */
        HDassert(dinfo->dset_sel_pieces);
        curr_node=H5SL_first(dinfo->dset_sel_pieces);

        while(curr_node) {
            H5D_piece_info_t *piece_info;   /* Pointer to piece information */

            /* Get pointer to piece's information */
            piece_info = (H5D_piece_info_t *)H5SL_item(curr_node);
            HDassert(piece_info);

            /* Copy the memory dataspace */
            if((piece_info->mspace = H5S_copy(dinfo->mem_space, TRUE, FALSE)) == NULL)
                HGOTO_ERROR(H5E_DATASPACE, H5E_CANTCOPY, FAIL, "unable to copy memory space")

            /* Release the current selection */
            if(H5S_SELECT_RELEASE(piece_info->mspace) < 0)
                HGOTO_ERROR(H5E_DATASPACE, H5E_CANTRELEASE, FAIL, "unable to release selection")

            /* Copy the file piece's selection */
            if(H5S_select_copy(piece_info->mspace, piece_info->fspace, FALSE) < 0)
                HGOTO_ERROR(H5E_DATASPACE, H5E_CANTCOPY, FAIL, "unable to copy selection")

            /* Compute the adjustment for this chunk */
            for(u = 0; u < dinfo->f_ndims; u++) {
                hsize_t coords[H5O_LAYOUT_NDIMS];   /* Current coordinates of chunk */

                /* Compute the chunk coordinates from the scaled coordinates */
                coords[u] = piece_info->scaled[u] * dinfo->layout->u.chunk.dim[u];

                /* Compensate for the chunk offset */
                H5_CHECK_OVERFLOW(coords[u], hsize_t, hssize_t);
                piece_adjust[u] = adjust[u] - (hssize_t)coords[u]; /*lint !e771 The adjust array will always be initialized */
            } /* end for */

            /* Adjust the selection */
            if(H5S_hyper_adjust_s(piece_info->mspace,piece_adjust) < 0) /*lint !e772 The piece_adjust array will always be initialized */
                HGOTO_ERROR(H5E_DATASPACE, H5E_CANTSELECT, FAIL, "can't adjust chunk selection")

            /* Get the next piece node in the skip list */
            curr_node=H5SL_next(curr_node);
        } /* end while */
    } /* end else */

done:
    FUNC_LEAVE_NOAPI(ret_value)
} /* end H5D__create_piece_mem_map_hyper() */

/*-------------------------------------------------------------------------
 * Function:	H5D__piece_file_cb
 *
 * Purpose:	Callback routine for file selection iterator.  Used when
 *              creating selections in file for each point selected.
 *
 * Return:	Non-negative on success/Negative on failure
 *
 * Programmer:	Jonathan Kim  Nov, 2013
 *-------------------------------------------------------------------------
 */
static herr_t
<<<<<<< HEAD
H5D__piece_file_cb(void UNUSED *elem, hid_t UNUSED type_id, unsigned ndims, const hsize_t *coords, void *_opdata)
=======
H5D__chunk_file_cb(void H5_ATTR_UNUSED *elem, hid_t H5_ATTR_UNUSED type_id, unsigned ndims, const hsize_t *coords, void *_udata)
>>>>>>> fc45d5fc
{
    H5D_io_info_wrap_t *opdata = (H5D_io_info_wrap_t *)_opdata;
    H5D_io_info_t *io_info = (H5D_io_info_t *) opdata->io_info;  /* io info for mumti dset */
    H5D_dset_info_t *dinfo = (H5D_dset_info_t *) opdata->dinfo;   /* File<->memory piece mapping info */
    H5D_piece_info_t *piece_info;               /* Chunk information for current piece */

    hsize_t     coords_in_chunk[H5O_LAYOUT_NDIMS];        /* Coordinates of element in chunk */
    hsize_t     chunk_index;                    /* Chunk index */
    hsize_t     scaled[H5S_MAX_RANK];	        /* Scaled coordinates for this chunk */
    unsigned    u;                              /* Local index variable */
    herr_t	ret_value = SUCCEED;            /* Return value		*/

    FUNC_ENTER_STATIC

    /* Calculate the index of this chunk */
    chunk_index = H5VM_chunk_index_scaled(ndims, coords, dinfo->layout->u.chunk.dim, 
					  dinfo->layout->u.chunk.down_chunks, scaled);

    /* Find correct chunk in file & memory skip list */
    if(chunk_index == dinfo->last_index) {
        /* If the chunk index is the same as the last chunk index we used,
         * get the cached info to operate on.
         */
        piece_info = dinfo->last_piece_info;
    } /* end if */
    else {
        haddr_t prev_tag = HADDR_UNDEF;
        H5D_chunk_ud_t udata;   /* User data for querying piece info */

        /* If the chunk index is not the same as the last chunk index we used,
         * search for the chunk in the skip list.  If we do not find it, create
         * a new node. */
        if(NULL == (piece_info = (H5D_piece_info_t *)H5SL_search(dinfo->dset_sel_pieces, &chunk_index))) {
            H5S_t *fspace;                      /* Memory chunk's dataspace */

            /* Allocate the file & memory chunk information */
            if (NULL==(piece_info = H5FL_MALLOC (H5D_piece_info_t)))
                HGOTO_ERROR(H5E_RESOURCE, H5E_NOSPACE, FAIL, "can't allocate chunk info")

            /* Initialize the chunk information */

            /* Set the chunk index */
            piece_info->index = chunk_index;

            /* Create a dataspace for the chunk */
            if((fspace = H5S_create_simple(dinfo->f_ndims, dinfo->chunk_dim, NULL)) == NULL) {
                piece_info = H5FL_FREE(H5D_piece_info_t, piece_info);
                HGOTO_ERROR(H5E_DATASPACE, H5E_CANTCREATE, FAIL, "unable to create dataspace for chunk")
            } /* end if */

            /* De-select the chunk space */
            if(H5S_select_none(fspace) < 0) {
                (void)H5S_close(fspace);
                piece_info = H5FL_FREE(H5D_piece_info_t, piece_info);
                HGOTO_ERROR(H5E_DATASPACE, H5E_CANTINIT, FAIL, "unable to de-select dataspace")
            } /* end if */

            /* Set the file chunk dataspace */
            piece_info->fspace = fspace;
            piece_info->fspace_shared = FALSE;

            /* Set the memory chunk dataspace */
            piece_info->mspace = NULL;
            piece_info->mspace_shared = FALSE;

            /* Set the number of selected elements in chunk to zero */
            piece_info->piece_points = 0;

            /* Set the chunk's scaled coordinates */
            HDmemcpy(piece_info->scaled, scaled, sizeof(hsize_t) * dinfo->f_ndims);
            piece_info->scaled[dinfo->f_ndims] = 0;

            /* make connection to related dset info from this piece_info */
            piece_info->dset_info = dinfo;

            /* Insert the new piece into the dataset skip list */
            if(H5SL_insert(dinfo->dset_sel_pieces, piece_info, &piece_info->index) < 0) {
                H5D__free_piece_info(piece_info, NULL, NULL);
                HGOTO_ERROR(H5E_DATASPACE, H5E_CANTINSERT, FAIL, "can't insert chunk into dataset skip list")
            } /* end if */

            /* set metadata tagging with dset oheader addr for H5D__chunk_lookup */
            if(H5AC_tag(io_info->dxpl_id, piece_info->dset_info->dset->oloc.addr, &prev_tag) < 0)
                HGOTO_ERROR(H5E_CACHE, H5E_CANTTAG, FAIL, "unable to apply metadata tag")
            /* get chunk file address */
            if(H5D__chunk_lookup(piece_info->dset_info->dset, io_info->dxpl_id, piece_info->scaled, &udata) < 0)
                HGOTO_ERROR(H5E_STORAGE, H5E_CANTGET, FAIL, "couldn't get chunk info from skip list")
            piece_info->faddr = udata.chunk_block.offset;
            /* Reset metadata tagging */
            if(H5AC_tag(io_info->dxpl_id, prev_tag, NULL) < 0)
                HDONE_ERROR(H5E_CACHE, H5E_CANTTAG, FAIL, "unable to apply metadata tag")

            if(HADDR_UNDEF != udata.chunk_block.offset) {
                /* Insert the new piece into the global skip list */
                if(H5SL_insert(io_info->sel_pieces, piece_info, &piece_info->faddr) < 0) {
                    H5D__free_piece_info(piece_info,NULL,NULL);
                    HGOTO_ERROR(H5E_DATASPACE,H5E_CANTINSERT,FAIL,"can't insert chunk into skip list")
                } /* end if */            
            }
        } /* end if */

        /* Update the "last chunk seen" information */
        dinfo->last_index = chunk_index;
        dinfo->last_piece_info = piece_info;
    } /* end else */

    /* Get the offset of the element within the chunk */
    for(u = 0; u < dinfo->f_ndims; u++)
        coords_in_chunk[u] = coords[u] - (scaled[u] * dinfo->layout->u.chunk.dim[u]);

    /* Add point to file selection for chunk */
    if(H5S_select_elements(piece_info->fspace, H5S_SELECT_APPEND, (size_t)1, coords_in_chunk) < 0)
        HGOTO_ERROR(H5E_DATASPACE, H5E_CANTSELECT, FAIL, "unable to select element")

    /* Increment the number of elemented selected in chunk */
    piece_info->piece_points++;

done:
    FUNC_LEAVE_NOAPI(ret_value)
} /* end H5D__piece_file_cb */

/*-------------------------------------------------------------------------
 * Function:	H5D__piece_mem_cb
 *
 * Purpose:	Callback routine for file selection iterator.  Used when
 *          creating selections in memory for each piece.
 *          This was derived from H5D__chunk_mem_cb for multi-dset work.
 *
 * Return:	Non-negative on success/Negative on failure
 *
 * Programmer:	Jonathan Kim  Nov, 2013
 *-------------------------------------------------------------------------
 */
static herr_t
<<<<<<< HEAD
H5D__piece_mem_cb(void UNUSED *elem, hid_t UNUSED type_id, unsigned ndims, const hsize_t *coords, void *_opdata)
=======
H5D__chunk_mem_cb(void H5_ATTR_UNUSED *elem, hid_t H5_ATTR_UNUSED type_id, unsigned ndims, const hsize_t *coords, void *_fm)
>>>>>>> fc45d5fc
{
    H5D_io_info_wrap_t *opdata = (H5D_io_info_wrap_t *)_opdata;
    H5D_io_info_t *io_info = (H5D_io_info_t *) opdata->io_info;  /* io info for mumti dset */
    H5D_dset_info_t *dinfo = (H5D_dset_info_t *) opdata->dinfo;   /* File<->memory chunk mapping info */
    H5D_piece_info_t *piece_info;               /* Chunk information for current piece */
    hsize_t    coords_in_mem[H5O_LAYOUT_NDIMS];        /* Coordinates of element in memory */
    hsize_t     chunk_index;                    /* Chunk index */
    herr_t	ret_value = SUCCEED;            /* Return value		*/

    FUNC_ENTER_STATIC

    /* Calculate the index of this chunk */
    chunk_index = H5VM_chunk_index(ndims, coords, dinfo->layout->u.chunk.dim, 
                                   dinfo->layout->u.chunk.down_chunks);

    /* Find correct chunk in file & memory skip list */
    if(chunk_index == dinfo->last_index) {
        /* If the chunk index is the same as the last chunk index we used,
         * get the cached spaces to operate on.
         */
        piece_info = dinfo->last_piece_info;
    } /* end if */
    else {
        /* If the chunk index is not the same as the last chunk index we used,
         * find the chunk in the dataset skip list.
         */
        if(NULL == (piece_info = (H5D_piece_info_t *)H5SL_search(dinfo->dset_sel_pieces, &chunk_index)))
            HGOTO_ERROR(H5E_DATASPACE, H5E_NOTFOUND, FAIL, "can't locate piece in dataset skip list")

        /* Check if the chunk already has a memory space */
        if(NULL == piece_info->mspace) {
            /* Copy the template memory chunk dataspace */
            if(NULL == (piece_info->mspace = H5S_copy(dinfo->mchunk_tmpl, FALSE, FALSE)))
                HGOTO_ERROR(H5E_DATASPACE, H5E_CANTCOPY, FAIL, "unable to copy file space")
        } /* end else */

        /* Update the "last piece seen" information */
        dinfo->last_index = chunk_index;
        dinfo->last_piece_info = piece_info;
    } /* end else */

    /* Get coordinates of selection iterator for memory */
    if(H5S_SELECT_ITER_COORDS(&dinfo->mem_iter, coords_in_mem) < 0)
        HGOTO_ERROR(H5E_DATASPACE, H5E_CANTGET, FAIL, "unable to get iterator coordinates")

    /* Add point to memory selection for chunk */
    if(dinfo->msel_type == H5S_SEL_POINTS) {
        if(H5S_select_elements(piece_info->mspace, H5S_SELECT_APPEND, (size_t)1, coords_in_mem) < 0)
            HGOTO_ERROR(H5E_DATASPACE, H5E_CANTSELECT, FAIL, "unable to select element")
    } /* end if */
    else {
        if(H5S_hyper_add_span_element(piece_info->mspace, dinfo->m_ndims, coords_in_mem) < 0)
            HGOTO_ERROR(H5E_DATASPACE, H5E_CANTSELECT, FAIL, "unable to select element")
    } /* end else */

    /* Move memory selection iterator to next element in selection */
    if(H5S_SELECT_ITER_NEXT(&dinfo->mem_iter, (size_t)1) < 0)
        HGOTO_ERROR(H5E_DATASPACE, H5E_CANTNEXT, FAIL, "unable to move to next iterator location")

done:
    FUNC_LEAVE_NOAPI(ret_value)
} /* end H5D__piece_mem_cb() */


/*-------------------------------------------------------------------------
 * Function:	H5D__chunk_cacheable
 *
 * Purpose:	A small internal function to if it's possible to load the
 *              chunk into cache.
 *
 * Return:	TRUE or FALSE
 *
 * Programmer:	Raymond Lu
 *		17 July 2007
 *
 *-------------------------------------------------------------------------
 */
htri_t
H5D__chunk_cacheable(const H5D_io_info_t *io_info, H5D_dset_info_t *dset_info, 
                     haddr_t caddr, hbool_t write_op)
{
    const H5D_t *dataset = NULL;        /* Local pointer to dataset */
    htri_t ret_value = FAIL;            /* Return value */

    FUNC_ENTER_PACKAGE

    HDassert(io_info);
    dataset = dset_info->dset;
    HDassert(dataset);

    /* Must bring the whole chunk in if there are any filters */
    if(dataset->shared->dcpl_cache.pline.nused > 0)
        ret_value = TRUE;
    else {
#ifdef H5_HAVE_PARALLEL
         /* If MPI based VFD is used and the file is opened for write access, must
          *         bypass the chunk-cache scheme because other MPI processes could
          *         be writing to other elements in the same chunk.  Do a direct
          *         write-through of only the elements requested.
          */
        if(io_info->using_mpi_vfd && (H5F_ACC_RDWR & H5F_INTENT(dataset->oloc.file)))
            ret_value = FALSE;
        else {
#endif /* H5_HAVE_PARALLEL */
            /* If the chunk is too large to keep in the cache and if we don't
             * need to write the fill value, then don't load the chunk into the
             * cache, just write the data to it directly.
             */
            H5_CHECK_OVERFLOW(dataset->shared->layout.u.chunk.size, uint32_t, size_t);
            if((size_t)dataset->shared->layout.u.chunk.size > dataset->shared->cache.chunk.nbytes_max) {
                if(write_op && !H5F_addr_defined(caddr)) {
                    const H5O_fill_t *fill = &(dataset->shared->dcpl_cache.fill); /* Fill value info */
                    H5D_fill_value_t fill_status;    /* Fill value status */

                    /* Revtrieve the fill value status */
                    if(H5P_is_fill_value_defined(fill, &fill_status) < 0)
                        HGOTO_ERROR(H5E_PLIST, H5E_CANTGET, FAIL, "can't tell if fill value defined")

                    /* If the fill value needs to be written then we will need
                     * to use the cache to write the fill value */
                    if(fill->fill_time == H5D_FILL_TIME_ALLOC ||
                            (fill->fill_time == H5D_FILL_TIME_IFSET &&
                            (fill_status == H5D_FILL_VALUE_USER_DEFINED ||
                             fill_status == H5D_FILL_VALUE_DEFAULT)))
                        ret_value = TRUE;
                    else
                        ret_value = FALSE;
                } else
                    ret_value = FALSE;
            } else
                ret_value = TRUE;
#ifdef H5_HAVE_PARALLEL
        } /* end else */
#endif /* H5_HAVE_PARALLEL */
    } /* end else */

done:
    FUNC_LEAVE_NOAPI(ret_value)
} /* end H5D__chunk_cacheable() */


/*-------------------------------------------------------------------------
 * Function:	H5D__chunk_read
 *
 * Purpose:	Read from a chunked dataset.
 *
 * Return:	Non-negative on success/Negative on failure
 *
 * Programmer:	Raymond Lu
 *		Thursday, April 10, 2003
 *
 *-------------------------------------------------------------------------
 */
static herr_t
H5D__chunk_read(H5D_io_info_t *io_info, const H5D_type_info_t *type_info,
<<<<<<< HEAD
    hsize_t UNUSED nelmts, const H5S_t UNUSED *file_space, const H5S_t UNUSED *mem_space,
    H5D_dset_info_t *dset_info)
=======
    hsize_t H5_ATTR_UNUSED nelmts, const H5S_t H5_ATTR_UNUSED *file_space, const H5S_t H5_ATTR_UNUSED *mem_space,
    H5D_chunk_map_t *fm)
>>>>>>> fc45d5fc
{
    H5SL_node_t *chunk_node;            /* Current node in chunk skip list */

    H5D_io_info_t   nonexistent_io_info;    /* "nonexistent" I/O info object */
    H5D_dset_info_t nonexistent_dset_info;  /* "nonexistent" I/O dset info object */

    H5D_io_info_t ctg_io_info;          /* Contiguous I/O info object */
    H5D_dset_info_t ctg_dset_info;      /* Contiguous I/O dset info object */
    H5D_storage_t ctg_store;            /* Chunk storage information as contiguous dataset */

    H5D_io_info_t cpt_io_info;          /* Compact I/O info object */
    H5D_dset_info_t cpt_dset_info;      /* Compact I/O dset info object */
    H5D_storage_t cpt_store;            /* Chunk storage information as compact dataset */
    hbool_t     cpt_dirty;              /* Temporary placeholder for compact storage "dirty" flag */

    uint32_t    src_accessed_bytes = 0; /* Total accessed size in a chunk */
    hbool_t     skip_missing_chunks = FALSE;    /* Whether to skip missing chunks */
    herr_t	ret_value = SUCCEED;	/*return value		*/

    FUNC_ENTER_STATIC

    /* Sanity check */
    HDassert(io_info);
    HDassert(dset_info);
    HDassert(dset_info->u.rbuf);
    HDassert(type_info);
    HDassert(dset_info == io_info->dsets_info);

    /* Set up "nonexistent" I/O info object */
    HDmemcpy(&nonexistent_io_info, io_info, sizeof(nonexistent_io_info));
    HDmemcpy(&nonexistent_dset_info, dset_info, sizeof(nonexistent_dset_info));
    nonexistent_dset_info.layout_ops = *H5D_LOPS_NONEXISTENT;
    nonexistent_io_info.dsets_info = &nonexistent_dset_info;

    /* Set up contiguous I/O info object */
    HDmemcpy(&ctg_io_info, io_info, sizeof(ctg_io_info));
    HDmemcpy(&ctg_dset_info, dset_info, sizeof(ctg_dset_info));
    ctg_dset_info.store = &ctg_store;
    ctg_dset_info.layout_ops = *H5D_LOPS_CONTIG;
    ctg_io_info.dsets_info = &ctg_dset_info;

    /* Initialize temporary contiguous storage info */
    H5_CHECKED_ASSIGN(ctg_store.contig.dset_size, hsize_t, dset_info->dset->shared->layout.u.chunk.size, uint32_t);

    /* Set up compact I/O info object */
    HDmemcpy(&cpt_io_info, io_info, sizeof(cpt_io_info));
    HDmemcpy(&cpt_dset_info, dset_info, sizeof(cpt_dset_info));
    cpt_dset_info.store = &cpt_store;
    cpt_dset_info.layout_ops = *H5D_LOPS_COMPACT;
    cpt_io_info.dsets_info = &cpt_dset_info;

    /* Initialize temporary compact storage info */
    cpt_store.compact.dirty = &cpt_dirty;

    {
        const H5O_fill_t *fill = &(dset_info->dset->shared->dcpl_cache.fill);    /* Fill value info */
        H5D_fill_value_t fill_status;       /* Fill value status */

        /* Check the fill value status */
        if(H5P_is_fill_value_defined(fill, &fill_status) < 0)
            HGOTO_ERROR(H5E_PLIST, H5E_CANTGET, FAIL, "can't tell if fill value defined")

        /* If we are never to return fill values, or if we would return them
         * but they aren't set, set the flag to skip missing chunks.
         */
        if(fill->fill_time == H5D_FILL_TIME_NEVER ||
                (fill->fill_time == H5D_FILL_TIME_IFSET &&
                 fill_status != H5D_FILL_VALUE_USER_DEFINED &&
                 fill_status != H5D_FILL_VALUE_DEFAULT))
            skip_missing_chunks = TRUE;
    }

    /* Iterate through nodes in chunk skip list */
    chunk_node = H5D_CHUNK_GET_FIRST_NODE(dset_info);

    while(chunk_node) {
        H5D_piece_info_t *chunk_info;   /* Chunk information */
        H5D_chunk_ud_t udata;		/* Chunk index pass-through	*/

        /* Get the actual chunk information from the skip list node */
        chunk_info = H5D_CHUNK_GET_NODE_INFO(dset_info, chunk_node);

        /* Get the info for the chunk in the file */
        if(H5D__chunk_lookup(dset_info->dset, io_info->dxpl_id, chunk_info->scaled, &udata) < 0)
            HGOTO_ERROR(H5E_DATASET, H5E_CANTGET, FAIL, "error looking up chunk address")

        /* Sanity check */
        HDassert((H5F_addr_defined(udata.chunk_block.offset) && udata.chunk_block.length > 0) || 
                (!H5F_addr_defined(udata.chunk_block.offset) && udata.chunk_block.length == 0));

        /* Check for non-existant chunk & skip it if appropriate */
        if(H5F_addr_defined(udata.chunk_block.offset) || UINT_MAX != udata.idx_hint
                || !skip_missing_chunks) {
            H5D_io_info_t *chk_io_info;     /* Pointer to I/O info object for this chunk */
            void *chunk = NULL;             /* Pointer to locked chunk buffer */
            htri_t cacheable;               /* Whether the chunk is cacheable */

            /* Determine if we should use the chunk cache */
            if((cacheable = H5D__chunk_cacheable(io_info, dset_info, udata.chunk_block.offset, FALSE)) < 0)
                HGOTO_ERROR(H5E_DATASET, H5E_CANTGET, FAIL, "can't tell if chunk is cacheable")
            if(cacheable) {
                /* Load the chunk into cache and lock it. */

                /* Compute # of bytes accessed in chunk */
                H5_CHECK_OVERFLOW(type_info->src_type_size, /*From:*/ size_t, /*To:*/ uint32_t);
                src_accessed_bytes = chunk_info->piece_points * (uint32_t)type_info->src_type_size;

                /* Set chunk's [scaled] coordinates */
                //io_info->dsets_info[0].store->chunk.scaled = chunk_info->scaled;
                dset_info->store->chunk.scaled = chunk_info->scaled;

                /* Lock the chunk into the cache */
                if(NULL == (chunk = H5D__chunk_lock(io_info, &udata, FALSE)))
                    HGOTO_ERROR(H5E_IO, H5E_READERROR, FAIL, "unable to read raw data chunk")

                /* Set up the storage buffer information for this chunk */
                cpt_store.compact.buf = chunk;

                /* Point I/O info at contiguous I/O info for this chunk */
                chk_io_info = &cpt_io_info;
            } /* end if */
            else if(H5F_addr_defined(udata.chunk_block.offset)) {
                /* Set up the storage address information for this chunk */
                ctg_store.contig.dset_addr = udata.chunk_block.offset;

                /* Point I/O info at temporary I/O info for this chunk */
                chk_io_info = &ctg_io_info;
            } /* end else if */
            else {
                /* Point I/O info at "nonexistent" I/O info for this chunk */
                chk_io_info = &nonexistent_io_info;
            } /* end else */

            /* Perform the actual read operation */
            if((io_info->io_ops.single_read)(chk_io_info, type_info,
                    (hsize_t)chunk_info->piece_points, chunk_info->fspace, chunk_info->mspace) < 0)
                HGOTO_ERROR(H5E_DATASET, H5E_READERROR, FAIL, "chunked read failed")

            /* Release the cache lock on the chunk. */
            if(chunk && H5D__chunk_unlock(io_info, &udata, FALSE, chunk, src_accessed_bytes) < 0)
                HGOTO_ERROR(H5E_IO, H5E_READERROR, FAIL, "unable to unlock raw data chunk")
        } /* end if */

        /* Advance to next chunk in list */
        chunk_node = H5D_CHUNK_GET_NEXT_NODE(dset_info, chunk_node);
    } /* end while */

done:
    FUNC_LEAVE_NOAPI(ret_value)
} /* H5D__chunk_read() */


/*-------------------------------------------------------------------------
 * Function:	H5D__chunk_write
 *
 * Purpose:	Writes to a chunked dataset.
 *
 * Return:	Non-negative on success/Negative on failure
 *
 * Programmer:	Raymond Lu
 *		Thursday, April 10, 2003
 *
 *-------------------------------------------------------------------------
 */
static herr_t
H5D__chunk_write(H5D_io_info_t *io_info, const H5D_type_info_t *type_info,
<<<<<<< HEAD
    hsize_t UNUSED nelmts, const H5S_t UNUSED *file_space, const H5S_t UNUSED *mem_space,
    H5D_dset_info_t *dset_info)
=======
    hsize_t H5_ATTR_UNUSED nelmts, const H5S_t H5_ATTR_UNUSED *file_space, const H5S_t H5_ATTR_UNUSED *mem_space,
    H5D_chunk_map_t *fm)
>>>>>>> fc45d5fc
{
    H5SL_node_t *chunk_node;            /* Current node in chunk skip list */
    H5D_io_info_t ctg_io_info;          /* Contiguous I/O info object */
    H5D_dset_info_t ctg_dset_info;      /* Contiguous I/O dset info object */
    H5D_storage_t ctg_store;            /* Chunk storage information as contiguous dataset */
    H5D_io_info_t cpt_io_info;          /* Compact I/O info object */
    H5D_dset_info_t cpt_dset_info;      /* Compact I/O dset info object */
    H5D_storage_t cpt_store;            /* Chunk storage information as compact dataset */
    hbool_t     cpt_dirty;              /* Temporary placeholder for compact storage "dirty" flag */
    uint32_t    dst_accessed_bytes = 0; /* Total accessed size in a chunk */
    herr_t	ret_value = SUCCEED;	/* Return value		*/

    FUNC_ENTER_STATIC

    /* Sanity check */
    HDassert(io_info);
    HDassert(dset_info);
    HDassert(dset_info->u.wbuf);
    HDassert(type_info);

    /* Set up contiguous I/O info object */
    HDmemcpy(&ctg_io_info, io_info, sizeof(ctg_io_info));
    HDmemcpy(&ctg_dset_info, dset_info, sizeof(ctg_dset_info));
    ctg_dset_info.store = &ctg_store;
    ctg_dset_info.layout_ops = *H5D_LOPS_CONTIG;
    ctg_io_info.dsets_info = &ctg_dset_info;

    /* Initialize temporary contiguous storage info */
    H5_CHECKED_ASSIGN(ctg_store.contig.dset_size, hsize_t, dset_info->dset->shared->layout.u.chunk.size, uint32_t);

    /* Set up compact I/O info object */
    HDmemcpy(&cpt_io_info, io_info, sizeof(cpt_io_info));
    HDmemcpy(&cpt_dset_info, dset_info, sizeof(cpt_dset_info));
    cpt_dset_info.store = &cpt_store;
    cpt_dset_info.layout_ops = *H5D_LOPS_COMPACT;
    cpt_io_info.dsets_info = &cpt_dset_info;

    /* Initialize temporary compact storage info */
    cpt_store.compact.dirty = &cpt_dirty;

    /* Iterate through nodes in chunk skip list */
    chunk_node = H5D_CHUNK_GET_FIRST_NODE(dset_info);

    while(chunk_node) {
        H5D_piece_info_t *chunk_info;   /* Chunk information */
	H5D_chk_idx_info_t idx_info;    /* Chunked index info */
        H5D_io_info_t *chk_io_info;     /* Pointer to I/O info object for this chunk */
        void *chunk;                    /* Pointer to locked chunk buffer */
        H5D_chunk_ud_t udata;		/* Index pass-through	*/
        htri_t cacheable;               /* Whether the chunk is cacheable */
        hbool_t need_insert = FALSE;    /* Whether the chunk needs to be inserted into the index */

        /* Get the actual chunk information from the skip list node */
        chunk_info = H5D_CHUNK_GET_NODE_INFO(dset_info, chunk_node);

        /* Look up the chunk */
        if(H5D__chunk_lookup(dset_info->dset, io_info->dxpl_id, chunk_info->scaled, &udata) < 0)
            HGOTO_ERROR(H5E_DATASET, H5E_CANTGET, FAIL, "error looking up chunk address")

        /* Sanity check */
        HDassert((H5F_addr_defined(udata.chunk_block.offset) && udata.chunk_block.length > 0) || 
                (!H5F_addr_defined(udata.chunk_block.offset) && udata.chunk_block.length == 0));

        /* Determine if we should use the chunk cache */
        if((cacheable = H5D__chunk_cacheable(io_info, dset_info, udata.chunk_block.offset, TRUE)) < 0)
            HGOTO_ERROR(H5E_DATASET, H5E_CANTGET, FAIL, "can't tell if chunk is cacheable")
        if(cacheable) {
            /* Load the chunk into cache.  But if the whole chunk is written,
             * simply allocate space instead of load the chunk. */
            hbool_t entire_chunk = TRUE;       /* Whether whole chunk is selected */

            /* Compute # of bytes accessed in chunk */
            H5_CHECK_OVERFLOW(type_info->dst_type_size, /*From:*/ size_t, /*To:*/ uint32_t);
            dst_accessed_bytes = chunk_info->piece_points * (uint32_t)type_info->dst_type_size;

            /* Determine if we will access all the data in the chunk */
            if(dst_accessed_bytes != ctg_store.contig.dset_size ||
                    (chunk_info->piece_points * type_info->src_type_size) != ctg_store.contig.dset_size)
                entire_chunk = FALSE;

            /* Set chunk's [scaled] coordinates */
            //io_info->dsets_info[0].store->chunk.scaled = chunk_info->scaled;
            dset_info->store->chunk.scaled = chunk_info->scaled;

            /* Lock the chunk into the cache */
            if(NULL == (chunk = H5D__chunk_lock(io_info, &udata, entire_chunk)))
                HGOTO_ERROR(H5E_IO, H5E_READERROR, FAIL, "unable to read raw data chunk")

            /* Set up the storage buffer information for this chunk */
            cpt_store.compact.buf = chunk;

            /* Point I/O info at main I/O info for this chunk */
            chk_io_info = &cpt_io_info;
        } /* end if */
        else {
            /* If the chunk hasn't been allocated on disk, do so now. */
            if(!H5F_addr_defined(udata.chunk_block.offset)) {
                /* Compose chunked index info struct */
                idx_info.f = dset_info->dset->oloc.file;
                idx_info.dxpl_id = io_info->dxpl_id;
                idx_info.pline = &(dset_info->dset->shared->dcpl_cache.pline);
                idx_info.layout = &(dset_info->dset->shared->layout.u.chunk);
                idx_info.storage = &(dset_info->dset->shared->layout.storage.u.chunk);

                /* Set up the size of chunk for user data */
                udata.chunk_block.length = dset_info->dset->shared->layout.u.chunk.size;

                /* Allocate the chunk */
		if(H5D__chunk_file_alloc(&idx_info, NULL, &udata.chunk_block, &need_insert) < 0)
		    HGOTO_ERROR(H5E_DATASET, H5E_CANTINSERT, FAIL, "unable to insert/resize chunk on chunk level")

                /* Make sure the address of the chunk is returned. */
                if(!H5F_addr_defined(udata.chunk_block.offset))
                    HGOTO_ERROR(H5E_DATASET, H5E_CANTGET, FAIL, "chunk address isn't defined")

                /* Cache the new chunk information */
                H5D__chunk_cinfo_cache_update(&dset_info->dset->shared->cache.chunk.last, &udata);
            } /* end if */

            /* Set up the storage address information for this chunk */
            ctg_store.contig.dset_addr = udata.chunk_block.offset;

            /* No chunk cached */
            chunk = NULL;

            /* Point I/O info at temporary I/O info for this chunk */
            chk_io_info = &ctg_io_info;
        } /* end else */

        HDassert(TRUE == H5P_isa_class(io_info->dxpl_id, H5P_DATASET_XFER));
        HDassert(TRUE == H5P_isa_class(ctg_io_info.dxpl_id, H5P_DATASET_XFER));
        HDassert(TRUE == H5P_isa_class(chk_io_info->dxpl_id, H5P_DATASET_XFER));

        /* Perform the actual write operation */
        if((io_info->io_ops.single_write)(chk_io_info, type_info,
                (hsize_t)chunk_info->piece_points, chunk_info->fspace, chunk_info->mspace) < 0)
            HGOTO_ERROR(H5E_DATASET, H5E_READERROR, FAIL, "chunked write failed")

	/* Release the cache lock on the chunk, or insert chunk into index. */
	if(chunk) {
	    if(H5D__chunk_unlock(io_info, &udata, TRUE, chunk, dst_accessed_bytes) < 0)
		HGOTO_ERROR(H5E_IO, H5E_READERROR, FAIL, "unable to unlock raw data chunk")
	} /* end if */
	else {
            if(need_insert && dset_info->dset->shared->layout.storage.u.chunk.ops->insert)
                if((dset_info->dset->shared->layout.storage.u.chunk.ops->insert)(&idx_info, &udata) < 0)
                    HGOTO_ERROR(H5E_DATASET, H5E_CANTINSERT, FAIL, "unable to insert chunk addr into index")
	} /* end else */

        /* Advance to next chunk in list */
        chunk_node = H5D_CHUNK_GET_NEXT_NODE(dset_info, chunk_node);
    } /* end while */

done:
    FUNC_LEAVE_NOAPI(ret_value)
} /* H5D__chunk_write() */



/*-------------------------------------------------------------------------
 * Function:	H5D__chunk_flush
 *
 * Purpose:	Writes all dirty chunks to disk and optionally preempts them
 *		from the cache.
 *
 * Return:	Non-negative on success/Negative on failure
 *
 * Programmer:	Robb Matzke
 *              Thursday, May 21, 1998
 *
 *-------------------------------------------------------------------------
 */
static herr_t
H5D__chunk_flush(H5D_t *dset, hid_t dxpl_id)
{
    H5D_dxpl_cache_t _dxpl_cache;       /* Data transfer property cache buffer */
    H5D_dxpl_cache_t *dxpl_cache = &_dxpl_cache;   /* Data transfer property cache */
    H5D_rdcc_t *rdcc = &(dset->shared->cache.chunk);
    H5D_rdcc_ent_t	*ent, *next;
    unsigned		nerrors = 0;    /* Count of any errors encountered when flushing chunks */
    herr_t ret_value = SUCCEED;         /* Return value */

    FUNC_ENTER_STATIC

    /* Sanity check */
    HDassert(dset);

    /* Flush any data caught in sieve buffer */
    if(H5D__flush_sieve_buf(dset, dxpl_id) < 0)
        HGOTO_ERROR(H5E_DATASET, H5E_CANTFLUSH, FAIL, "unable to flush sieve buffer")

    /* Fill the DXPL cache values for later use */
    if(H5D__get_dxpl_cache(dxpl_id, &dxpl_cache) < 0)
        HGOTO_ERROR(H5E_DATASET, H5E_CANTGET, FAIL, "can't fill dxpl cache")

    /* Loop over all entries in the chunk cache */
    for(ent = rdcc->head; ent; ent = next) {
	next = ent->next;
        if(H5D__chunk_flush_entry(dset, dxpl_id, dxpl_cache, ent, FALSE) < 0)
            nerrors++;
    } /* end for */
    if(nerrors)
	HGOTO_ERROR(H5E_DATASET, H5E_CANTFLUSH, FAIL, "unable to flush one or more raw data chunks")

done:
    FUNC_LEAVE_NOAPI(ret_value)
} /* end H5D__chunk_flush() */

/*-------------------------------------------------------------------------
 * Function:	H5D__piece_io_term
 *
 * Purpose:	Destroy I/O operation information.
 *
 * Return:	Non-negative on success/Negative on failure
 *
 * Programmer:	Jonathan Kim  Nov, 2013
 *-------------------------------------------------------------------------
 */
herr_t
H5D__piece_io_term(H5D_io_info_t *io_info, H5D_dset_info_t *di)
{
    herr_t	ret_value = SUCCEED;	/*return value		*/

    FUNC_ENTER_STATIC

    /* Single element I/O vs. multiple element I/O cleanup */
    if(di->use_single) {
        /* Sanity checks */
        HDassert(di->dset_sel_pieces == NULL);
        HDassert(di->last_piece_info == NULL);
        HDassert(di->single_piece_info);
        HDassert(di->single_piece_info->fspace_shared);
        HDassert(di->single_piece_info->mspace_shared);

        /* Reset the selection for the single element I/O */
        H5S_select_all(di->single_space, TRUE);
    } /* end if */
    else {
        /* Release the nodes on the list of selected pieces, or the last (only)
         * piece if the skiplist is not available */
        if(di->dset_sel_pieces) {
            if(H5SL_free(di->dset_sel_pieces, H5D__free_piece_info, NULL) < 0)
                HGOTO_ERROR(H5E_DATASET, H5E_CANTFREE, FAIL, "can't free dataset skip list")
        } /* end if */
        else if(di->last_piece_info) {
            if(H5D__free_piece_info(di->last_piece_info, NULL, NULL) < 0)
                HGOTO_ERROR(H5E_DATASET, H5E_CANTFREE, FAIL, "can't free piece info")
            di->last_piece_info = NULL;
        } /* end if */
    } /* end else */

    /* Free the memory piece dataspace template */
    if(di->mchunk_tmpl)
        if(H5S_close(di->mchunk_tmpl) < 0)
            HGOTO_ERROR(H5E_DATASPACE, H5E_CANTRELEASE, FAIL, "can't release memory piece dataspace template")

done:
    FUNC_LEAVE_NOAPI(ret_value)
} /* end H5D__piece_io_term() */


/*-------------------------------------------------------------------------
 * Function:	H5D_chunk_idx_reset
 *
 * Purpose:	Reset index information
 *
 * Return:	Non-negative on success/Negative on failure
 *
 * Programmer:	Quincey Koziol
 *              Thursday, January 15, 2009
 *
 *-------------------------------------------------------------------------
 */
herr_t
H5D_chunk_idx_reset(H5O_storage_chunk_t *storage, hbool_t reset_addr)
{
    herr_t ret_value = SUCCEED;         /* Return value */

    FUNC_ENTER_NOAPI(FAIL)

    /* Sanity checks */
    HDassert(storage);
    HDassert(storage->ops);

    /* Reset index structures */
    if((storage->ops->reset)(storage, reset_addr) < 0)
	HGOTO_ERROR(H5E_DATASET, H5E_CANTFREE, FAIL, "unable to reset chunk index info")

done:
    FUNC_LEAVE_NOAPI(ret_value)
} /* end H5D_chunk_idx_reset() */


/*-------------------------------------------------------------------------
 * Function:	H5D__chunk_cinfo_cache_reset
 *
 * Purpose:	Reset the cached chunk info
 *
 * Return:	Non-negative on success/Negative on failure
 *
 * Programmer:	Quincey Koziol
 *              November 27, 2007
 *
 *-------------------------------------------------------------------------
 */
static herr_t
H5D__chunk_cinfo_cache_reset(H5D_chunk_cached_t *last)
{
    FUNC_ENTER_PACKAGE_NOERR

    /* Sanity check */
    HDassert(last);

    /* Indicate that the cached info is not valid */
    last->valid = FALSE;

    FUNC_LEAVE_NOAPI(SUCCEED)
} /* H5D__chunk_cinfo_cache_reset() */


/*-------------------------------------------------------------------------
 * Function:	H5D__chunk_cinfo_cache_update
 *
 * Purpose:	Update the cached chunk info
 *
 * Return:	Non-negative on success/Negative on failure
 *
 * Programmer:	Quincey Koziol
 *              November 27, 2007
 *
 *-------------------------------------------------------------------------
 */
static herr_t
H5D__chunk_cinfo_cache_update(H5D_chunk_cached_t *last, const H5D_chunk_ud_t *udata)
{
    FUNC_ENTER_STATIC_NOERR

    /* Sanity check */
    HDassert(last);
    HDassert(udata);
    HDassert(udata->common.layout);
    HDassert(udata->common.scaled);

    /* Stored the information to cache */
    HDmemcpy(last->scaled, udata->common.scaled, sizeof(hsize_t) * udata->common.layout->ndims);
    last->addr = udata->chunk_block.offset;
    H5_CHECKED_ASSIGN(last->nbytes, uint32_t, udata->chunk_block.length, hsize_t);
    last->filter_mask = udata->filter_mask;

    /* Indicate that the cached info is valid */
    last->valid = TRUE;

    FUNC_LEAVE_NOAPI(SUCCEED)
} /* H5D__chunk_cinfo_cache_update() */


/*-------------------------------------------------------------------------
 * Function:	H5D__chunk_cinfo_cache_found
 *
 * Purpose:	Look for chunk info in cache
 *
 * Return:	TRUE/FALSE/FAIL
 *
 * Programmer:	Quincey Koziol
 *              November 27, 2007
 *
 *-------------------------------------------------------------------------
 */
static hbool_t
H5D__chunk_cinfo_cache_found(const H5D_chunk_cached_t *last, H5D_chunk_ud_t *udata)
{
    hbool_t ret_value = FALSE;          /* Return value */

    FUNC_ENTER_STATIC_NOERR

    /* Sanity check */
    HDassert(last);
    HDassert(udata);
    HDassert(udata->common.layout);
    HDassert(udata->common.scaled);

    /* Check if the cached information is what is desired */
    if(last->valid) {
        unsigned    u;                      /* Local index variable */

        /* Check that the scaled offset is the same */
        for(u = 0; u < udata->common.layout->ndims; u++)
            if(last->scaled[u] != udata->common.scaled[u])
                HGOTO_DONE(FALSE)

        /* Retrieve the information from the cache */
        udata->chunk_block.offset = last->addr;
        udata->chunk_block.length = last->nbytes;
        udata->filter_mask = last->filter_mask;

        /* Indicate that the data was found */
        HGOTO_DONE(TRUE)
    } /* end if */

done:
    FUNC_LEAVE_NOAPI(ret_value)
} /* H5D__chunk_cinfo_cache_found() */


/*-------------------------------------------------------------------------
 * Function:	H5D__chunk_create
 *
 * Purpose:	Creates a new chunked storage index and initializes the
 *		layout information with information about the storage.  The
 *		layout info should be immediately written to the object header.
 *
 * Return:	Non-negative on success (with the layout information initialized
 *		and ready to write to an object header). Negative on failure.
 *
 * Programmer:	Quincey Koziol
 *		Thursday, May 22, 2008
 *
 *-------------------------------------------------------------------------
 */
herr_t
H5D__chunk_create(const H5D_t *dset /*in,out*/, hid_t dxpl_id)
{
    H5D_chk_idx_info_t idx_info;        /* Chunked index info */
    herr_t ret_value = SUCCEED;         /* Return value */

    FUNC_ENTER_PACKAGE

    /* Check args */
    HDassert(dset);
    HDassert(H5D_CHUNKED == dset->shared->layout.type);
    HDassert(dset->shared->layout.u.chunk.ndims > 0 && dset->shared->layout.u.chunk.ndims <= H5O_LAYOUT_NDIMS);
#ifndef NDEBUG
{
    unsigned u;                         /* Local index variable */

    for(u = 0; u < dset->shared->layout.u.chunk.ndims; u++)
	HDassert(dset->shared->layout.u.chunk.dim[u] > 0);
}
#endif

    /* Compose chunked index info struct */
    idx_info.f = dset->oloc.file;
    idx_info.dxpl_id = dxpl_id;
    idx_info.pline = &dset->shared->dcpl_cache.pline;
    idx_info.layout = &dset->shared->layout.u.chunk;
    idx_info.storage = &dset->shared->layout.storage.u.chunk;

    /* Create the index for the chunks */
    if((dset->shared->layout.storage.u.chunk.ops->create)(&idx_info) < 0)
	HGOTO_ERROR(H5E_DATASET, H5E_CANTINIT, FAIL, "can't create chunk index")

done:
    FUNC_LEAVE_NOAPI(ret_value)
} /* end H5D__chunk_create() */


/*-------------------------------------------------------------------------
 * Function:	H5D__chunk_hash_val
 *
 * Purpose:	To calculate an index based on the dataset's scaled coordinates and
 *		sizes of the faster dimensions.
 *
 * Return:	Hash value index
 *
 * Programmer:	Vailin Choi; Nov 2014
 *
 *-------------------------------------------------------------------------
 */
static unsigned
H5D__chunk_hash_val(const H5D_shared_t *shared, const hsize_t *scaled)
{
    hsize_t val;        /* Intermediate value */
    unsigned ndims = shared->ndims;      /* Rank of dataset */
    unsigned ret;       /* Value to return */

    FUNC_ENTER_STATIC_NOERR

    /* Sanity check */
    HDassert(shared);
    HDassert(scaled);

    /* If the fastest changing dimension doesn't have enough entropy, use
     *  other dimensions too
     */
    if(ndims > 1 && shared->cache.chunk.scaled_dims[ndims - 1] <= shared->cache.chunk.nslots) {
        unsigned u;          /* Local index variable */

        val = scaled[0];
        for(u = 1; u < ndims; u++) {
            val <<= shared->cache.chunk.scaled_encode_bits[u];
            val ^= scaled[u];
        } /* end for */
    } /* end if */
    else
        val = scaled[ndims - 1];

    /* Modulo value against the number of array slots */
    ret = (unsigned)(val % shared->cache.chunk.nslots);

    FUNC_LEAVE_NOAPI(ret)
} /* H5D__chunk_hash_val() */


/*-------------------------------------------------------------------------
 * Function:	H5D__chunk_lookup
 *
 * Purpose:	Loops up a chunk in cache and on disk, and retrieves
 *              information about that chunk.
 *
 * Return:	Non-negative on success/Negative on failure
 *
 * Programmer:	Albert Cheng
 *              June 27, 1998
 *
 *-------------------------------------------------------------------------
 */
herr_t
H5D__chunk_lookup(const H5D_t *dset, hid_t dxpl_id, const hsize_t *scaled,
    H5D_chunk_ud_t *udata)
{
    H5D_rdcc_ent_t  *ent = NULL;        /* Cache entry */
    hbool_t         found = FALSE;      /* In cache? */
    unsigned        u;                  /* Counter */
    herr_t	ret_value = SUCCEED;	/* Return value */

    FUNC_ENTER_PACKAGE

    HDassert(dset);
    HDassert(dset->shared->layout.u.chunk.ndims > 0);
    HDassert(scaled);
    HDassert(udata);

    /* Initialize the query information about the chunk we are looking for */
    udata->common.layout = &(dset->shared->layout.u.chunk);
    udata->common.storage = &(dset->shared->layout.storage.u.chunk);
    udata->common.scaled =  scaled;

    /* Reset information about the chunk we are looking for */
    udata->chunk_block.offset = HADDR_UNDEF;
    udata->chunk_block.length = 0;
    udata->filter_mask = 0;

    /* Check for chunk in cache */
    if(dset->shared->cache.chunk.nslots > 0) {
	udata->idx_hint = H5D__chunk_hash_val(dset->shared, scaled);
        ent = dset->shared->cache.chunk.slot[udata->idx_hint];

        if(ent)
            for(u = 0, found = TRUE; u < dset->shared->ndims; u++)
                if(scaled[u] != ent->scaled[u]) {
                    found = FALSE;
                    break;
                } /* end if */
    } /* end if */

    /* Find chunk addr */
    if(found) {
        udata->chunk_block.offset = ent->chunk_block.offset;
        udata->chunk_block.length = ent->chunk_block.length;;
    } /* end if */
    else {
        /* Invalidate idx_hint, to signal that the chunk is not in cache */
        udata->idx_hint = UINT_MAX;

        /* Check for cached information */
        if(!H5D__chunk_cinfo_cache_found(&dset->shared->cache.chunk.last, udata)) {
            H5D_chk_idx_info_t idx_info;        /* Chunked index info */

            /* Compose chunked index info struct */
            idx_info.f = dset->oloc.file;
            idx_info.dxpl_id = dxpl_id;
            idx_info.pline = &dset->shared->dcpl_cache.pline;
            idx_info.layout = &dset->shared->layout.u.chunk;
            idx_info.storage = &dset->shared->layout.storage.u.chunk;

            /* Go get the chunk information */
            if((dset->shared->layout.storage.u.chunk.ops->get_addr)(&idx_info, udata) < 0)
                HGOTO_ERROR(H5E_DATASET, H5E_CANTGET, FAIL, "can't query chunk address")

            /* Cache the information retrieved */
            H5D__chunk_cinfo_cache_update(&dset->shared->cache.chunk.last, udata);
        } /* end if */
    } /* end else */

done:
    FUNC_LEAVE_NOAPI(ret_value)
} /* H5D__chunk_lookup() */


/*-------------------------------------------------------------------------
 * Function:	H5D__chunk_flush_entry
 *
 * Purpose:	Writes a chunk to disk.  If RESET is non-zero then the
 *		entry is cleared -- it's slightly faster to flush a chunk if
 *		the RESET flag is turned on because it results in one fewer
 *		memory copy.
 *
 * Return:	Non-negative on success/Negative on failure
 *
 * Programmer:	Robb Matzke
 *              Thursday, May 21, 1998
 *
 *-------------------------------------------------------------------------
 */
static herr_t
H5D__chunk_flush_entry(const H5D_t *dset, hid_t dxpl_id, const H5D_dxpl_cache_t *dxpl_cache,
    H5D_rdcc_ent_t *ent, hbool_t reset)
{
    void	*buf = NULL;	        /* Temporary buffer		*/
    hbool_t	point_of_no_return = FALSE;
    herr_t	ret_value = SUCCEED;	/* Return value			*/

    FUNC_ENTER_STATIC_TAG(dxpl_id, dset->oloc.addr, FAIL)

    HDassert(dset);
    HDassert(dset->shared);
    HDassert(dxpl_cache);
    HDassert(ent);
    HDassert(!ent->locked);

    buf = ent->chunk;
    if(ent->dirty) {
	H5D_chk_idx_info_t idx_info;    /* Chunked index info */
        H5D_chunk_ud_t 	udata;		/* pass through B-tree		*/
        hbool_t must_alloc = FALSE;     /* Whether the chunk must be allocated */
        hbool_t need_insert = FALSE;    /* Whether the chunk needs to be inserted into the index */

        /* Set up user data for index callbacks */
        udata.common.layout = &dset->shared->layout.u.chunk;
        udata.common.storage = &dset->shared->layout.storage.u.chunk;
	udata.common.scaled = ent->scaled;
        udata.chunk_block.offset = ent->chunk_block.offset;
        udata.chunk_block.length = dset->shared->layout.u.chunk.size;
        udata.filter_mask = 0;

        /* Should the chunk be filtered before writing it to disk? */
        if(dset->shared->dcpl_cache.pline.nused) {
            size_t alloc = udata.chunk_block.length;        /* Bytes allocated for BUF	*/
            size_t nbytes;                      /* Chunk size (in bytes) */

            if(!reset) {
                /*
                 * Copy the chunk to a new buffer before running it through
                 * the pipeline because we'll want to save the original buffer
                 * for later.
                 */
                if(NULL == (buf = H5MM_malloc(alloc)))
                    HGOTO_ERROR(H5E_RESOURCE, H5E_NOSPACE, FAIL, "memory allocation failed for pipeline")
                HDmemcpy(buf, ent->chunk, alloc);
            } /* end if */
            else {
                /*
                 * If we are reseting and something goes wrong after this
                 * point then it's too late to recover because we may have
                 * destroyed the original data by calling H5Z_pipeline().
                 * The only safe option is to continue with the reset
                 * even if we can't write the data to disk.
                 */
                point_of_no_return = TRUE;
                ent->chunk = NULL;
            } /* end else */
            H5_CHECKED_ASSIGN(nbytes, size_t, udata.chunk_block.length, hsize_t);
            if(H5Z_pipeline(&(dset->shared->dcpl_cache.pline), 0, &(udata.filter_mask), dxpl_cache->err_detect,
                     dxpl_cache->filter_cb, &nbytes, &alloc, &buf) < 0)
                HGOTO_ERROR(H5E_PLINE, H5E_CANTFILTER, FAIL, "output pipeline failed")
#if H5_SIZEOF_SIZE_T > 4
            /* Check for the chunk expanding too much to encode in a 32-bit value */
            if(nbytes > ((size_t)0xffffffff))
                HGOTO_ERROR(H5E_DATASET, H5E_BADRANGE, FAIL, "chunk too large for 32-bit length")
#endif /* H5_SIZEOF_SIZE_T > 4 */
            H5_CHECKED_ASSIGN(udata.chunk_block.length, hsize_t, nbytes, size_t);

            /* Indicate that the chunk must be allocated */
            must_alloc = TRUE;
        } /* end if */
        else if(!H5F_addr_defined(udata.chunk_block.offset))
            /* Indicate that the chunk must be allocated */
            must_alloc = TRUE;

        /* Check if the chunk needs to be allocated (it also could exist already
         *      and the chunk alloc operation could resize it)
         */
        if(must_alloc) {
            /* Compose chunked index info struct */
            idx_info.f = dset->oloc.file;
            idx_info.dxpl_id = dxpl_id;
            idx_info.pline = &dset->shared->dcpl_cache.pline;
            idx_info.layout = &dset->shared->layout.u.chunk;
            idx_info.storage = &dset->shared->layout.storage.u.chunk;

            /* Create the chunk it if it doesn't exist, or reallocate the chunk
             *  if its size changed.
             */
	    if(H5D__chunk_file_alloc(&idx_info, &(ent->chunk_block), &udata.chunk_block, &need_insert) < 0)
		HGOTO_ERROR(H5E_DATASET, H5E_CANTINSERT, FAIL, "unable to insert/resize chunk on chunk level")

            /* Update the chunk entry's info, in case it was allocated or relocated */
            ent->chunk_block.offset = udata.chunk_block.offset;
            ent->chunk_block.length = udata.chunk_block.length;
        } /* end if */

        /* Write the data to the file */
        HDassert(H5F_addr_defined(udata.chunk_block.offset));
        H5_CHECK_OVERFLOW(udata.chunk_block.length, hsize_t, size_t);
        if(H5F_block_write(dset->oloc.file, H5FD_MEM_DRAW, udata.chunk_block.offset, (size_t)udata.chunk_block.length, dxpl_id, buf) < 0)
            HGOTO_ERROR(H5E_DATASET, H5E_WRITEERROR, FAIL, "unable to write raw data to file")

        /* Insert the chunk record into the index */
	if(need_insert && dset->shared->layout.storage.u.chunk.ops->insert)
            if((dset->shared->layout.storage.u.chunk.ops->insert)(&idx_info, &udata) < 0)
                HGOTO_ERROR(H5E_DATASET, H5E_CANTINSERT, FAIL, "unable to insert chunk addr into index")

        /* Cache the chunk's info, in case it's accessed again shortly */
        H5D__chunk_cinfo_cache_update(&dset->shared->cache.chunk.last, &udata);

        /* Mark cache entry as clean */
        ent->dirty = FALSE;

        /* Increment # of flushed entries */
        dset->shared->cache.chunk.stats.nflushes++;
    } /* end if */

    /* Reset, but do not free or removed from list */
    if(reset) {
        point_of_no_return = FALSE;
        if(buf == ent->chunk)
            buf = NULL;
        if(ent->chunk != NULL)
            ent->chunk = (uint8_t *)H5D__chunk_mem_xfree(ent->chunk, &(dset->shared->dcpl_cache.pline));
    } /* end if */

done:
    /* Free the temp buffer only if it's different than the entry chunk */
    if(buf != ent->chunk)
        H5MM_xfree(buf);

    /*
     * If we reached the point of no return then we have no choice but to
     * reset the entry.  This can only happen if RESET is true but the
     * output pipeline failed.  Do not free the entry or remove it from the
     * list.
     */
    if(ret_value < 0 && point_of_no_return)
        if(ent->chunk)
            ent->chunk = (uint8_t *)H5D__chunk_mem_xfree(ent->chunk, &(dset->shared->dcpl_cache.pline));

    FUNC_LEAVE_NOAPI_TAG(ret_value, FAIL)
} /* end H5D__chunk_flush_entry() */


/*-------------------------------------------------------------------------
 * Function:    H5D__chunk_cache_evict
 *
 * Purpose:     Preempts the specified entry from the cache, flushing it to
 *              disk if necessary.
 *
 * Return:      Non-negative on success/Negative on failure
 *
 * Programmer:  Robb Matzke
 *              Thursday, May 21, 1998
 *
 *-------------------------------------------------------------------------
 */
static herr_t
H5D__chunk_cache_evict(const H5D_t *dset, hid_t dxpl_id, const H5D_dxpl_cache_t *dxpl_cache,
    H5D_rdcc_ent_t *ent, hbool_t flush)
{
    H5D_rdcc_t *rdcc = &(dset->shared->cache.chunk);
    herr_t      ret_value = SUCCEED;       /* Return value */

    FUNC_ENTER_STATIC

    HDassert(dset);
    HDassert(dxpl_cache);
    HDassert(ent);
    HDassert(!ent->locked);
    HDassert(ent->idx < rdcc->nslots);

    if(flush) {
	/* Flush */
	if(H5D__chunk_flush_entry(dset, dxpl_id, dxpl_cache, ent, TRUE) < 0)
	    HDONE_ERROR(H5E_IO, H5E_WRITEERROR, FAIL, "cannot flush indexed storage buffer")
    } /* end if */
    else {
        /* Don't flush, just free chunk */
	if(ent->chunk != NULL)
	    ent->chunk = (uint8_t *)H5D__chunk_mem_xfree(ent->chunk, &(dset->shared->dcpl_cache.pline));
    } /* end else */

    /* Unlink from list */
    if(ent->prev)
	ent->prev->next = ent->next;
    else
	rdcc->head = ent->next;
    if(ent->next)
	ent->next->prev = ent->prev;
    else
	rdcc->tail = ent->prev;
    ent->prev = ent->next = NULL;

    /* Only clear hash table slot if chunk was not marked as deleted already */
    if(!ent->deleted)
        rdcc->slot[ent->idx] = NULL;

    /* Remove from cache */
    HDassert(rdcc->slot[ent->idx] != ent);
    ent->idx = UINT_MAX;
    rdcc->nbytes_used -= dset->shared->layout.u.chunk.size;
    --rdcc->nused;

    /* Free */
    ent = H5FL_FREE(H5D_rdcc_ent_t, ent);

    FUNC_LEAVE_NOAPI(ret_value)
} /* end H5D__chunk_cache_evict() */


/*-------------------------------------------------------------------------
 * Function:	H5D__chunk_cache_prune
 *
 * Purpose:	Prune the cache by preempting some things until the cache has
 *		room for something which is SIZE bytes.  Only unlocked
 *		entries are considered for preemption.
 *
 * Return:	Non-negative on success/Negative on failure
 *
 * Programmer:	Robb Matzke
 *              Thursday, May 21, 1998
 *
 *-------------------------------------------------------------------------
 */
static herr_t
H5D__chunk_cache_prune(const H5D_t *dset, hid_t dxpl_id,
    const H5D_dxpl_cache_t *dxpl_cache, size_t size)
{
    const H5D_rdcc_t	*rdcc = &(dset->shared->cache.chunk);
    size_t		total = rdcc->nbytes_max;
    const int		nmeth = 2;	/*number of methods		*/
    int		        w[1];		/*weighting as an interval	*/
    H5D_rdcc_ent_t	*p[2], *cur;	/*list pointers			*/
    H5D_rdcc_ent_t	*n[2];		/*list next pointers		*/
    int		nerrors = 0;            /* Accumulated error count during preemptions */
    herr_t      ret_value = SUCCEED;       /* Return value */

    FUNC_ENTER_STATIC

    /*
     * Preemption is accomplished by having multiple pointers (currently two)
     * slide down the list beginning at the head. Pointer p(N+1) will start
     * traversing the list when pointer pN reaches wN percent of the original
     * list.  In other words, preemption method N gets to consider entries in
     * approximate least recently used order w0 percent before method N+1
     * where 100% means tha method N will run to completion before method N+1
     * begins.  The pointers participating in the list traversal are each
     * given a chance at preemption before any of the pointers are advanced.
     */
    w[0] = (int)(rdcc->nused * rdcc->w0);
    p[0] = rdcc->head;
    p[1] = NULL;

    while((p[0] || p[1]) && (rdcc->nbytes_used + size) > total) {
        int i;          /* Local index variable */

	/* Introduce new pointers */
	for(i = 0; i < nmeth - 1; i++)
            if(0 == w[i])
                p[i + 1] = rdcc->head;

	/* Compute next value for each pointer */
	for(i = 0; i < nmeth; i++)
            n[i] = p[i] ? p[i]->next : NULL;

	/* Give each method a chance */
	for(i = 0; i < nmeth && (rdcc->nbytes_used + size) > total; i++) {
	    if(0 == i && p[0] && !p[0]->locked &&
                    ((0 == p[0]->rd_count && 0 == p[0]->wr_count) ||
                     (0 == p[0]->rd_count && dset->shared->layout.u.chunk.size == p[0]->wr_count) ||
                     (dset->shared->layout.u.chunk.size == p[0]->rd_count && 0 == p[0]->wr_count))) {
		/*
		 * Method 0: Preempt entries that have been completely written
		 * and/or completely read but not entries that are partially
		 * written or partially read.
		 */
		cur = p[0];
	    } else if(1 == i && p[1] && !p[1]->locked) {
		/*
		 * Method 1: Preempt the entry without regard to
		 * considerations other than being locked.  This is the last
		 * resort preemption.
		 */
		cur = p[1];
	    } else {
		/* Nothing to preempt at this point */
		cur = NULL;
	    }

	    if(cur) {
                int j;          /* Local index variable */

		for(j = 0; j < nmeth; j++) {
		    if(p[j] == cur)
                        p[j] = NULL;
		    if(n[j] == cur)
                        n[j] = cur->next;
		} /* end for */
		if(H5D__chunk_cache_evict(dset, dxpl_id, dxpl_cache, cur, TRUE) < 0)
                    nerrors++;
	    } /* end if */
	} /* end for */

	/* Advance pointers */
	for(i = 0; i < nmeth; i++)
            p[i] = n[i];
	for(i = 0; i < nmeth - 1; i++)
            w[i] -= 1;
    } /* end while */

    if(nerrors)
	HGOTO_ERROR(H5E_IO, H5E_CANTFLUSH, FAIL, "unable to preempt one or more raw data cache entry")

done:
    FUNC_LEAVE_NOAPI(ret_value)
} /* end H5D__chunk_cache_prune() */


/*-------------------------------------------------------------------------
 * Function:	H5D__chunk_lock
 *
 * Purpose:	Return a pointer to a dataset chunk.  The pointer points
 *		directly into the chunk cache and should not be freed
 *		by the caller but will be valid until it is unlocked.  The
 *		input value IDX_HINT is used to speed up cache lookups and
 *		it's output value should be given to H5D__chunk_unlock().
 *		IDX_HINT is ignored if it is out of range, and if it points
 *		to the wrong entry then we fall back to the normal search
 *		method.
 *
 *		If RELAX is non-zero and the chunk isn't in the cache then
 *		don't try to read it from the file, but just allocate an
 *		uninitialized buffer to hold the result.  This is intended
 *		for output functions that are about to overwrite the entire
 *		chunk.
 *
 * Return:	Success:	Ptr to a file chunk.
 *
 *		Failure:	NULL
 *
 * Programmer:	Robb Matzke
 *              Thursday, May 21, 1998
 *
 *-------------------------------------------------------------------------
 */
void *
H5D__chunk_lock(const H5D_io_info_t *io_info, H5D_chunk_ud_t *udata,
    hbool_t relax)
{
    const H5D_t         *dset = io_info->dsets_info[0].dset;  /* Local pointer to the dataset info */
    const H5O_pline_t   *pline = &(dset->shared->dcpl_cache.pline); /* I/O pipeline info - always equal to the pline passed to H5D__chunk_mem_alloc */
    const H5O_layout_t  *layout = &(dset->shared->layout); /* Dataset layout */
    const H5O_fill_t    *fill = &(dset->shared->dcpl_cache.fill); /* Fill value info */
    H5D_fill_buf_info_t fb_info;                /* Dataset's fill buffer info */
    hbool_t             fb_info_init = FALSE;   /* Whether the fill value buffer has been initialized */
    H5D_rdcc_t		*rdcc = &(dset->shared->cache.chunk); /*raw data chunk cache*/
    H5D_rdcc_ent_t	*ent;		        /*cache entry		*/
    size_t		chunk_size;		/*size of a chunk	*/
    void		*chunk = NULL;		/*the file chunk	*/
    void		*ret_value;	        /*return value		*/

    FUNC_ENTER_PACKAGE

    HDassert(io_info);
    HDassert(io_info->dxpl_cache);
    HDassert(io_info->dsets_info[0].store);
    HDassert(udata);
    HDassert(dset);
    HDassert(TRUE == H5P_isa_class(io_info->dxpl_id, H5P_DATASET_XFER));

    /* Get the chunk's size */
    HDassert(layout->u.chunk.size > 0);
    H5_CHECKED_ASSIGN(chunk_size, size_t, layout->u.chunk.size, uint32_t);

    /* Check if the chunk is in the cache */
    if(UINT_MAX != udata->idx_hint) {
        /* Sanity check */
        HDassert(udata->idx_hint < rdcc->nslots);
        HDassert(rdcc->slot[udata->idx_hint]);

        /* Get the entry */
        ent = rdcc->slot[udata->idx_hint];

#ifndef NDEBUG
{
        unsigned		u;			/*counters		*/

        /* Make sure this is the right chunk */
        for(u = 0; u < layout->u.chunk.ndims; u++)
            HDassert(io_info->dsets_info[0].store->chunk.scaled[u] == ent->scaled[u]);
}
#endif /* NDEBUG */

        /*
         * Already in the cache.  Count a hit.
         */
        rdcc->stats.nhits++;

        /*
         * If the chunk is not at the beginning of the cache; move it backward
         * by one slot.  This is how we implement the LRU preemption
         * algorithm.
         */
        if(ent->next) {
            if(ent->next->next)
                ent->next->next->prev = ent;
            else
                rdcc->tail = ent;
            ent->next->prev = ent->prev;
            if(ent->prev)
                ent->prev->next = ent->next;
            else
                rdcc->head = ent->next;
            ent->prev = ent->next;
            ent->next = ent->next->next;
            ent->prev->next = ent;
        } /* end if */
    } /* end if */
    else {
        haddr_t             chunk_addr;         /* Address of chunk on disk */
        hsize_t             chunk_alloc;        /* Length of chunk on disk */

        /* Save the chunk info so the cache stays consistent */
        chunk_addr = udata->chunk_block.offset;
        chunk_alloc = udata->chunk_block.length;

        if(relax) {
            /*
             * Not in the cache, but we're about to overwrite the whole thing
             * anyway, so just allocate a buffer for it but don't initialize that
             * buffer with the file contents. Count this as a hit instead of a
             * miss because we saved ourselves lots of work.
             */
            rdcc->stats.nhits++;

            if(NULL == (chunk = H5D__chunk_mem_alloc(chunk_size, pline)))
                HGOTO_ERROR(H5E_RESOURCE, H5E_NOSPACE, NULL, "memory allocation failed for raw data chunk")

            /* In the case that some dataset functions look through this data,
             * clear it to all 0s. */
            HDmemset(chunk, 0, chunk_size);
        } /* end if */
        else {
            /*
             * Not in the cache.  Count this as a miss if it's in the file
             *      or an init if it isn't.
             */

            /* Check if the chunk exists on disk */
            if(H5F_addr_defined(chunk_addr)) {
                size_t my_chunk_alloc = chunk_alloc;	/* Allocated buffer size */
                size_t buf_alloc = chunk_alloc;	        /* [Re-]allocated buffer size */

                /* Chunk size on disk isn't [likely] the same size as the final chunk
                 * size in memory, so allocate memory big enough. */
                if(NULL == (chunk = H5D__chunk_mem_alloc(my_chunk_alloc, pline)))
                    HGOTO_ERROR(H5E_RESOURCE, H5E_NOSPACE, NULL, "memory allocation failed for raw data chunk")
                if(H5F_block_read(dset->oloc.file, H5FD_MEM_DRAW, chunk_addr, my_chunk_alloc, io_info->dxpl_id, chunk) < 0)
                    HGOTO_ERROR(H5E_IO, H5E_READERROR, NULL, "unable to read raw data chunk")

                if(pline->nused)
                    if(H5Z_pipeline(pline, H5Z_FLAG_REVERSE, &(udata->filter_mask), io_info->dxpl_cache->err_detect,
                            io_info->dxpl_cache->filter_cb, &my_chunk_alloc, &buf_alloc, &chunk) < 0)
                        HGOTO_ERROR(H5E_PLINE, H5E_CANTFILTER, NULL, "data pipeline read failed")

                /* Increment # of cache misses */
                rdcc->stats.nmisses++;
            } /* end if */
            else {
                H5D_fill_value_t	fill_status;

                /* Sanity check */
                HDassert(fill->alloc_time != H5D_ALLOC_TIME_EARLY);

                /* Chunk size on disk isn't [likely] the same size as the final chunk
                 * size in memory, so allocate memory big enough. */
                if(NULL == (chunk = H5D__chunk_mem_alloc(chunk_size, pline)))
                    HGOTO_ERROR(H5E_RESOURCE, H5E_NOSPACE, NULL, "memory allocation failed for raw data chunk")

                if(H5P_is_fill_value_defined(fill, &fill_status) < 0)
                    HGOTO_ERROR(H5E_PLIST, H5E_CANTGET, NULL, "can't tell if fill value defined")

                if(fill->fill_time == H5D_FILL_TIME_ALLOC ||
                        (fill->fill_time == H5D_FILL_TIME_IFSET &&
                         (fill_status == H5D_FILL_VALUE_USER_DEFINED ||
                          fill_status == H5D_FILL_VALUE_DEFAULT))) {
                    /*
                     * The chunk doesn't exist in the file.  Replicate the fill
                     * value throughout the chunk, if the fill value is defined.
                     */

                    /* Initialize the fill value buffer */
                    /* (use the compact dataset storage buffer as the fill value buffer) */
                    if(H5D__fill_init(&fb_info, chunk, NULL, NULL, NULL, NULL,
                            &dset->shared->dcpl_cache.fill, dset->shared->type,
                            dset->shared->type_id, (size_t)0, chunk_size, io_info->dxpl_id) < 0)
                        HGOTO_ERROR(H5E_DATASET, H5E_CANTINIT, NULL, "can't initialize fill buffer info")
                    fb_info_init = TRUE;

                    /* Check for VL datatype & non-default fill value */
                    if(fb_info.has_vlen_fill_type)
                        /* Fill the buffer with VL datatype fill values */
                        if(H5D__fill_refill_vl(&fb_info, fb_info.elmts_per_buf, io_info->dxpl_id) < 0)
                            HGOTO_ERROR(H5E_DATASET, H5E_CANTCONVERT, NULL, "can't refill fill value buffer")
                } /* end if */
                else
                    HDmemset(chunk, 0, chunk_size);

                /* Increment # of creations */
                rdcc->stats.ninits++;
            } /* end else */
        } /* end else */

        /* See if the chunk can be cached */
        if(rdcc->nslots > 0 && chunk_size <= rdcc->nbytes_max) {
            /* Calculate the index */
            udata->idx_hint = H5D__chunk_hash_val(dset->shared, udata->common.scaled);

            /* Add the chunk to the cache only if the slot is not already locked */
            ent = rdcc->slot[udata->idx_hint];
            if(!ent || !ent->locked) {
                /* Preempt enough things from the cache to make room */
                if(ent) {
                    if(H5D__chunk_cache_evict(io_info->dsets_info[0].dset, io_info->dxpl_id, io_info->dxpl_cache, ent, TRUE) < 0)
                        HGOTO_ERROR(H5E_IO, H5E_CANTINIT, NULL, "unable to preempt chunk from cache")
                } /* end if */
                if(H5D__chunk_cache_prune(io_info->dsets_info[0].dset, io_info->dxpl_id, io_info->dxpl_cache, chunk_size) < 0)
                    HGOTO_ERROR(H5E_IO, H5E_CANTINIT, NULL, "unable to preempt chunk(s) from cache")

                /* Create a new entry */
                if(NULL == (ent = H5FL_CALLOC(H5D_rdcc_ent_t)))
                    HGOTO_ERROR(H5E_DATASET, H5E_CANTALLOC, NULL, "can't allocate raw data chunk entry")

                /* Initialize the new entry */
                ent->chunk_block.offset = chunk_addr;
                ent->chunk_block.length = chunk_alloc;
                HDmemcpy(ent->scaled, udata->common.scaled, sizeof(hsize_t) * layout->u.chunk.ndims);
                H5_CHECKED_ASSIGN(ent->rd_count, uint32_t, chunk_size, size_t);
                H5_CHECKED_ASSIGN(ent->wr_count, uint32_t, chunk_size, size_t);
                ent->chunk = (uint8_t *)chunk;

                /* Add it to the cache */
                HDassert(NULL == rdcc->slot[udata->idx_hint]);
                rdcc->slot[udata->idx_hint] = ent;
                ent->idx = udata->idx_hint;
                rdcc->nbytes_used += chunk_size;
                rdcc->nused++;

                /* Add it to the linked list */
                if(rdcc->tail) {
                    rdcc->tail->next = ent;
                    ent->prev = rdcc->tail;
                    rdcc->tail = ent;
                } /* end if */
                else
                    rdcc->head = rdcc->tail = ent;
            } /* end if */
            else
                /* We did not add the chunk to cache */
                ent = NULL;
        } /* end else */
        else /* No cache set up, or chunk is too large: chunk is uncacheable */
            ent = NULL;
    } /* end else */

    /* Lock the chunk into the cache */
    if(ent) {
        HDassert(!ent->locked);
        ent->locked = TRUE;
        chunk = ent->chunk;
    } /* end if */
    else
        /*
         * The chunk cannot be placed in cache so we don't cache it. This is the
         * reason all those arguments have to be repeated for the unlock
         * function.
         */
        udata->idx_hint = UINT_MAX;

    /* Set return value */
    ret_value = chunk;

done:
    /* Release the fill buffer info, if it's been initialized */
    if(fb_info_init && H5D__fill_term(&fb_info) < 0)
        HDONE_ERROR(H5E_DATASET, H5E_CANTFREE, NULL, "Can't release fill buffer info")

    /* Release the chunk allocated, on error */
    if(!ret_value)
        if(chunk)
            chunk = H5D__chunk_mem_xfree(chunk, pline);

    FUNC_LEAVE_NOAPI(ret_value)
} /* end H5D__chunk_lock() */


/*-------------------------------------------------------------------------
 * Function:	H5D__chunk_unlock
 *
 * Purpose:	Unlocks a previously locked chunk. The LAYOUT, COMP, and
 *		OFFSET arguments should be the same as for H5D__chunk_lock().
 *		The DIRTY argument should be set to non-zero if the chunk has
 *		been modified since it was locked. The IDX_HINT argument is
 *		the returned index hint from the lock operation and BUF is
 *		the return value from the lock.
 *
 *		The NACCESSED argument should be the number of bytes accessed
 *		for reading or writing (depending on the value of DIRTY).
 *		It's only purpose is to provide additional information to the
 *		preemption policy.
 *
 * Return:	Non-negative on success/Negative on failure
 *
 * Programmer:	Robb Matzke
 *              Thursday, May 21, 1998
 *
 *-------------------------------------------------------------------------
 */
herr_t
H5D__chunk_unlock(const H5D_io_info_t *io_info,
    const H5D_chunk_ud_t *udata, hbool_t dirty, void *chunk, uint32_t naccessed)
{
    const H5O_layout_t *layout = &(io_info->dsets_info[0].dset->shared->layout); /* Dataset layout */
    const H5D_rdcc_t	*rdcc = &(io_info->dsets_info[0].dset->shared->cache.chunk);
    herr_t              ret_value = SUCCEED;      /* Return value */

    FUNC_ENTER_PACKAGE

    HDassert(io_info);
    HDassert(udata);

    if(UINT_MAX == udata->idx_hint) {
        /*
         * It's not in the cache, probably because it's too big.  If it's
         * dirty then flush it to disk.  In any case, free the chunk.
         * Note: we have to copy the layout and filter messages so we
         *	 don't discard the `const' qualifier.
         */
        if(dirty) {
            H5D_rdcc_ent_t fake_ent;         /* "fake" chunk cache entry */

            HDmemset(&fake_ent, 0, sizeof(fake_ent));
            fake_ent.dirty = TRUE;
	    HDmemcpy(fake_ent.scaled, udata->common.scaled, sizeof(hsize_t) * layout->u.chunk.ndims);
            HDassert(layout->u.chunk.size > 0);
            fake_ent.chunk_block.offset = udata->chunk_block.offset;
            fake_ent.chunk_block.length = udata->chunk_block.length;
            fake_ent.chunk = (uint8_t *)chunk;

            if(H5D__chunk_flush_entry(io_info->dsets_info[0].dset, io_info->dxpl_id, io_info->dxpl_cache, &fake_ent, TRUE) < 0)
                HGOTO_ERROR(H5E_IO, H5E_WRITEERROR, FAIL, "cannot flush indexed storage buffer")
        } /* end if */
        else {
            if(chunk)
                chunk = H5D__chunk_mem_xfree(chunk, &(io_info->dsets_info[0].dset->shared->dcpl_cache.pline));
        } /* end else */
    } /* end if */
    else {
        H5D_rdcc_ent_t	*ent;   /* Chunk's entry in the cache */

        /* Sanity check */
	HDassert(udata->idx_hint < rdcc->nslots);
	HDassert(rdcc->slot[udata->idx_hint]);
	HDassert(rdcc->slot[udata->idx_hint]->chunk == chunk);

        /*
         * It's in the cache so unlock it.
         */
        ent = rdcc->slot[udata->idx_hint];
        HDassert(ent->locked);
        if(dirty) {
            ent->dirty = TRUE;
            ent->wr_count -= MIN(ent->wr_count, naccessed);
        } /* end if */
        else
            ent->rd_count -= MIN(ent->rd_count, naccessed);
        ent->locked = FALSE;
    } /* end else */

done:
    FUNC_LEAVE_NOAPI(ret_value)
} /* end H5D__chunk_unlock() */


/*-------------------------------------------------------------------------
 * Function:	H5D__chunk_allocated_cb
 *
 * Purpose:	Simply counts the number of chunks for a dataset.
 *
 * Return:	Success:	Non-negative
 *		Failure:	Negative
 *
 * Programmer:	Robb Matzke
 *              Wednesday, April 21, 1999
 *
 *-------------------------------------------------------------------------
 */
/* ARGSUSED */
static int
H5D__chunk_allocated_cb(const H5D_chunk_rec_t *chunk_rec, void *_udata)
{
    hsize_t *nbytes = (hsize_t *)_udata;

    FUNC_ENTER_STATIC_NOERR

    *(hsize_t *)nbytes += chunk_rec->nbytes;

    FUNC_LEAVE_NOAPI(H5_ITER_CONT)
} /* H5D__chunk_allocated_cb() */


/*-------------------------------------------------------------------------
 * Function:	H5D__chunk_allocated
 *
 * Purpose:	Return the number of bytes allocated in the file for storage
 *		of raw data in the chunked dataset
 *
 * Return:	Success:	Number of bytes stored in all chunks.
 *		Failure:	0
 *
 * Programmer:	Quincey Koziol
 *              Tuesday, May 20, 2008
 *
 *-------------------------------------------------------------------------
 */
herr_t
H5D__chunk_allocated(H5D_t *dset, hid_t dxpl_id, hsize_t *nbytes)
{
    H5D_chk_idx_info_t idx_info;        /* Chunked index info */
    const H5D_rdcc_t   *rdcc = &(dset->shared->cache.chunk);	/* Raw data chunk cache */
    H5D_rdcc_ent_t     *ent;            /* Cache entry  */
    H5D_dxpl_cache_t _dxpl_cache;       /* Data transfer property cache buffer */
    H5D_dxpl_cache_t *dxpl_cache = &_dxpl_cache;   /* Data transfer property cache */
    hsize_t chunk_bytes = 0;            /* Number of bytes allocated for chunks */
    herr_t ret_value = SUCCEED;         /* Return value */

    FUNC_ENTER_PACKAGE

    HDassert(dset);
    HDassert(dset->shared);

    /* Fill the DXPL cache values for later use */
    if(H5D__get_dxpl_cache(dxpl_id, &dxpl_cache) < 0)
        HGOTO_ERROR(H5E_DATASET, H5E_CANTGET, FAIL, "can't fill dxpl cache")

    /* Search for cached chunks that haven't been written out */
    for(ent = rdcc->head; ent; ent = ent->next) {
        /* Flush the chunk out to disk, to make certain the size is correct later */
        if(H5D__chunk_flush_entry(dset, dxpl_id, dxpl_cache, ent, FALSE) < 0)
            HGOTO_ERROR(H5E_IO, H5E_WRITEERROR, FAIL, "cannot flush indexed storage buffer")
    } /* end for */

    /* Compose chunked index info struct */
    idx_info.f = dset->oloc.file;
    idx_info.dxpl_id = dxpl_id;
    idx_info.pline = &dset->shared->dcpl_cache.pline;
    idx_info.layout = &dset->shared->layout.u.chunk;
    idx_info.storage = &dset->shared->layout.storage.u.chunk;

    /* Iterate over the chunks */
    if((dset->shared->layout.storage.u.chunk.ops->iterate)(&idx_info, H5D__chunk_allocated_cb, &chunk_bytes) < 0)
        HGOTO_ERROR(H5E_DATASET, H5E_CANTGET, FAIL, "unable to retrieve allocated chunk information from index")

    /* Set number of bytes for caller */
    *nbytes = chunk_bytes;

done:
    FUNC_LEAVE_NOAPI(ret_value)
} /* end H5D__chunk_allocated() */


/*-------------------------------------------------------------------------
 * Function:	H5D__chunk_allocate
 *
 * Purpose:	Allocate file space for all chunks that are not allocated yet.
 *		Return SUCCEED if all needed allocation succeed, otherwise
 *		FAIL.
 *
 * Return:	Non-negative on success/Negative on failure
 *
 * Programmer:	Albert Cheng
 *		June 26, 1998
 *
 *-------------------------------------------------------------------------
 */
herr_t
H5D__chunk_allocate(const H5D_t *dset, hid_t dxpl_id, hbool_t full_overwrite,
    hsize_t old_dim[])
{
    H5D_chk_idx_info_t idx_info;        /* Chunked index info */
    const H5D_chunk_ops_t *ops = dset->shared->layout.storage.u.chunk.ops;      /* Chunk operations */
    hsize_t     min_unalloc[H5O_LAYOUT_NDIMS]; /* First chunk in each dimension that is unallocated (in scaled coordinates) */
    hsize_t     max_unalloc[H5O_LAYOUT_NDIMS]; /* Last chunk in each dimension that is unallocated (in scaled coordinates) */
    hsize_t	scaled[H5O_LAYOUT_NDIMS]; /* Offset of current chunk (in scaled coordinates) */
    size_t	orig_chunk_size; /* Original size of chunk in bytes */
    size_t      chunk_size;      /* Actual size of chunk in bytes, possibly filtered */
    unsigned    filter_mask = 0; /* Filter mask for chunks that have them */
    const H5O_layout_t *layout = &(dset->shared->layout);       /* Dataset layout */
    const H5O_pline_t *pline = &(dset->shared->dcpl_cache.pline);    /* I/O pipeline info */
    const H5O_fill_t *fill = &(dset->shared->dcpl_cache.fill);    /* Fill value info */
    H5D_fill_value_t fill_status; /* The fill value status */
    hbool_t     should_fill = FALSE; /* Whether fill values should be written */
    H5D_dxpl_cache_t _dxpl_cache;       /* Data transfer property cache buffer */
    H5D_dxpl_cache_t *dxpl_cache = &_dxpl_cache;   /* Data transfer property cache */
#ifdef H5_HAVE_PARALLEL
    hbool_t     blocks_written = FALSE; /* Flag to indicate that chunk was actually written */
    hbool_t     using_mpi = FALSE;    /* Flag to indicate that the file is being accessed with an MPI-capable file driver */
    H5D_chunk_coll_info_t chunk_info; /* chunk address information for doing I/O */
#endif /* H5_HAVE_PARALLEL */
    hbool_t	carry;          /* Flag to indicate that chunk increment carrys to higher dimension (sorta) */
    unsigned    space_ndims;    /* Dataset's space rank */
    const hsize_t *space_dim;   /* Dataset's dataspace dimensions */
    const uint32_t *chunk_dim = layout->u.chunk.dim; /* Convenience pointer to chunk dimensions */
    unsigned    op_dim;                 /* Current operating dimension */
    H5D_fill_buf_info_t fb_info;        /* Dataset's fill buffer info */
    hbool_t     fb_info_init = FALSE;   /* Whether the fill value buffer has been initialized */
    herr_t	ret_value = SUCCEED;	/* Return value */

    FUNC_ENTER_PACKAGE_TAG(dxpl_id, dset->oloc.addr, FAIL)

    /* Check args */
    HDassert(dset && H5D_CHUNKED == layout->type);
    HDassert(layout->u.chunk.ndims > 0 && layout->u.chunk.ndims <= H5O_LAYOUT_NDIMS);
    HDassert(TRUE == H5P_isa_class(dxpl_id, H5P_DATASET_XFER));

    /* Retrieve the dataset dimensions */
    space_dim = dset->shared->curr_dims;
    space_ndims = dset->shared->ndims;

    /* The last dimension in scaled chunk coordinates is always 0 */
    scaled[space_ndims] = (hsize_t)0;

    /* Check if any space dimensions are 0, if so we do not have to do anything
     */
    for(op_dim = 0; op_dim < (unsigned)space_ndims; op_dim++)
        if(space_dim[op_dim] == 0) {
            /* Reset any cached chunk info for this dataset */
            H5D__chunk_cinfo_cache_reset(&dset->shared->cache.chunk.last);
            HGOTO_DONE(SUCCEED)
        } /* end if */

#ifdef H5_HAVE_PARALLEL
    /* Retrieve MPI parameters */
    if(H5F_HAS_FEATURE(dset->oloc.file, H5FD_FEAT_HAS_MPI)) {
        /* Set the MPI-capable file driver flag */
        using_mpi = TRUE;

        /* init chunk info stuff for collective I/O */
        chunk_info.num_io = 0;
        chunk_info.addr = NULL;
    } /* end if */
#endif  /* H5_HAVE_PARALLEL */

    /* Fill the DXPL cache values for later use */
    if(H5D__get_dxpl_cache(dxpl_id, &dxpl_cache) < 0)
        HGOTO_ERROR(H5E_DATASET, H5E_CANTGET, FAIL, "can't fill dxpl cache")

    /* Get original chunk size */
    H5_CHECKED_ASSIGN(orig_chunk_size, size_t, layout->u.chunk.size, uint32_t);

    /* Check the dataset's fill-value status */
    if(H5P_is_fill_value_defined(fill, &fill_status) < 0)
        HGOTO_ERROR(H5E_PLIST, H5E_CANTGET, FAIL, "can't tell if fill value defined")

    /* If we are filling the dataset on allocation or "if set" and
     * the fill value _is_ set, _and_ we are not overwriting the new blocks,
     * or if there are any pipeline filters defined,
     * set the "should fill" flag
     */
    if((!full_overwrite && (fill->fill_time == H5D_FILL_TIME_ALLOC ||
            (fill->fill_time == H5D_FILL_TIME_IFSET &&
             (fill_status == H5D_FILL_VALUE_USER_DEFINED ||
              fill_status == H5D_FILL_VALUE_DEFAULT))))
            || pline->nused > 0)
        should_fill = TRUE;

    /* Check if fill values should be written to chunks */
    if(should_fill) {
        /* Initialize the fill value buffer */
        /* (delay allocating fill buffer for VL datatypes until refilling) */
        /* (casting away const OK - QAK) */
        if(H5D__fill_init(&fb_info, NULL, (H5MM_allocate_t)H5D__chunk_mem_alloc,
                (void *)pline, (H5MM_free_t)H5D__chunk_mem_xfree, (void *)pline,
                &dset->shared->dcpl_cache.fill, dset->shared->type,
                dset->shared->type_id, (size_t)0, orig_chunk_size, dxpl_id) < 0)
            HGOTO_ERROR(H5E_DATASET, H5E_CANTINIT, FAIL, "can't initialize fill buffer info")
        fb_info_init = TRUE;

        /* Check if there are filters which need to be applied to the chunk */
        /* (only do this in advance when the chunk info can be re-used (i.e.
         *      it doesn't contain any non-default VL datatype fill values)
         */
        if(!fb_info.has_vlen_fill_type && pline->nused > 0) {
            size_t buf_size = orig_chunk_size;

            /* Push the chunk through the filters */
            if(H5Z_pipeline(pline, 0, &filter_mask, dxpl_cache->err_detect, dxpl_cache->filter_cb, &orig_chunk_size, &buf_size, &fb_info.fill_buf) < 0)
                HGOTO_ERROR(H5E_PLINE, H5E_WRITEERROR, FAIL, "output pipeline failed")
#if H5_SIZEOF_SIZE_T > 4
            /* Check for the chunk expanding too much to encode in a 32-bit value */
            if(orig_chunk_size > ((size_t)0xffffffff))
                HGOTO_ERROR(H5E_DATASET, H5E_BADRANGE, FAIL, "chunk too large for 32-bit length")
#endif /* H5_SIZEOF_SIZE_T > 4 */
        } /* end if */
    } /* end if */

    /* Compose chunked index info struct */
    idx_info.f = dset->oloc.file;
    idx_info.dxpl_id = dxpl_id;
    idx_info.pline = &dset->shared->dcpl_cache.pline;
    idx_info.layout = &dset->shared->layout.u.chunk;
    idx_info.storage = &dset->shared->layout.storage.u.chunk;

    /* Calculate the minimum and maximum chunk offsets in each dimension.  Note
     * that we assume here that all elements of space_dim are > 0.  This is
     * checked at the top of this function. */
    for(op_dim = 0; op_dim < (unsigned)space_ndims; op_dim++) {
        min_unalloc[op_dim] = (old_dim[op_dim] + chunk_dim[op_dim] - 1) / chunk_dim[op_dim];
        max_unalloc[op_dim] = (space_dim[op_dim] - 1) / chunk_dim[op_dim];
    } /* end for */

    /* Loop over all chunks */
    /* The algorithm is:
     *  For each dimension:
     *   -Allocate all chunks in the new dataspace that are beyond the original
     *    dataspace in the operating dimension, except those that have already
     *    been allocated.
     *
     * This is accomplished mainly using the min_unalloc and max_unalloc arrays.
     * min_unalloc represents the lowest offset in each dimension of chunks that
     * have not been allocated (whether or not they need to be).  max_unalloc
     * represents the highest offset in each dimension of chunks in the new
     * dataset that have not been allocated by this routine (they may have been
     * allocated previously).
     *
     * Every time the algorithm finishes allocating chunks allocated beyond a
     * certain dimension, max_unalloc is updated in order to avoid allocating
     * those chunks again.
     *
     * Note that min_unalloc & max_unalloc are in scaled coordinates.
     *
     */
    for(op_dim = 0; op_dim < space_ndims; op_dim++) {
        H5D_chunk_ud_t udata;   /* User data for querying chunk info */
        int i;                  /* Local index variable */

        /* Check if allocation along this dimension is really necessary */
        if(min_unalloc[op_dim] > max_unalloc[op_dim])
            continue;
        else {
            /* Reset the chunk offset indices */
            HDmemset(scaled, 0, (space_ndims * sizeof(scaled[0])));
            scaled[op_dim] = min_unalloc[op_dim];

            carry = FALSE;
        } /* end else */

        while(!carry) {
            hbool_t need_insert = FALSE;    /* Whether the chunk needs to be inserted into the index */

            /* Reset size of chunk in bytes, in case filtered size changes */
            chunk_size = orig_chunk_size;

#ifndef NDEBUG
            /* None of the chunks should be allocated */
            {
                /* Look up this chunk */
                if(H5D__chunk_lookup(dset, dxpl_id, scaled, &udata) < 0)
                    HGOTO_ERROR(H5E_DATASET, H5E_CANTGET, FAIL, "error looking up chunk address")

                HDassert(!H5F_addr_defined(udata.chunk_block.offset));
            } /* end block */

            /* Make sure the chunk is really in the dataset and outside the
             * original dimensions */
            {
                unsigned u;             /* Local index variable */
                hbool_t outside_orig = FALSE;

                for(u = 0; u < space_ndims; u++) {
                    HDassert((scaled[u] * chunk_dim[u]) < space_dim[u]);
                    if((scaled[u] * chunk_dim[u]) >= old_dim[u])
                        outside_orig = TRUE;
                } /* end for */
                HDassert(outside_orig);
            } /* end block */
#endif /* NDEBUG */

            /* Check for VL datatype & non-default fill value */
            if(fb_info_init && fb_info.has_vlen_fill_type) {
                /* Sanity check */
                HDassert(should_fill);
#ifdef H5_HAVE_PARALLEL
                HDassert(!using_mpi);   /* Can't write VL datatypes in parallel currently */
#endif

                /* Check to make sure the buffer is large enough.  It is
                 * possible (though ill-advised) for the filter to shrink the
                 * buffer. */
                if(fb_info.fill_buf_size < orig_chunk_size) {
                    if(NULL == (fb_info.fill_buf = H5D__chunk_mem_realloc(fb_info.fill_buf, orig_chunk_size, pline)))
                        HGOTO_ERROR(H5E_RESOURCE, H5E_NOSPACE, FAIL, "memory reallocation failed for raw data chunk")
                    fb_info.fill_buf_size = orig_chunk_size;
                } /* end if */

                /* Fill the buffer with VL datatype fill values */
                if(H5D__fill_refill_vl(&fb_info, fb_info.elmts_per_buf, dxpl_id) < 0)
                    HGOTO_ERROR(H5E_DATASET, H5E_CANTCONVERT, FAIL, "can't refill fill value buffer")

                /* Check if there are filters which need to be applied to the chunk */
                if(pline->nused > 0) {
                    size_t nbytes = orig_chunk_size;

                    /* Push the chunk through the filters */
                    if(H5Z_pipeline(pline, 0, &filter_mask, dxpl_cache->err_detect, dxpl_cache->filter_cb, &nbytes, &fb_info.fill_buf_size, &fb_info.fill_buf) < 0)
                        HGOTO_ERROR(H5E_PLINE, H5E_WRITEERROR, FAIL, "output pipeline failed")

#if H5_SIZEOF_SIZE_T > 4
                    /* Check for the chunk expanding too much to encode in a 32-bit value */
                    if(nbytes > ((size_t)0xffffffff))
                        HGOTO_ERROR(H5E_DATASET, H5E_BADRANGE, FAIL, "chunk too large for 32-bit length")
#endif /* H5_SIZEOF_SIZE_T > 4 */

                    /* Keep the number of bytes the chunk turned in to */
                    chunk_size = nbytes;
                } /* end if */
            } /* end if */

            /* Initialize the chunk information */
            udata.common.layout = &layout->u.chunk;
            udata.common.storage = &layout->storage.u.chunk;
            udata.common.scaled = scaled;
            udata.chunk_block.offset = HADDR_UNDEF;
            H5_CHECKED_ASSIGN(udata.chunk_block.length, uint32_t, chunk_size, size_t);
            udata.filter_mask = filter_mask;

            /* Allocate the chunk (with all processes) */
	    if(H5D__chunk_file_alloc(&idx_info, NULL, &udata.chunk_block, &need_insert) < 0)
		HGOTO_ERROR(H5E_DATASET, H5E_CANTINSERT, FAIL, "unable to insert/resize chunk on chunk level")
            HDassert(H5F_addr_defined(udata.chunk_block.offset));

            /* Check if fill values should be written to chunks */
            if(should_fill) {
                /* Sanity check */
                HDassert(fb_info_init);
                HDassert(udata.chunk_block.length == chunk_size);

#ifdef H5_HAVE_PARALLEL
                /* Check if this file is accessed with an MPI-capable file driver */
                if(using_mpi) {
                    /* collect all chunk addresses to be written to
                       write collectively at the end */
                    /* allocate/resize address array if no more space left */
                    if(0 == chunk_info.num_io % 1024)
                        if(NULL == (chunk_info.addr = (haddr_t *)HDrealloc(chunk_info.addr, (chunk_info.num_io + 1024) * sizeof(haddr_t))))
                            HGOTO_ERROR(H5E_DATASET, H5E_CANTALLOC, FAIL, "memory allocation failed for chunk addresses")

                    /* Store the chunk's address for later */
                    chunk_info.addr[chunk_info.num_io] = udata.chunk_block.offset;
                    chunk_info.num_io++;

                    /* Indicate that blocks will be written */
                    blocks_written = TRUE;
                } /* end if */
                else {
#endif /* H5_HAVE_PARALLEL */
                    if(H5F_block_write(dset->oloc.file, H5FD_MEM_DRAW, udata.chunk_block.offset, chunk_size, dxpl_id, fb_info.fill_buf) < 0)
                        HGOTO_ERROR(H5E_IO, H5E_WRITEERROR, FAIL, "unable to write raw data to file")
#ifdef H5_HAVE_PARALLEL
                } /* end else */
#endif /* H5_HAVE_PARALLEL */
            } /* end if */

            /* Insert the chunk record into the index */
            /* (Note that this isn't safe, from a SWMR perspective, unlike
             *  serial operation. -QAK
             */
	    if(need_insert && ops->insert)
                if((ops->insert)(&idx_info, &udata) < 0)
                    HGOTO_ERROR(H5E_DATASET, H5E_CANTINSERT, FAIL, "unable to insert chunk addr into index")

            /* Increment indices and adjust the edge chunk state */
            carry = TRUE;
            for(i = ((int)space_ndims - 1); i >= 0; --i) {
                scaled[i]++;
                if(scaled[i] > max_unalloc[i]) {
                    if((unsigned)i == op_dim)
                        scaled[i] = min_unalloc[i];
                    else
                        scaled[i] = 0;
		} /* end if */
                else {
                    carry = FALSE;
                    break;
                } /* end else */
            } /* end for */
        } /* end while(!carry) */

        /* Adjust max_unalloc so we don't allocate the same chunk twice.  Also
         * check if this dimension started from 0 (and hence allocated all of
         * the chunks. */
        if(min_unalloc[op_dim] == 0)
            break;
        else
            max_unalloc[op_dim] = min_unalloc[op_dim] - 1;
    } /* end for(op_dim=0...) */

#ifdef H5_HAVE_PARALLEL
    /* do final collective I/O */
    if(using_mpi && blocks_written)
        if(H5D__chunk_collective_fill(dset, dxpl_id, &chunk_info, chunk_size, fb_info.fill_buf) < 0)
            HGOTO_ERROR(H5E_IO, H5E_WRITEERROR, FAIL, "unable to write raw data to file")
#endif /* H5_HAVE_PARALLEL */

    /* Reset any cached chunk info for this dataset */
    H5D__chunk_cinfo_cache_reset(&dset->shared->cache.chunk.last);

done:
    /* Release the fill buffer info, if it's been initialized */
    if(fb_info_init && H5D__fill_term(&fb_info) < 0)
        HDONE_ERROR(H5E_DATASET, H5E_CANTFREE, FAIL, "Can't release fill buffer info")

#ifdef H5_HAVE_PARALLEL
    if(using_mpi && chunk_info.addr)
        HDfree(chunk_info.addr);
#endif

    FUNC_LEAVE_NOAPI_TAG(ret_value, FAIL)
} /* end H5D__chunk_allocate() */

#ifdef H5_HAVE_PARALLEL

/*-------------------------------------------------------------------------
 * Function:	H5D__chunk_collective_fill
 *
 * Purpose:     Use MPIO collective write to fill the chunks (if number of
 *              chunks to fill is greater than the number of MPI procs; 
 *              otherwise use independent I/O).
 *
 * Return:	Non-negative on success/Negative on failure
 *
 * Programmer:	Mohamad Chaarawi
 * 		July 30, 2014
 *
 *-------------------------------------------------------------------------
 */
static herr_t
H5D__chunk_collective_fill(const H5D_t *dset, hid_t dxpl_id,
    H5D_chunk_coll_info_t *chunk_info, size_t chunk_size, const void *fill_buf)
{
    MPI_Comm	mpi_comm = MPI_COMM_NULL;	/* MPI communicator for file */
    int         mpi_rank = (-1);    /* This process's rank  */
    int         mpi_size = (-1);    /* MPI Comm size  */
    int         mpi_code;           /* MPI return code */
    size_t      num_blocks;         /* Number of blocks between processes. */
    size_t      leftover_blocks;    /* Number of leftover blocks to handle */
    int         blocks, leftover, block_len; /* converted to int for MPI */
    MPI_Aint    *chunk_disp_array = NULL;
    int         *block_lens = NULL;
    MPI_Datatype mem_type, file_type;
    hid_t       data_dxpl_id = -1;  /* DXPL ID to use for raw data I/O operations */
    int         i;                  /* Local index variable */
    herr_t ret_value = SUCCEED;     /* Return value */

    FUNC_ENTER_STATIC

    /* Get the MPI communicator */
    if(MPI_COMM_NULL == (mpi_comm = H5F_mpi_get_comm(dset->oloc.file)))
        HGOTO_ERROR(H5E_INTERNAL, H5E_MPI, FAIL, "Can't retrieve MPI communicator")

    /* Get the MPI rank */
    if((mpi_rank = H5F_mpi_get_rank(dset->oloc.file)) < 0)
        HGOTO_ERROR(H5E_INTERNAL, H5E_MPI, FAIL, "Can't retrieve MPI rank")

    /* Get the MPI size */
    if((mpi_size = H5F_mpi_get_size(dset->oloc.file)) < 0)
        HGOTO_ERROR(H5E_INTERNAL, H5E_MPI, FAIL, "Can't retrieve MPI size")

    /* Get a copy of the DXPL, to modify */
    if((data_dxpl_id = H5P_copy_plist((H5P_genplist_t *)H5I_object(dxpl_id), TRUE)) < 0)
        HGOTO_ERROR(H5E_PLIST, H5E_CANTCOPY, FAIL, "can't copy property list")

    /* Distribute evenly the number of blocks between processes. */
    num_blocks = chunk_info->num_io / mpi_size; /* value should be the same on all procs */

    /* after evenly distributing the blocks between processes, are
       there any leftover blocks for each individual process
       (round-robin) */
    leftover_blocks = chunk_info->num_io % mpi_size;

    /* Cast values to types needed by MPI */
    H5_CHECKED_ASSIGN(blocks, int, num_blocks, size_t);
    H5_CHECKED_ASSIGN(leftover, int, leftover_blocks, size_t);
    H5_CHECKED_ASSIGN(block_len, int,  chunk_size, size_t);

    /* Allocate buffers */
    /* (MSC - should not need block_lens if MPI_type_create_hindexed_block is working) */
    if(NULL == (block_lens = (int *)H5MM_malloc((blocks + 1) * sizeof(int))))
        HGOTO_ERROR(H5E_DATASET, H5E_CANTALLOC, FAIL, "couldn't allocate chunk lengths buffer")
    if(NULL == (chunk_disp_array = (MPI_Aint *)H5MM_malloc((blocks + 1) * sizeof(MPI_Aint))))
        HGOTO_ERROR(H5E_DATASET, H5E_CANTALLOC, FAIL, "couldn't allocate chunk file displacement buffer")

    for(i = 0 ; i < blocks ; i++) {
        /* store the chunk address as an MPI_Aint */
        chunk_disp_array[i] = (MPI_Aint)(chunk_info->addr[i + mpi_rank*blocks]);

        /* MSC - should not need this if MPI_type_create_hindexed_block is working */
        block_lens[i] = block_len;

        /* make sure that the addresses in the datatype are
           monotonically non decreasing */
        if(i)
            HDassert(chunk_disp_array[i] > chunk_disp_array[i - 1]);
    } /* end if */

    /* calculate if there are any leftover blocks after evenly
       distributing. If there are, then round robin the distribution
       to processes 0 -> leftover. */
    if(leftover && leftover > mpi_rank) {
        chunk_disp_array[blocks] = (MPI_Aint)chunk_info->addr[blocks*mpi_size + mpi_rank];        
        block_lens[blocks] = block_len;
        blocks++;
    }

    /* MSC 
     * should use this if MPI_type_create_hindexed block is working 
     * mpi_code = MPI_Type_create_hindexed_block(blocks, block_len, chunk_disp_array, MPI_BYTE, &file_type);
     */
    mpi_code = MPI_Type_create_hindexed(blocks, block_lens, chunk_disp_array, MPI_BYTE, &file_type);
    if(mpi_code != MPI_SUCCESS)
        HMPI_GOTO_ERROR(FAIL, "MPI_Type_create_hindexed failed", mpi_code)
    if(MPI_SUCCESS != (mpi_code = MPI_Type_commit(&file_type)))
        HMPI_GOTO_ERROR(FAIL, "MPI_Type_commit failed", mpi_code)

    mpi_code = MPI_Type_create_hvector(blocks, block_len, 0, MPI_BYTE, &mem_type);
    if(mpi_code != MPI_SUCCESS)
        HMPI_GOTO_ERROR(FAIL, "MPI_Type_create_hvector failed", mpi_code)
    if(MPI_SUCCESS != (mpi_code = MPI_Type_commit(&mem_type)))
        HMPI_GOTO_ERROR(FAIL, "MPI_Type_commit failed", mpi_code)

    /* set MPI-IO VFD properties */
    {
        H5FD_mpio_xfer_t xfer_mode = H5FD_MPIO_COLLECTIVE;
        H5P_genplist_t  *plist;      /* Property list pointer */

        if(NULL == (plist = H5P_object_verify(data_dxpl_id, H5P_DATASET_XFER)))
            HGOTO_ERROR(H5E_PLIST, H5E_BADTYPE, FAIL, "not a dataset transfer list")

        /* Set buffer MPI type */
        if(H5P_set(plist, H5FD_MPI_XFER_MEM_MPI_TYPE_NAME, &mem_type) < 0)
            HGOTO_ERROR(H5E_PLIST, H5E_CANTSET, FAIL, "can't set MPI-I/O property")

        /* Set File MPI type */
        if(H5P_set(plist, H5FD_MPI_XFER_FILE_MPI_TYPE_NAME, &file_type) < 0)
            HGOTO_ERROR(H5E_PLIST, H5E_CANTSET, FAIL, "can't set MPI-I/O property")

        /* set transfer mode */
        if(H5P_set(plist, H5D_XFER_IO_XFER_MODE_NAME, &xfer_mode) < 0)
            HGOTO_ERROR(H5E_PLIST, H5E_CANTSET, FAIL, "can't set transfer mode")
    }

    /* low level write (collective) */
    if(H5F_block_write(dset->oloc.file, H5FD_MEM_DRAW, (haddr_t)0, (blocks) ? (size_t)1 : (size_t)0, data_dxpl_id, fill_buf) < 0)
        HGOTO_ERROR(H5E_IO, H5E_WRITEERROR, FAIL, "unable to write raw data to file")

    /* Barrier so processes don't race ahead */
    if(MPI_SUCCESS != (mpi_code = MPI_Barrier(mpi_comm)))
        HMPI_GOTO_ERROR(FAIL, "MPI_Barrier failed", mpi_code)

done:
    if(data_dxpl_id > 0 && H5I_dec_ref(data_dxpl_id) < 0)
        HDONE_ERROR(H5E_DATASET, H5E_CANTFREE, FAIL, "Can't free property list")

    /* free things */
    if(MPI_SUCCESS != (mpi_code = MPI_Type_free(&file_type)))
        HMPI_DONE_ERROR(FAIL, "MPI_Type_free failed", mpi_code)
    if(MPI_SUCCESS != (mpi_code = MPI_Type_free(&mem_type)))
        HMPI_DONE_ERROR(FAIL, "MPI_Type_free failed", mpi_code)
    H5MM_xfree(chunk_disp_array);
    H5MM_xfree(block_lens);

    FUNC_LEAVE_NOAPI(ret_value)
} /* end H5D__chunk_collective_fill() */
#endif /* H5_HAVE_PARALLEL */


/*-------------------------------------------------------------------------
 * Function:	H5D__chunk_prune_fill
 *
 * Purpose:	Write the fill value to the parts of the chunk that are no
 *              longer part of the dataspace
 *
 * Return:	Non-negative on success/Negative on failure
 *
 * Programmer:	Pedro Vicente, pvn@ncsa.uiuc.edu
 * 		March 26, 2002
 *
 *-------------------------------------------------------------------------
 */
static herr_t
H5D__chunk_prune_fill(H5D_chunk_it_ud1_t *udata)
{
    const H5D_io_info_t *io_info = udata->io_info; /* Local pointer to I/O info */
    const H5D_t *dset = io_info->dsets_info[0].dset;  /* Local pointer to the dataset info */
    const H5O_layout_t *layout = &(dset->shared->layout); /* Dataset's layout */
    unsigned    rank = udata->common.layout->ndims - 1; /* Dataset rank */
    const hsize_t *scaled = udata->common.scaled; /* Scaled chunk offset */
    H5S_sel_iter_t chunk_iter;          /* Memory selection iteration info */
    hssize_t    sel_nelmts;             /* Number of elements in selection */
    hsize_t     count[H5O_LAYOUT_NDIMS]; /* Element count of hyperslab */
    size_t      chunk_size;             /*size of a chunk       */
    void        *chunk;	                /* The file chunk  */
    H5D_chunk_ud_t chk_udata;           /* User data for locking chunk */
    uint32_t    bytes_accessed;         /* Bytes accessed in chunk */
    hbool_t     chunk_iter_init = FALSE; /* Whether the chunk iterator has been initialized */
    unsigned    u;                      /* Local index variable */
    herr_t      ret_value = SUCCEED;    /* Return value */

    FUNC_ENTER_STATIC

    /* Get the chunk's size */
    HDassert(layout->u.chunk.size > 0);
    H5_CHECKED_ASSIGN(chunk_size, size_t, layout->u.chunk.size, uint32_t);

    /* Get the info for the chunk in the file */
    if(H5D__chunk_lookup(dset, io_info->dxpl_id, scaled, &chk_udata) < 0)
        HGOTO_ERROR(H5E_DATASET, H5E_CANTGET, FAIL, "error looking up chunk address")

    /* If this chunk does not exist in cache or on disk, no need to do anything */
    if(!H5F_addr_defined(chk_udata.chunk_block.offset) && UINT_MAX == chk_udata.idx_hint)
        HGOTO_DONE(SUCCEED)

    /* Initialize the fill value buffer, if necessary */
    if(!udata->fb_info_init) {
        H5_CHECK_OVERFLOW(udata->elmts_per_chunk, uint32_t, size_t);
        if(H5D__fill_init(&udata->fb_info, NULL, NULL, NULL, NULL, NULL,
                &dset->shared->dcpl_cache.fill,
                dset->shared->type, dset->shared->type_id, (size_t)udata->elmts_per_chunk,
                chunk_size, io_info->dxpl_id) < 0)
            HGOTO_ERROR(H5E_DATASET, H5E_CANTINIT, FAIL, "can't initialize fill buffer info")
        udata->fb_info_init = TRUE;
    } /* end if */

    /* Compute the # of elements to leave with existing value, in each dimension */
    for(u = 0; u < rank; u++) {
        count[u] = MIN(layout->u.chunk.dim[u], (udata->space_dim[u] - (scaled[u] * layout->u.chunk.dim[u])));
        HDassert(count[u] > 0);
    } /* end for */

    /* Select all elements in chunk, to begin with */
    if(H5S_select_all(udata->chunk_space, TRUE) < 0)
        HGOTO_ERROR(H5E_DATASET, H5E_CANTSELECT, FAIL, "unable to select space")

    /* "Subtract out" the elements to keep */
    if(H5S_select_hyperslab(udata->chunk_space, H5S_SELECT_NOTB, udata->hyper_start, NULL, count, NULL) < 0)
        HGOTO_ERROR(H5E_DATASET, H5E_CANTSELECT, FAIL, "unable to select hyperslab")

    /* Lock the chunk into the cache, to get a pointer to the chunk buffer */
    if(NULL == (chunk = (void *)H5D__chunk_lock(io_info, &chk_udata, FALSE)))
        HGOTO_ERROR(H5E_DATASET, H5E_READERROR, FAIL, "unable to lock raw data chunk")


    /* Fill the selection in the memory buffer */
    /* Use the size of the elements in the chunk directly instead of */
    /* relying on the fill.size, which might be set to 0 if there is */
    /* no fill-value defined for the dataset -QAK */

    /* Get the number of elements in the selection */
    sel_nelmts = H5S_GET_SELECT_NPOINTS(udata->chunk_space);
    HDassert(sel_nelmts >= 0);
    H5_CHECK_OVERFLOW(sel_nelmts, hssize_t, size_t);

    /* Check for VL datatype & non-default fill value */
    if(udata->fb_info.has_vlen_fill_type)
        /* Re-fill the buffer to use for this I/O operation */
        if(H5D__fill_refill_vl(&udata->fb_info, (size_t)sel_nelmts, io_info->dxpl_id) < 0)
            HGOTO_ERROR(H5E_DATASET, H5E_CANTCONVERT, FAIL, "can't refill fill value buffer")

    /* Create a selection iterator for scattering the elements to memory buffer */
    if(H5S_select_iter_init(&chunk_iter, udata->chunk_space, layout->u.chunk.dim[rank]) < 0)
        HGOTO_ERROR(H5E_DATASET, H5E_CANTINIT, FAIL, "unable to initialize chunk selection information")
    chunk_iter_init = TRUE;

    /* Scatter the data into memory */
    if(H5D__scatter_mem(udata->fb_info.fill_buf, udata->chunk_space, &chunk_iter, (size_t)sel_nelmts, io_info->dxpl_cache, chunk/*out*/) < 0)
        HGOTO_ERROR(H5E_DATASET, H5E_WRITEERROR, FAIL, "scatter failed")


    /* The number of bytes accessed in the chunk */
    /* (i.e. the bytes replaced with fill values) */
    H5_CHECK_OVERFLOW(sel_nelmts, hssize_t, uint32_t);
    bytes_accessed = (uint32_t)sel_nelmts * layout->u.chunk.dim[rank];

    /* Release lock on chunk */
    if(H5D__chunk_unlock(io_info, &chk_udata, TRUE, chunk, bytes_accessed) < 0)
        HGOTO_ERROR(H5E_IO, H5E_WRITEERROR, FAIL, "unable to unlock raw data chunk")

done:
    /* Release the selection iterator */
    if(chunk_iter_init && H5S_SELECT_ITER_RELEASE(&chunk_iter) < 0)
        HDONE_ERROR(H5E_DATASET, H5E_CANTFREE, FAIL, "Can't release selection iterator")

    FUNC_LEAVE_NOAPI(ret_value)
} /* H5D__chunk_prune_fill */


/*-------------------------------------------------------------------------
 * Function:	H5D__chunk_prune_by_extent
 *
 * Purpose:	This function searches for chunks that are no longer necessary
 *              both in the raw data cache and in the chunk index.
 *
 * Return:	Non-negative on success/Negative on failure
 *
 * Programmer:	Pedro Vicente, pvn@ncsa.uiuc.edu
 * Algorithm:	Robb Matzke
 * 		March 27, 2002
 *
 * The algorithm is:
 *
 *  For chunks that are no longer necessary:
 *
 *  1. Search in the raw data cache for each chunk
 *  2. If found then preempt it from the cache
 *  3. Search in the B-tree for each chunk
 *  4. If found then remove it from the B-tree and deallocate file storage for the chunk
 *
 * This example shows a 2d dataset of 90x90 with a chunk size of 20x20.
 *
 *
 *     0         20        40        60        80    90   100
 *    0 +---------+---------+---------+---------+-----+...+
 *      |:::::X::::::::::::::         :         :     |   :
 *      |:::::::X::::::::::::         :         :     |   :   Key
 *      |::::::::::X:::::::::         :         :     |   :   --------
 *      |::::::::::::X:::::::         :         :     |   :  +-+ Dataset
 *    20+::::::::::::::::::::.........:.........:.....+...:  | | Extent
 *      |         :::::X:::::         :         :     |   :  +-+
 *      |         :::::::::::         :         :     |   :
 *      |         :::::::::::         :         :     |   :  ... Chunk
 *      |         :::::::X:::         :         :     |   :  : : Boundary
 *    40+.........:::::::::::.........:.........:.....+...:  :.:
 *      |         :         :         :         :     |   :
 *      |         :         :         :         :     |   :  ... Allocated
 *      |         :         :         :         :     |   :  ::: & Filled
 *      |         :         :         :         :     |   :  ::: Chunk
 *    60+.........:.........:.........:.........:.....+...:
 *      |         :         :::::::X:::         :     |   :   X  Element
 *      |         :         :::::::::::         :     |   :      Written
 *      |         :         :::::::::::         :     |   :
 *      |         :         :::::::::::         :     |   :
 *    80+.........:.........:::::::::::.........:.....+...:   O  Fill Val
 *      |         :         :         :::::::::::     |   :      Explicitly
 *      |         :         :         ::::::X::::     |   :      Written
 *    90+---------+---------+---------+---------+-----+   :
 *      :         :         :         :::::::::::         :
 *   100:.........:.........:.........:::::::::::.........:
 *
 *
 * We have 25 total chunks for this dataset, 5 of which have space
 * allocated in the file because they were written to one or more
 * elements. These five chunks (and only these five) also have entries in
 * the storage B-tree for this dataset.
 *
 * Now lets say we want to shrink the dataset down to 70x70:
 *
 *
 *      0         20        40        60   70   80    90   100
 *    0 +---------+---------+---------+----+----+-----+...+
 *      |:::::X::::::::::::::         :    |    :     |   :
 *      |:::::::X::::::::::::         :    |    :     |   :    Key
 *      |::::::::::X:::::::::         :    |    :     |   :    --------
 *      |::::::::::::X:::::::         :    |    :     |   :   +-+ Dataset
 *    20+::::::::::::::::::::.........:....+....:.....|...:   | | Extent
 *      |         :::::X:::::         :    |    :     |   :   +-+
 *      |         :::::::::::         :    |    :     |   :
 *      |         :::::::::::         :    |    :     |   :   ... Chunk
 *      |         :::::::X:::         :    |    :     |   :   : : Boundary
 *    40+.........:::::::::::.........:....+....:.....|...:   :.:
 *      |         :         :         :    |    :     |   :
 *      |         :         :         :    |    :     |   :   ... Allocated
 *      |         :         :         :    |    :     |   :   ::: & Filled
 *      |         :         :         :    |    :     |   :   ::: Chunk
 *    60+.........:.........:.........:....+....:.....|...:
 *      |         :         :::::::X:::    |    :     |   :    X  Element
 *      |         :         :::::::::::    |    :     |   :       Written
 *      +---------+---------+---------+----+    :     |   :
 *      |         :         :::::::::::         :     |   :
 *    80+.........:.........:::::::::X:.........:.....|...:    O  Fill Val
 *      |         :         :         :::::::::::     |   :       Explicitly
 *      |         :         :         ::::::X::::     |   :       Written
 *    90+---------+---------+---------+---------+-----+   :
 *      :         :         :         :::::::::::         :
 *   100:.........:.........:.........:::::::::::.........:
 *
 *
 * That means that the nine chunks along the bottom and right side should
 * no longer exist. Of those nine chunks, (0,80), (20,80), (40,80),
 * (60,80), (80,80), (80,60), (80,40), (80,20), and (80,0), one is actually allocated
 * that needs to be released.
 * To release the chunks, we traverse the B-tree to obtain a list of unused
 * allocated chunks, and then call H5B_remove() for each chunk.
 *
 *-------------------------------------------------------------------------
 */
herr_t
H5D__chunk_prune_by_extent(H5D_t *dset, hid_t dxpl_id, const hsize_t *old_dim)
{
    hsize_t                 min_mod_chunk_off[H5O_LAYOUT_NDIMS]; /* Scaled offset of first chunk to modify in each dimension */
    hsize_t                 max_mod_chunk_off[H5O_LAYOUT_NDIMS]; /* Scaled offset of last chunk to modify in each dimension */
    hssize_t                max_fill_chunk_off[H5O_LAYOUT_NDIMS]; /* Scaled offset of last chunk that might be filled in each dimension */
    hbool_t                 fill_dim[H5O_LAYOUT_NDIMS]; /* Whether the plane of edge chunks in this dimension needs to be filled */
    H5D_chk_idx_info_t      idx_info;           /* Chunked index info */
    H5D_io_info_t           chk_io_info;        /* Chunked I/O info object */
    H5D_dset_info_t         chk_dset_info;      /* Chunked I/O dset info object */
    H5D_storage_t           chk_store;          /* Chunk storage information */
    H5D_dxpl_cache_t        _dxpl_cache;        /* Data transfer property cache buffer */
    H5D_dxpl_cache_t       *dxpl_cache = &_dxpl_cache;   /* Data transfer property cache */
    const H5O_layout_t     *layout = &(dset->shared->layout);   /* Dataset's layout */
    const H5D_rdcc_t       *rdcc = &(dset->shared->cache.chunk);	/*raw data chunk cache */
    unsigned                space_ndims;        /* Dataset's space rank */
    const hsize_t          *space_dim;          /* Current dataspace dimensions */
    unsigned                op_dim;             /* Current operating dimension */
    hbool_t                 shrunk_dim[H5O_LAYOUT_NDIMS]; /* Dimensions which have shrunk */
    H5D_chunk_it_ud1_t      udata;      /* Chunk index iterator user data */
    hbool_t                 udata_init = FALSE; /* Whether the chunk index iterator user data has been initialized */
    H5D_chunk_common_ud_t   idx_udata;          /* User data for index removal routine */
    H5S_t                  *chunk_space = NULL;         /* Dataspace for a chunk */
    hsize_t                 chunk_dim[H5O_LAYOUT_NDIMS];   /* Chunk dimensions */
    hsize_t                 scaled[H5O_LAYOUT_NDIMS];   /* Scaled offset of current chunk */
    hsize_t                 hyper_start[H5O_LAYOUT_NDIMS];  /* Starting location of hyperslab */
    uint32_t                elmts_per_chunk;    /* Elements in chunk */
    unsigned                u;	                /* Local index variable */
    herr_t                  ret_value = SUCCEED;       /* Return value */

    FUNC_ENTER_PACKAGE

    /* Check args */
    HDassert(dset && H5D_CHUNKED == layout->type);
    HDassert(layout->u.chunk.ndims > 0 && layout->u.chunk.ndims <= H5O_LAYOUT_NDIMS);
    HDassert(dxpl_cache);

    /* Fill the DXPL cache values for later use */
    if(H5D__get_dxpl_cache(dxpl_id, &dxpl_cache) < 0)
        HGOTO_ERROR(H5E_DATASET, H5E_CANTGET, FAIL, "can't fill dxpl cache")

    /* Go get the rank & dimensions (including the element size) */
    space_dim = dset->shared->curr_dims;
    space_ndims = dset->shared->ndims;

    /* The last dimension in scaled is always 0 */
    scaled[space_ndims] = (hsize_t)0;

    /* Check if any old dimensions are 0, if so we do not have to do anything */
    for(op_dim = 0; op_dim < (unsigned)space_ndims; op_dim++)
        if(old_dim[op_dim] == 0) {
            /* Reset any cached chunk info for this dataset */
            H5D__chunk_cinfo_cache_reset(&dset->shared->cache.chunk.last);
            HGOTO_DONE(SUCCEED)
        } /* end if */

    /* Round up to the next integer # of chunks, to accomodate partial chunks */
    /* Use current dims because the indices have already been updated! -NAF */
    /* (also compute the number of elements per chunk) */
    /* (also copy the chunk dimensions into 'hsize_t' array for creating dataspace) */
    /* (also compute the dimensions which have been shrunk) */
    elmts_per_chunk = 1;
    for(u = 0; u < space_ndims; u++) {
        elmts_per_chunk *= layout->u.chunk.dim[u];
	chunk_dim[u] = layout->u.chunk.dim[u];
	shrunk_dim[u] = (space_dim[u] < old_dim[u]);
    } /* end for */

    /* Create a dataspace for a chunk & set the extent */
    if(NULL == (chunk_space = H5S_create_simple(space_ndims, chunk_dim, NULL)))
	HGOTO_ERROR(H5E_DATASPACE, H5E_CANTCREATE, FAIL, "can't create simple dataspace")

    /* Reset hyperslab start array */
    /* (hyperslabs will always start from origin) */
    HDmemset(hyper_start, 0, sizeof(hyper_start));

    /* Set up chunked I/O info object, for operations on chunks (in callback)
     * Note that we only need to set scaled once, as the array's address
     * will never change. */
    chk_store.chunk.scaled = scaled;
    chk_io_info.dxpl_cache = dxpl_cache;
    chk_io_info.dxpl_id = dxpl_id;
    chk_io_info.op_type = H5D_IO_OP_READ;
    chk_dset_info.dset = dset;
    chk_dset_info.store = &chk_store;
    chk_dset_info.u.rbuf = NULL;
    chk_io_info.dsets_info = &chk_dset_info;

    /* Compose chunked index info struct */
    idx_info.f = dset->oloc.file;
    idx_info.dxpl_id = dxpl_id;
    idx_info.pline = &dset->shared->dcpl_cache.pline;
    idx_info.layout = &dset->shared->layout.u.chunk;
    idx_info.storage = &dset->shared->layout.storage.u.chunk;

    /* Initialize the user data for the iteration */
    HDmemset(&udata, 0, sizeof udata);
    udata.common.layout = &layout->u.chunk;
    udata.common.storage = &layout->storage.u.chunk;
    udata.common.scaled = scaled;
    udata.io_info = &chk_io_info;
    udata.idx_info = &idx_info;
    udata.space_dim = space_dim;
    udata.shrunk_dim = shrunk_dim;
    udata.elmts_per_chunk = elmts_per_chunk;
    udata.chunk_space = chunk_space;
    udata.hyper_start = hyper_start;
    udata_init = TRUE;

    /* Initialize user data for removal */
    idx_udata.layout = &layout->u.chunk;
    idx_udata.storage = &layout->storage.u.chunk;

    /*
     * Determine the chunks which need to be filled or removed
     */
    HDmemset(min_mod_chunk_off, 0, sizeof(min_mod_chunk_off));
    HDmemset(max_mod_chunk_off, 0, sizeof(max_mod_chunk_off));
    for(op_dim = 0; op_dim < (unsigned)space_ndims; op_dim++) {
        /* Calculate the largest offset of chunks that might need to be
         * modified in this dimension */
        max_mod_chunk_off[op_dim] = (old_dim[op_dim] - 1) / chunk_dim[op_dim];

        /* Calculate the largest offset of chunks that might need to be
         * filled in this dimension */
        if(0 == space_dim[op_dim])
            max_fill_chunk_off[op_dim] = -1;
        else
            max_fill_chunk_off[op_dim] = (hssize_t)(((MIN(space_dim[op_dim], old_dim[op_dim]) - 1)
                    / chunk_dim[op_dim]));

        if(shrunk_dim[op_dim]) {
            /* Calculate the smallest offset of chunks that might need to be
             * modified in this dimension.  Note that this array contains
             * garbage for all dimensions which are not shrunk.  These locations
             * must not be read from! */
            min_mod_chunk_off[op_dim] = space_dim[op_dim] / chunk_dim[op_dim];

            /* Determine if we need to fill chunks in this dimension */
            if((hssize_t)min_mod_chunk_off[op_dim] == max_fill_chunk_off[op_dim])
                fill_dim[op_dim] = TRUE;
            else
                fill_dim[op_dim] = FALSE;
        } /* end if */
        else
            fill_dim[op_dim] = FALSE;
    } /* end for */

    /* Main loop: fill or remove chunks */
    for(op_dim = 0; op_dim < (unsigned)space_ndims; op_dim++) {
        hbool_t dims_outside_fill[H5O_LAYOUT_NDIMS]; /* Dimensions in chunk offset outside fill dimensions */
        int ndims_outside_fill;         /* Number of dimensions in chunk offset outside fill dimensions */
        hbool_t carry;                  /* Flag to indicate that chunk increment carrys to higher dimension (sorta) */

        /* Check if modification along this dimension is really necessary */
        if(!shrunk_dim[op_dim])
            continue;
        else {
            HDassert(max_mod_chunk_off[op_dim] >= min_mod_chunk_off[op_dim]);

            /* Reset the chunk offset indices */
            HDmemset(scaled, 0, (space_ndims * sizeof(scaled[0])));
            scaled[op_dim] = min_mod_chunk_off[op_dim];

            /* Initialize "dims_outside_fill" array */
            ndims_outside_fill = 0;
            for(u = 0; u < space_ndims; u++)
                if((hssize_t)scaled[u] > max_fill_chunk_off[u]) {
                    dims_outside_fill[u] = TRUE;
                    ndims_outside_fill++;
                } /* end if */
                else
                    dims_outside_fill[u] = FALSE;
        } /* end if */

        carry = FALSE;
        while(!carry) {
            int i;	                        /* Local index variable */

            if(0 == ndims_outside_fill) {
                HDassert(fill_dim[op_dim]);
                HDassert(scaled[op_dim] == min_mod_chunk_off[op_dim]);

                /* Fill the unused parts of the chunk */
                if(H5D__chunk_prune_fill(&udata) < 0)
                    HGOTO_ERROR(H5E_DATASET, H5E_WRITEERROR, FAIL, "unable to write fill value")
            } /* end if */
            else {
                H5D_chunk_ud_t          chk_udata;          /* User data for getting chunk info */

#ifndef NDEBUG
                /* Make sure this chunk is really outside the new dimensions */
                {
                    hbool_t outside_dim = FALSE;

                    for(u = 0; u < space_ndims; u++)
                        if((scaled[u] * chunk_dim[u]) >= space_dim[u]) {
                            outside_dim = TRUE;
                            break;
                        } /* end if */
                    HDassert(outside_dim);
                } /* end block */
#endif /* NDEBUG */

                /* Check if the chunk exists in cache or on disk */
                if(H5D__chunk_lookup(dset, dxpl_id, scaled, &chk_udata) < 0)
                    HGOTO_ERROR(H5E_DATASET, H5E_CANTGET, FAIL, "error looking up chunk")

                /* Evict the entry from the cache if present, but do not flush
                 * it to disk */
                if(UINT_MAX != chk_udata.idx_hint)
                    if(H5D__chunk_cache_evict(dset, dxpl_id, dxpl_cache, rdcc->slot[chk_udata.idx_hint], FALSE) < 0)
                        HGOTO_ERROR(H5E_DATASET, H5E_CANTREMOVE, FAIL, "unable to evict chunk")

                /* Remove the chunk from disk, if present */
                if(H5F_addr_defined(chk_udata.chunk_block.offset)) {
                    /* Update the offset in idx_udata */
		    idx_udata.scaled = scaled;

                    /* Remove the chunk from disk */
                    if((layout->storage.u.chunk.ops->remove)(&idx_info, &idx_udata) < 0)
                        HGOTO_ERROR(H5E_DATASET, H5E_CANTDELETE, FAIL, "unable to remove chunk entry from index")
                } /* end if */
            } /* end else */

            /* Increment indices */
            carry = TRUE;
            for(i = (int)(space_ndims - 1); i >= 0; --i) {
                scaled[i]++;
                if(scaled[i] > max_mod_chunk_off[i]) {
                    /* Left maximum dimensions, "wrap around" and check if this
                     * dimension is no longer outside the fill dimension */
                    if((unsigned)i == op_dim) {
                        scaled[i] = min_mod_chunk_off[i];
                        if(dims_outside_fill[i] && fill_dim[i]) {
                            dims_outside_fill[i] = FALSE;
                            ndims_outside_fill--;
                        } /* end if */
                    } /* end if */
                    else {
                        scaled[i] = 0;
                        if(dims_outside_fill[i] && max_fill_chunk_off[i] >= 0) {
                            dims_outside_fill[i] = FALSE;
                            ndims_outside_fill--;
                        } /* end if */
                    } /* end else */
                } /* end if */
                else {
                    /* Check if we just went outside the fill dimension */
                    if(!dims_outside_fill[i] && (hssize_t)scaled[i] > max_fill_chunk_off[i]) {
                        dims_outside_fill[i] = TRUE;
                        ndims_outside_fill++;
                    } /* end if */

                    /* We found the next chunk, so leave the loop */
                    carry = FALSE;
                    break;
                } /* end else */
            } /* end for */
        } /* end while(!carry) */

        /* Adjust max_mod_chunk_off so we don't modify the same chunk twice.
         * Also check if this dimension started from 0 (and hence removed all
         * of the chunks). */
        if(min_mod_chunk_off[op_dim] == 0)
            break;
        else
            max_mod_chunk_off[op_dim] = min_mod_chunk_off[op_dim] - 1;
    } /* end for(op_dim=0...) */

    /* Reset any cached chunk info for this dataset */
    H5D__chunk_cinfo_cache_reset(&dset->shared->cache.chunk.last);

done:
    /* Release resources */
    if(chunk_space && H5S_close(chunk_space) < 0)
        HDONE_ERROR(H5E_DATASET, H5E_CLOSEERROR, FAIL, "unable to release dataspace")
    if(udata_init)
        if(udata.fb_info_init && H5D__fill_term(&udata.fb_info) < 0)
            HDONE_ERROR(H5E_DATASET, H5E_CANTFREE, FAIL, "Can't release fill buffer info")

    FUNC_LEAVE_NOAPI(ret_value)
} /* end H5D__chunk_prune_by_extent() */

#ifdef H5_HAVE_PARALLEL

/*-------------------------------------------------------------------------
 * Function:	H5D__chunk_addrmap_cb
 *
 * Purpose:     Callback when obtaining the chunk addresses for all existing chunks
 *
 * Return:	Success:	Non-negative
 *		Failure:	Negative
 *
 * Programmer:	Kent Yang
 *              Tuesday, November 15, 2005
 *
 *-------------------------------------------------------------------------
 */
static int
H5D__chunk_addrmap_cb(const H5D_chunk_rec_t *chunk_rec, void *_udata)
{
    H5D_chunk_it_ud2_t	*udata = (H5D_chunk_it_ud2_t *)_udata;  /* User data for callback */
    unsigned       rank = udata->common.layout->ndims - 1;    /* # of dimensions of dataset */
    hsize_t        chunk_index;
    int            ret_value = H5_ITER_CONT;     /* Return value */

    FUNC_ENTER_STATIC

    /* Compute the index for this chunk */
    chunk_index = H5VM_array_offset_pre(rank, udata->common.layout->down_chunks, chunk_rec->scaled);

    /* Set it in the userdata to return */
    udata->chunk_addr[chunk_index] = chunk_rec->chunk_addr;

done:
    FUNC_LEAVE_NOAPI(ret_value)
} /* H5D__chunk_addrmap_cb() */


/*-------------------------------------------------------------------------
 * Function:	H5D__chunk_addrmap
 *
 * Purpose:     Obtain the chunk addresses for all existing chunks
 *
 * Return:	Success:	Non-negative on succeed.
 *		Failure:	negative value
 *
 * Programmer:  Kent Yang
 *              November 15, 2005
 *
 *-------------------------------------------------------------------------
 */
herr_t
H5D__chunk_addrmap(const H5D_io_info_t *io_info, haddr_t chunk_addr[])
{
    H5D_chk_idx_info_t idx_info;        /* Chunked index info */
    const H5D_t *dset = io_info->dsets_info[0].dset;  /* Local pointer to dataset info */
    H5D_chunk_it_ud2_t udata;          	/* User data for iteration callback */
    herr_t ret_value = SUCCEED;         /* Return value */

    FUNC_ENTER_PACKAGE

    HDassert(dset);
    HDassert(dset->shared);
    HDassert(chunk_addr);

    /* Set up user data for B-tree callback */
    HDmemset(&udata, 0, sizeof(udata));
    udata.common.layout = &dset->shared->layout.u.chunk;
    udata.common.storage = &dset->shared->layout.storage.u.chunk;
    udata.chunk_addr = chunk_addr;

    /* Compose chunked index info struct */
    idx_info.f = dset->oloc.file;
    idx_info.dxpl_id = io_info->dxpl_id;
    idx_info.pline = &dset->shared->dcpl_cache.pline;
    idx_info.layout = &dset->shared->layout.u.chunk;
    idx_info.storage = &dset->shared->layout.storage.u.chunk;

    /* Iterate over chunks to build mapping of chunk addresses */
    if((dset->shared->layout.storage.u.chunk.ops->iterate)(&idx_info, H5D__chunk_addrmap_cb, &udata) < 0)
        HGOTO_ERROR(H5E_DATASET, H5E_CANTGET, FAIL, "unable to iterate over chunk index to build address map")

done:
    FUNC_LEAVE_NOAPI(ret_value)
} /* end H5D__chunk_addrmap() */
#endif /* H5_HAVE_PARALLEL */


/*-------------------------------------------------------------------------
 * Function:	H5D__chunk_delete
 *
 * Purpose:	Delete raw data storage for entire dataset (i.e. all chunks)
 *
 * Return:	Success:	Non-negative
 *		Failure:	negative
 *
 * Programmer:	Quincey Koziol
 *              Thursday, March 20, 2003
 *
 *-------------------------------------------------------------------------
 */
herr_t
H5D__chunk_delete(H5F_t *f, hid_t dxpl_id, H5O_t *oh, H5O_storage_t *storage)
{
    H5D_chk_idx_info_t idx_info;        /* Chunked index info */
    H5O_layout_t layout;                /* Dataset layout  message */
    hbool_t layout_read = FALSE;        /* Whether the layout message was read from the file */
    H5O_pline_t pline;                  /* I/O pipeline message */
    hbool_t pline_read = FALSE;         /* Whether the I/O pipeline message was read from the file */
    htri_t	exists;                 /* Flag if header message of interest exists */
    herr_t      ret_value = SUCCEED;    /* Return value */

    FUNC_ENTER_PACKAGE

    /* Sanity check */
    HDassert(f);
    HDassert(oh);
    HDassert(storage);

    /* Check for I/O pipeline message */
    if((exists = H5O_msg_exists_oh(oh, H5O_PLINE_ID)) < 0)
        HGOTO_ERROR(H5E_DATASET, H5E_CANTINIT, FAIL, "unable to check for object header message")
    else if(exists) {
        if(NULL == H5O_msg_read_oh(f, dxpl_id, oh, H5O_PLINE_ID, &pline))
            HGOTO_ERROR(H5E_DATASET, H5E_CANTGET, FAIL, "can't get I/O pipeline message")
        pline_read = TRUE;
    } /* end else if */
    else
        HDmemset(&pline, 0, sizeof(pline));

    /* Retrieve dataset layout message */
    if((exists = H5O_msg_exists_oh(oh, H5O_LAYOUT_ID)) < 0)
        HGOTO_ERROR(H5E_DATASET, H5E_CANTINIT, FAIL, "unable to check for object header message")
    else if(exists) {
        if(NULL == H5O_msg_read_oh(f, dxpl_id, oh, H5O_LAYOUT_ID, &layout))
            HGOTO_ERROR(H5E_DATASET, H5E_CANTGET, FAIL, "can't get layout message")
        layout_read = TRUE;
    } /* end else if */
    else
        HGOTO_ERROR(H5E_DATASET, H5E_NOTFOUND, FAIL, "can't find layout message")

    /* Compose chunked index info struct */
    idx_info.f = f;
    idx_info.dxpl_id = dxpl_id;
    idx_info.pline = &pline;
    idx_info.layout = &layout.u.chunk;
    idx_info.storage = &storage->u.chunk;

    /* Delete the chunked storage information in the file */
    if((storage->u.chunk.ops->idx_delete)(&idx_info) < 0)
        HGOTO_ERROR(H5E_DATASET, H5E_CANTDELETE, FAIL, "unable to delete chunk index")

done:
    /* Clean up any messages read in */
    if(pline_read)
        if(H5O_msg_reset(H5O_PLINE_ID, &pline) < 0)
            HDONE_ERROR(H5E_DATASET, H5E_CANTRESET, FAIL, "unable to reset I/O pipeline message")
    if(layout_read)
        if(H5O_msg_reset(H5O_LAYOUT_ID, &layout) < 0)
            HDONE_ERROR(H5E_DATASET, H5E_CANTRESET, FAIL, "unable to reset layout message")

    FUNC_LEAVE_NOAPI(ret_value)
} /* end H5D__chunk_delete() */


/*-------------------------------------------------------------------------
 * Function:	H5D__chunk_update_cache
 *
 * Purpose:	Update any cached chunks index values after the dataspace
 *              size has changed
 *
 * Return:	Success:	Non-negative
 *		Failure:	negative
 *
 * Programmer:	Quincey Koziol
 *              Saturday, May 29, 2004
 *
 *-------------------------------------------------------------------------
 */
herr_t
H5D__chunk_update_cache(H5D_t *dset, hid_t dxpl_id)
{
    H5D_rdcc_t         *rdcc = &(dset->shared->cache.chunk);	/*raw data chunk cache */
    H5D_rdcc_ent_t     *ent, *next;	/*cache entry  */
    H5D_dxpl_cache_t _dxpl_cache;       /* Data transfer property cache buffer */
    H5D_dxpl_cache_t *dxpl_cache = &_dxpl_cache;   /* Data transfer property cache */
    herr_t              ret_value = SUCCEED;      /* Return value */

    FUNC_ENTER_PACKAGE

    /* Check args */
    HDassert(dset && H5D_CHUNKED == dset->shared->layout.type);
    HDassert(dset->shared->layout.u.chunk.ndims > 0 && dset->shared->layout.u.chunk.ndims <= H5O_LAYOUT_NDIMS);

    /* Check the rank */
    HDassert((dset->shared->layout.u.chunk.ndims - 1) > 1);

    /* Fill the DXPL cache values for later use */
    if(H5D__get_dxpl_cache(dxpl_id, &dxpl_cache) < 0)
        HGOTO_ERROR(H5E_DATASET, H5E_CANTGET, FAIL, "can't fill dxpl cache")

    /* Recompute the index for each cached chunk that is in a dataset */
    for(ent = rdcc->head; ent; ent = next) {
        unsigned	    old_idx;	/* Previous index number	*/

        /* Get the pointer to the next cache entry */
        next = ent->next;

        /* Compute the index for the chunk entry */
        old_idx = ent->idx;   /* Save for later */
        ent->idx = H5D__chunk_hash_val(dset->shared, ent->scaled);

        if(old_idx != ent->idx) {
            H5D_rdcc_ent_t     *old_ent;	/* Old cache entry  */

            /* Check if there is already a chunk at this chunk's new location */
            old_ent = rdcc->slot[ent->idx];
            if(old_ent != NULL) {
                HDassert(old_ent->locked == FALSE);
                HDassert(old_ent->deleted == FALSE);

                /* Mark the old entry as deleted, but do not evict (yet).
                 * Make sure we do not make any calls to the index
                 * until all chunks have updated indices! */
                old_ent->deleted = TRUE;
            } /* end if */

            /* Insert this chunk into correct location in hash table */
            rdcc->slot[ent->idx] = ent;

            /* If this chunk was previously marked as deleted and therefore
             * not in the hash table, reset the deleted flag.
             * Otherwise clear the old hash table slot. */
            if(ent->deleted)
                ent->deleted = FALSE;
            else
                rdcc->slot[old_idx] = NULL;
        } /* end if */
    } /* end for */

    /* Evict chunks that are still marked as deleted */
    for(ent = rdcc->head; ent; ent = next) {
        /* Get the pointer to the next cache entry */
        next = ent->next;

        /* Remove the old entry from the cache */
        if(ent->deleted)
            if(H5D__chunk_cache_evict(dset, dxpl_id, dxpl_cache, ent, TRUE) < 0)
                HGOTO_ERROR(H5E_IO, H5E_CANTFLUSH, FAIL, "unable to flush one or more raw data chunks")
    } /* end for */

done:
    FUNC_LEAVE_NOAPI(ret_value)
} /* end H5D__chunk_update_cache() */


/*-------------------------------------------------------------------------
 * Function:    H5D__chunk_copy_cb
 *
 * Purpose:     Copy chunked raw data from source file and insert to the
 *              index in the destination file
 *
 * Return:      Non-negative on success/Negative on failure
 *
 * Programmer:  Peter Cao
 *              August 20, 2005
 *
 *-------------------------------------------------------------------------
 */
static int
H5D__chunk_copy_cb(const H5D_chunk_rec_t *chunk_rec, void *_udata)
{
    H5D_chunk_it_ud3_t      *udata = (H5D_chunk_it_ud3_t *)_udata;       /* User data for callback */
    H5D_chunk_ud_t          udata_dst;                  /* User data about new destination chunk */
    hbool_t                 is_vlen = FALSE;            /* Whether datatype is variable-length */
    hbool_t                 fix_ref = FALSE;            /* Whether to fix up references in the dest. file */
    hbool_t                 need_insert = FALSE;    /* Whether the chunk needs to be inserted into the index */

    /* General information about chunk copy */
    void                    *bkg = udata->bkg;          /* Background buffer for datatype conversion */
    void                    *buf = udata->buf;          /* Chunk buffer for I/O & datatype conversions */
    size_t                  buf_size = udata->buf_size; /* Size of chunk buffer */
    const H5O_pline_t       *pline = udata->pline;      /* I/O pipeline for applying filters */

    /* needed for commpressed variable length data */
    hbool_t                 has_filters = FALSE;        /* Whether chunk has filters */
    size_t                  nbytes;                     /* Size of chunk in file (in bytes) */
    H5Z_cb_t                cb_struct;                  /* Filter failure callback struct */

    int                     ret_value = H5_ITER_CONT;   /* Return value */

    FUNC_ENTER_STATIC

    /* Get 'size_t' local value for number of bytes in chunk */
    H5_CHECKED_ASSIGN(nbytes, size_t, chunk_rec->nbytes, uint32_t);

    /* Check parameter for type conversion */
    if(udata->do_convert) {
        if(H5T_detect_class(udata->dt_src, H5T_VLEN, FALSE) > 0)
            is_vlen = TRUE;
        else if((H5T_get_class(udata->dt_src, FALSE) == H5T_REFERENCE) && (udata->file_src != udata->idx_info_dst->f))
            fix_ref = TRUE;
        else
            HGOTO_ERROR(H5E_DATASET, H5E_CANTCOPY, H5_ITER_ERROR, "unable to copy dataset elements")
    } /* end if */

    /* Check for filtered chunks */
    if(pline && pline->nused) {
        has_filters = TRUE;
        cb_struct.func = NULL; /* no callback function when failed */
    } /* end if */

    /* Resize the buf if it is too small to hold the data */
    if(nbytes > buf_size) {
        void *new_buf;          /* New buffer for data */

        /* Re-allocate memory for copying the chunk */
        if(NULL == (new_buf = H5MM_realloc(udata->buf, nbytes)))
            HGOTO_ERROR(H5E_RESOURCE, H5E_NOSPACE, H5_ITER_ERROR, "memory allocation failed for raw data chunk")
        udata->buf = new_buf;
        if(udata->bkg) {
            if(NULL == (new_buf = H5MM_realloc(udata->bkg, nbytes)))
                HGOTO_ERROR(H5E_RESOURCE, H5E_NOSPACE, H5_ITER_ERROR, "memory allocation failed for raw data chunk")
            udata->bkg = new_buf;
            if(!udata->cpy_info->expand_ref)
                HDmemset((uint8_t *)udata->bkg + buf_size, 0, (size_t)(nbytes - buf_size));

            bkg = udata->bkg;
        } /* end if */

        buf = udata->buf;
        udata->buf_size = buf_size = nbytes;
    } /* end if */

    /* read chunk data from the source file */
    if(H5F_block_read(udata->file_src, H5FD_MEM_DRAW, chunk_rec->chunk_addr, nbytes, udata->idx_info_dst->dxpl_id, buf) < 0)
        HGOTO_ERROR(H5E_IO, H5E_READERROR, H5_ITER_ERROR, "unable to read raw data chunk")

    /* Need to uncompress variable-length & reference data elements */
    if(has_filters && (is_vlen || fix_ref)) {
        unsigned filter_mask = chunk_rec->filter_mask;

        if(H5Z_pipeline(pline, H5Z_FLAG_REVERSE, &filter_mask, H5Z_NO_EDC, cb_struct, &nbytes, &buf_size, &buf) < 0)
            HGOTO_ERROR(H5E_PLINE, H5E_CANTFILTER, H5_ITER_ERROR, "data pipeline read failed")
    } /* end if */

    /* Perform datatype conversion, if necessary */
    if(is_vlen) {
        H5T_path_t              *tpath_src_mem = udata->tpath_src_mem;
        H5T_path_t              *tpath_mem_dst = udata->tpath_mem_dst;
        H5S_t                   *buf_space = udata->buf_space;
        hid_t                   tid_src = udata->tid_src;
        hid_t                   tid_dst = udata->tid_dst;
        hid_t                   tid_mem = udata->tid_mem;
        void                    *reclaim_buf = udata->reclaim_buf;
        size_t                  reclaim_buf_size = udata->reclaim_buf_size;

        /* Convert from source file to memory */
        H5_CHECK_OVERFLOW(udata->nelmts, uint32_t, size_t);
        if(H5T_convert(tpath_src_mem, tid_src, tid_mem, (size_t)udata->nelmts, (size_t)0, (size_t)0, buf, bkg, udata->idx_info_dst->dxpl_id) < 0)
            HGOTO_ERROR(H5E_DATATYPE, H5E_CANTINIT, H5_ITER_ERROR, "datatype conversion failed")

        /* Copy into another buffer, to reclaim memory later */
        HDmemcpy(reclaim_buf, buf, reclaim_buf_size);

        /* Set background buffer to all zeros */
        HDmemset(bkg, 0, buf_size);

        /* Convert from memory to destination file */
        if(H5T_convert(tpath_mem_dst, tid_mem, tid_dst, udata->nelmts, (size_t)0, (size_t)0, buf, bkg, udata->idx_info_dst->dxpl_id) < 0)
            HGOTO_ERROR(H5E_DATATYPE, H5E_CANTINIT, H5_ITER_ERROR, "datatype conversion failed")

        /* Reclaim space from variable length data */
        if(H5D_vlen_reclaim(tid_mem, buf_space, H5P_DATASET_XFER_DEFAULT, reclaim_buf) < 0)
            HGOTO_ERROR(H5E_DATASET, H5E_BADITER, H5_ITER_ERROR, "unable to reclaim variable-length data")
    } /* end if */
    else if(fix_ref) {
        /* Check for expanding references */
        /* (background buffer has already been zeroed out, if not expanding) */
        if(udata->cpy_info->expand_ref) {
            size_t ref_count;

            /* Determine # of reference elements to copy */
            ref_count = nbytes / H5T_get_size(udata->dt_src);

            /* Copy the reference elements */
            if(H5O_copy_expand_ref(udata->file_src, buf, udata->idx_info_dst->dxpl_id, udata->idx_info_dst->f, bkg, ref_count, H5T_get_ref_type(udata->dt_src), udata->cpy_info) < 0)
                HGOTO_ERROR(H5E_DATASET, H5E_CANTCOPY, H5_ITER_ERROR, "unable to copy reference attribute")
        } /* end if */

        /* After fix ref, copy the new reference elements to the buffer to write out */
        HDmemcpy(buf, bkg, buf_size);
    } /* end if */

    /* Set up destination chunk callback information for insertion */
    udata_dst.common.layout = udata->idx_info_dst->layout;
    udata_dst.common.storage = udata->idx_info_dst->storage;
    udata_dst.common.scaled = chunk_rec->scaled;
    udata_dst.chunk_block.offset = HADDR_UNDEF;
    udata_dst.chunk_block.length = chunk_rec->nbytes;
    udata_dst.filter_mask = chunk_rec->filter_mask;

    /* Need to compress variable-length & reference data elements before writing to file */
    if(has_filters && (is_vlen || fix_ref)) {
        if(H5Z_pipeline(pline, 0, &(udata_dst.filter_mask), H5Z_NO_EDC, cb_struct, &nbytes, &buf_size, &buf) < 0)
            HGOTO_ERROR(H5E_PLINE, H5E_CANTFILTER, H5_ITER_ERROR, "output pipeline failed")
#if H5_SIZEOF_SIZE_T > 4
        /* Check for the chunk expanding too much to encode in a 32-bit value */
        if(nbytes > ((size_t)0xffffffff))
            HGOTO_ERROR(H5E_DATASET, H5E_BADRANGE, H5_ITER_ERROR, "chunk too large for 32-bit length")
#endif /* H5_SIZEOF_SIZE_T > 4 */
        H5_CHECKED_ASSIGN(udata_dst.chunk_block.length, uint32_t, nbytes, size_t);
	udata->buf = buf;
	udata->buf_size = buf_size;
    } /* end if */

    /* Allocate chunk in the file */
    if(H5D__chunk_file_alloc(udata->idx_info_dst, NULL, &udata_dst.chunk_block, &need_insert) < 0)
        HGOTO_ERROR(H5E_DATASET, H5E_CANTINSERT, FAIL, "unable to insert/resize chunk on chunk level")

    /* Write chunk data to destination file */
    HDassert(H5F_addr_defined(udata_dst.chunk_block.offset));
    if(H5F_block_write(udata->idx_info_dst->f, H5FD_MEM_DRAW, udata_dst.chunk_block.offset, nbytes, udata->idx_info_dst->dxpl_id, buf) < 0)
        HGOTO_ERROR(H5E_DATASET, H5E_WRITEERROR, H5_ITER_ERROR, "unable to write raw data to file")

    /* Set metadata tag in dxpl_id */
    H5_BEGIN_TAG(udata->idx_info_dst->dxpl_id, H5AC__COPIED_TAG, H5_ITER_ERROR);

    /* Insert chunk record into index */
    if(need_insert && udata->idx_info_dst->storage->ops->insert)
        if((udata->idx_info_dst->storage->ops->insert)(udata->idx_info_dst, &udata_dst) < 0)
            HGOTO_ERROR_TAG(H5E_DATASET, H5E_CANTINSERT, H5_ITER_ERROR, "unable to insert chunk addr into index")

    /* Reset metadata tag in dxpl_id */
    H5_END_TAG(H5_ITER_ERROR);

done:
    FUNC_LEAVE_NOAPI(ret_value)
} /* end H5D__chunk_copy_cb() */


/*-------------------------------------------------------------------------
 * Function:	H5D__chunk_copy
 *
 * Purpose:	Copy chunked storage from SRC file to DST file.
 *
 * Return:	Success:	Non-negative
 *		Failure:	negative
 *
 * Programmer:  Peter Cao
 *	        August 20, 2005
 *
 *-------------------------------------------------------------------------
 */
herr_t
H5D__chunk_copy(H5F_t *f_src, H5O_storage_chunk_t *storage_src,
    H5O_layout_chunk_t *layout_src, H5F_t *f_dst, H5O_storage_chunk_t *storage_dst,
    const H5S_extent_t *ds_extent_src, const H5T_t *dt_src,
    const H5O_pline_t *pline_src, H5O_copy_t *cpy_info, hid_t dxpl_id)
{
    H5D_chunk_it_ud3_t udata;           /* User data for iteration callback */
    H5D_chk_idx_info_t idx_info_dst;    /* Dest. chunked index info */
    H5D_chk_idx_info_t idx_info_src;    /* Source chunked index info */
    H5O_pline_t _pline;                 /* Temporary pipeline info */
    const H5O_pline_t *pline;           /* Pointer to pipeline info to use */
    H5T_path_t  *tpath_src_mem = NULL, *tpath_mem_dst = NULL;   /* Datatype conversion paths */
    hid_t       tid_src = -1;           /* Datatype ID for source datatype */
    hid_t       tid_dst = -1;           /* Datatype ID for destination datatype */
    hid_t       tid_mem = -1;           /* Datatype ID for memory datatype */
    size_t      buf_size;               /* Size of copy buffer */
    size_t      reclaim_buf_size;       /* Size of reclaim buffer */
    void       *buf = NULL;             /* Buffer for copying data */
    void       *bkg = NULL;             /* Buffer for background during type conversion */
    void       *reclaim_buf = NULL;     /* Buffer for reclaiming data */
    H5S_t      *buf_space = NULL;       /* Dataspace describing buffer */
    hid_t       sid_buf = -1;           /* ID for buffer dataspace */
    uint32_t    nelmts = 0;             /* Number of elements in buffer */
    hbool_t     do_convert = FALSE;     /* Indicate that type conversions should be performed */
    hbool_t     copy_setup_done = FALSE;        /* Indicate that 'copy setup' is done */
    herr_t      ret_value = SUCCEED;    /* Return value */

    FUNC_ENTER_PACKAGE

    /* Check args */
    HDassert(f_src);
    HDassert(storage_src);
    HDassert(layout_src);
    HDassert(f_dst);
    HDassert(storage_dst);
    HDassert(ds_extent_src);
    HDassert(dt_src);

    /* Initialize the temporary pipeline info */
    if(NULL == pline_src) {
        HDmemset(&_pline, 0, sizeof(_pline));
        pline = &_pline;
    } /* end if */
    else
        pline = pline_src;

    /* Layout is not created in the destination file, reset index address */
    if(H5D_chunk_idx_reset(storage_dst, TRUE) < 0)
        HGOTO_ERROR(H5E_DATASET, H5E_CANTINIT, FAIL, "unable to reset chunked storage index in dest")

    /* Initialize layout information */
    {
        hsize_t     curr_dims[H5O_LAYOUT_NDIMS];    /* Curr. size of dataset dimensions */
        int         sndims;                 /* Rank of dataspace */
        unsigned    ndims;                  /* Rank of dataspace */

        /* Get the dim info for dataset */
        if((sndims = H5S_extent_get_dims(ds_extent_src, curr_dims, NULL)) < 0)
            HGOTO_ERROR(H5E_DATASET, H5E_CANTGET, FAIL, "can't get dataspace dimensions")
        H5_CHECKED_ASSIGN(ndims, unsigned, sndims, int);

        /* Set the source layout chunk information */
        if(H5D__chunk_set_info_real(layout_src, ndims, curr_dims) < 0)
            HGOTO_ERROR(H5E_DATASET, H5E_CANTSET, FAIL, "can't set layout's chunk info")
    } /* end block */

    /* Compose source & dest chunked index info structs */
    idx_info_src.f = f_src;
    idx_info_src.dxpl_id = dxpl_id;
    idx_info_src.pline = pline;
    idx_info_src.layout = layout_src;
    idx_info_src.storage = storage_src;

    idx_info_dst.f = f_dst;
    idx_info_dst.dxpl_id = dxpl_id;
    idx_info_dst.pline = pline;     /* Use same I/O filter pipeline for dest. */
    idx_info_dst.layout = layout_src /* Use same layout for dest. */;
    idx_info_dst.storage = storage_dst;

    /* Call the index-specific "copy setup" routine */
    if((storage_src->ops->copy_setup)(&idx_info_src, &idx_info_dst) < 0)
        HGOTO_ERROR(H5E_DATASET, H5E_CANTINIT, FAIL, "unable to set up index-specific chunk copying information")
    copy_setup_done = TRUE;

    /* Create datatype ID for src datatype */
    if((tid_src = H5I_register(H5I_DATATYPE, dt_src, FALSE)) < 0)
        HGOTO_ERROR(H5E_DATATYPE, H5E_CANTREGISTER, FAIL, "unable to register source file datatype")

    /* If there's a VLEN source datatype, set up type conversion information */
    if(H5T_detect_class(dt_src, H5T_VLEN, FALSE) > 0) {
        H5T_t *dt_dst;              /* Destination datatype */
        H5T_t *dt_mem;              /* Memory datatype */
        size_t mem_dt_size;         /* Memory datatype size */
        size_t tmp_dt_size;         /* Temp. datatype size */
        size_t max_dt_size;         /* Max atatype size */
        hsize_t buf_dim;            /* Dimension for buffer */
        unsigned u;

        /* create a memory copy of the variable-length datatype */
        if(NULL == (dt_mem = H5T_copy(dt_src, H5T_COPY_TRANSIENT)))
            HGOTO_ERROR(H5E_DATATYPE, H5E_CANTINIT, FAIL, "unable to copy")
        if((tid_mem = H5I_register(H5I_DATATYPE, dt_mem, FALSE)) < 0) {
            (void)H5T_close(dt_mem);
            HGOTO_ERROR(H5E_DATATYPE, H5E_CANTREGISTER, FAIL, "unable to register memory datatype")
        } /* end if */

        /* create variable-length datatype at the destinaton file */
        if(NULL == (dt_dst = H5T_copy(dt_src, H5T_COPY_TRANSIENT)))
            HGOTO_ERROR(H5E_DATATYPE, H5E_CANTINIT, FAIL, "unable to copy")
        if(H5T_set_loc(dt_dst, f_dst, H5T_LOC_DISK) < 0) {
            (void)H5T_close(dt_dst);
            HGOTO_ERROR(H5E_DATATYPE, H5E_CANTINIT, FAIL, "cannot mark datatype on disk")
        } /* end if */
        if((tid_dst = H5I_register(H5I_DATATYPE, dt_dst, FALSE)) < 0) {
            (void)H5T_close(dt_dst);
            HGOTO_ERROR(H5E_DATATYPE, H5E_CANTREGISTER, FAIL, "unable to register destination file datatype")
        } /* end if */

        /* Set up the conversion functions */
        if(NULL == (tpath_src_mem = H5T_path_find(dt_src, dt_mem, NULL, NULL, dxpl_id, FALSE)))
            HGOTO_ERROR(H5E_DATATYPE, H5E_CANTINIT, FAIL, "unable to convert between src and mem datatypes")
        if(NULL == (tpath_mem_dst = H5T_path_find(dt_mem, dt_dst, NULL, NULL, dxpl_id, FALSE)))
            HGOTO_ERROR(H5E_DATATYPE, H5E_CANTINIT, FAIL, "unable to convert between mem and dst datatypes")

        /* Determine largest datatype size */
        if(0 == (max_dt_size = H5T_get_size(dt_src)))
            HGOTO_ERROR(H5E_DATATYPE, H5E_CANTINIT, FAIL, "unable to determine datatype size")
        if(0 == (mem_dt_size = H5T_get_size(dt_mem)))
            HGOTO_ERROR(H5E_DATATYPE, H5E_CANTINIT, FAIL, "unable to determine datatype size")
        max_dt_size = MAX(max_dt_size, mem_dt_size);
        if(0 == (tmp_dt_size = H5T_get_size(dt_dst)))
            HGOTO_ERROR(H5E_DATATYPE, H5E_CANTINIT, FAIL, "unable to determine datatype size")
        max_dt_size = MAX(max_dt_size, tmp_dt_size);

        /* Compute the number of elements per chunk */
        nelmts = 1;
        for(u = 0;  u < (layout_src->ndims - 1); u++)
            nelmts *= layout_src->dim[u];

        /* Create the space and set the initial extent */
        buf_dim = nelmts;
        if(NULL == (buf_space = H5S_create_simple((unsigned)1, &buf_dim, NULL)))
            HGOTO_ERROR(H5E_DATASPACE, H5E_CANTCREATE, FAIL, "can't create simple dataspace")

        /* Atomize */
        if((sid_buf = H5I_register(H5I_DATASPACE, buf_space, FALSE)) < 0) {
            (void)H5S_close(buf_space);
            HGOTO_ERROR(H5E_ATOM, H5E_CANTREGISTER, FAIL, "unable to register dataspace ID")
        } /* end if */

        /* Set initial buffer sizes */
        buf_size = nelmts * max_dt_size;
        reclaim_buf_size = nelmts * mem_dt_size;

        /* Allocate memory for reclaim buf */
        if(NULL == (reclaim_buf = H5MM_malloc(reclaim_buf_size)))
            HGOTO_ERROR(H5E_RESOURCE, H5E_NOSPACE, FAIL, "memory allocation failed for raw data chunk")

        /* Indicate that type conversion should be performed */
        do_convert = TRUE;
    } /* end if */
    else {
        if(H5T_get_class(dt_src, FALSE) == H5T_REFERENCE) {
            /* Indicate that type conversion should be performed */
            do_convert = TRUE;
        } /* end if */

        H5_CHECKED_ASSIGN(buf_size, size_t, layout_src->size, uint32_t);
        reclaim_buf_size = 0;
    } /* end else */

    /* Set up conversion buffer, if appropriate */
    if(do_convert) {
        /* Allocate background memory for converting the chunk */
        if(NULL == (bkg = H5MM_malloc(buf_size)))
            HGOTO_ERROR(H5E_RESOURCE, H5E_NOSPACE, FAIL, "memory allocation failed for raw data chunk")

        /* Check for reference datatype and no expanding references & clear background buffer */
        if(!cpy_info->expand_ref &&
                ((H5T_get_class(dt_src, FALSE) == H5T_REFERENCE) && (f_src != f_dst)))
            /* Reset value to zero */
            HDmemset(bkg, 0, buf_size);
    } /* end if */

    /* Allocate memory for copying the chunk */
    if(NULL == (buf = H5MM_malloc(buf_size)))
        HGOTO_ERROR(H5E_RESOURCE, H5E_NOSPACE, FAIL, "memory allocation failed for raw data chunk")

    /* Initialize the callback structure for the source */
    HDmemset(&udata, 0, sizeof udata);
    udata.common.layout = layout_src;
    udata.common.storage = storage_src;
    udata.file_src = f_src;
    udata.idx_info_dst = &idx_info_dst;
    udata.buf = buf;
    udata.bkg = bkg;
    udata.buf_size = buf_size;
    udata.tid_src = tid_src;
    udata.tid_mem = tid_mem;
    udata.tid_dst = tid_dst;
    udata.dt_src = dt_src;
    udata.do_convert = do_convert;
    udata.tpath_src_mem = tpath_src_mem;
    udata.tpath_mem_dst = tpath_mem_dst;
    udata.reclaim_buf = reclaim_buf;
    udata.reclaim_buf_size = reclaim_buf_size;
    udata.buf_space = buf_space;
    udata.nelmts = nelmts;
    udata.pline = pline;
    udata.cpy_info = cpy_info;

    /* Iterate over chunks to copy data */
    if((storage_src->ops->iterate)(&idx_info_src, H5D__chunk_copy_cb, &udata) < 0)
        HGOTO_ERROR(H5E_DATASET, H5E_BADITER, FAIL, "unable to iterate over chunk index to copy data")

    /* I/O buffers may have been re-allocated */
    buf = udata.buf;
    bkg = udata.bkg;

done:
    if(sid_buf > 0 && H5I_dec_ref(sid_buf) < 0)
        HDONE_ERROR(H5E_DATASET, H5E_CANTFREE, FAIL, "can't decrement temporary dataspace ID")
    if(tid_src > 0 && H5I_dec_ref(tid_src) < 0)
        HDONE_ERROR(H5E_DATASET, H5E_CANTFREE, FAIL, "Can't decrement temporary datatype ID")
    if(tid_dst > 0 && H5I_dec_ref(tid_dst) < 0)
        HDONE_ERROR(H5E_DATASET, H5E_CANTFREE, FAIL, "Can't decrement temporary datatype ID")
    if(tid_mem > 0 && H5I_dec_ref(tid_mem) < 0)
        HDONE_ERROR(H5E_DATASET, H5E_CANTFREE, FAIL, "Can't decrement temporary datatype ID")
    if(buf)
        H5MM_xfree(buf);
    if(bkg)
        H5MM_xfree(bkg);
    if(reclaim_buf)
        H5MM_xfree(reclaim_buf);

    /* Clean up any index information */
    if(copy_setup_done)
        if(storage_src->ops->copy_shutdown && (storage_src->ops->copy_shutdown)(storage_src, storage_dst, dxpl_id) < 0)
            HDONE_ERROR(H5E_DATASET, H5E_CANTRELEASE, FAIL, "unable to shut down index copying info")

    FUNC_LEAVE_NOAPI(ret_value)
} /* end H5D__chunk_copy() */


/*-------------------------------------------------------------------------
 * Function:    H5D__chunk_bh_info
 *
 * Purpose:     Retrieve the amount of index storage for chunked dataset
 *
 * Return:      Success:        Non-negative
 *              Failure:        negative
 *
 * Programmer:  Vailin Choi
 *              June 8, 2007
 *
 *-------------------------------------------------------------------------
 */
herr_t
H5D__chunk_bh_info(H5F_t *f, hid_t dxpl_id, H5O_layout_t *layout,
    const H5O_pline_t *pline, hsize_t *index_size)
{
    H5D_chk_idx_info_t idx_info;        /* Chunked index info */
    herr_t ret_value = SUCCEED;         /* Return value */

    FUNC_ENTER_PACKAGE

    /* Check args */
    HDassert(f);
    HDassert(layout);
    HDassert(pline);
    HDassert(index_size);

    /* Compose chunked index info struct */
    idx_info.f = f;
    idx_info.dxpl_id = dxpl_id;
    idx_info.pline = pline;
    idx_info.layout = &layout->u.chunk;
    idx_info.storage = &layout->storage.u.chunk;

    /* Get size of index structure */
    if((layout->storage.u.chunk.ops->size)(&idx_info, index_size) < 0)
	HGOTO_ERROR(H5E_DATASET, H5E_CANTGET, FAIL, "unable to retrieve chunk index info")

done:
    FUNC_LEAVE_NOAPI(ret_value)
} /* end H5D__chunk_bh_info() */


/*-------------------------------------------------------------------------
 * Function:	H5D__chunk_dump_index_cb
 *
 * Purpose:	If the UDATA.STREAM member is non-null then debugging
 *              information is written to that stream.
 *
 * Return:	Success:	Non-negative
 *
 *		Failure:	Negative
 *
 * Programmer:	Robb Matzke
 *              Wednesday, April 21, 1999
 *
 *-------------------------------------------------------------------------
 */
/* ARGSUSED */
static int
H5D__chunk_dump_index_cb(const H5D_chunk_rec_t *chunk_rec, void *_udata)
{
    H5D_chunk_it_ud4_t	*udata = (H5D_chunk_it_ud4_t *)_udata;  /* User data from caller */

    FUNC_ENTER_STATIC_NOERR

    if(udata->stream) {
        unsigned u;     /* Local index variable */

        /* Print header if not already displayed */
        if(!udata->header_displayed) {
            HDfprintf(udata->stream, "           Flags    Bytes     Address          Logical Offset\n");
            HDfprintf(udata->stream, "        ========== ======== ========== ==============================\n");

            /* Set flag that the headers has been printed */
            udata->header_displayed = TRUE;
        } /* end if */

        /* Print information about this chunk */
        HDfprintf(udata->stream,     "        0x%08x %8Zu %10a [", chunk_rec->filter_mask, chunk_rec->nbytes, chunk_rec->chunk_addr);
        for(u = 0; u < udata->ndims; u++)
            HDfprintf(udata->stream, "%s%Hu", (u ? ", " : ""), (chunk_rec->scaled[u] * udata->chunk_dim[u]));
        HDfputs("]\n", udata->stream);
    } /* end if */

    FUNC_LEAVE_NOAPI(H5_ITER_CONT)
} /* H5D__chunk_dump_index_cb() */


/*-------------------------------------------------------------------------
 * Function:	H5D__chunk_dump_index
 *
 * Purpose:	Prints information about the storage index to the specified
 *		stream.
 *
 * Return:	Success:	Non-negative
 *		Failure:	negative
 *
 * Programmer:	Robb Matzke
 *              Wednesday, April 28, 1999
 *
 *-------------------------------------------------------------------------
 */
herr_t
H5D__chunk_dump_index(H5D_t *dset, hid_t dxpl_id, FILE *stream)
{
    herr_t ret_value = SUCCEED;       /* Return value */

    FUNC_ENTER_PACKAGE

    /* Sanity check */
    HDassert(dset);

    /* Only display info if stream is defined */
    if(stream) {
        H5D_chk_idx_info_t idx_info;    /* Chunked index info */
        H5D_chunk_it_ud4_t udata;       /* User data for callback */

        /* Display info for index */
        if((dset->shared->layout.storage.u.chunk.ops->dump)(&dset->shared->layout.storage.u.chunk, stream) < 0)
            HGOTO_ERROR(H5E_DATASET, H5E_UNSUPPORTED, FAIL, "unable to dump chunk index info")

        /* Compose chunked index info struct */
        idx_info.f = dset->oloc.file;
        idx_info.dxpl_id = dxpl_id;
        idx_info.pline = &dset->shared->dcpl_cache.pline;
        idx_info.layout = &dset->shared->layout.u.chunk;
        idx_info.storage = &dset->shared->layout.storage.u.chunk;

        /* Set up user data for callback */
        udata.stream = stream;
        udata.header_displayed = FALSE;
        udata.ndims = dset->shared->layout.u.chunk.ndims;
        udata.chunk_dim = dset->shared->layout.u.chunk.dim;

        /* Iterate over index and dump chunk info */
        if((dset->shared->layout.storage.u.chunk.ops->iterate)(&idx_info, H5D__chunk_dump_index_cb, &udata) < 0)
            HGOTO_ERROR(H5E_DATASET, H5E_BADITER, FAIL, "unable to iterate over chunk index to dump chunk info")
    } /* end if */

done:
    FUNC_LEAVE_NOAPI(ret_value)
} /* end H5D__chunk_dump_index() */


/*-------------------------------------------------------------------------
 * Function:	H5D__chunk_dest
 *
 * Purpose:	Destroy the entire chunk cache by flushing dirty entries,
 *		preempting all entries, and freeing the cache itself.
 *
 * Return:	Non-negative on success/Negative on failure
 *
 * Programmer:	Robb Matzke
 *              Thursday, May 21, 1998
 *
 *-------------------------------------------------------------------------
 */
herr_t
H5D__chunk_dest(H5F_t *f, hid_t dxpl_id, H5D_t *dset)
{
    H5D_chk_idx_info_t idx_info;        /* Chunked index info */
    H5D_dxpl_cache_t _dxpl_cache;       /* Data transfer property cache buffer */
    H5D_dxpl_cache_t *dxpl_cache = &_dxpl_cache;   /* Data transfer property cache */
    H5D_rdcc_t	*rdcc = &(dset->shared->cache.chunk);   /* Dataset's chunk cache */
    H5D_rdcc_ent_t	*ent = NULL, *next = NULL;      /* Pointer to current & next cache entries */
    int		nerrors = 0;            /* Accumulated count of errors */
    herr_t      ret_value = SUCCEED;       /* Return value */

    FUNC_ENTER_PACKAGE_TAG(dxpl_id, dset->oloc.addr, FAIL)

    HDassert(f);
    HDassert(dset);

    /* Fill the DXPL cache values for later use */
    if(H5D__get_dxpl_cache(dxpl_id, &dxpl_cache) < 0)
        HGOTO_ERROR(H5E_DATASET, H5E_CANTGET, FAIL, "can't fill dxpl cache")

    /* Flush all the cached chunks */
    for(ent = rdcc->head; ent; ent = next) {
	next = ent->next;
	if(H5D__chunk_cache_evict(dset, dxpl_id, dxpl_cache, ent, TRUE) < 0)
	    nerrors++;
    } /* end for */
    
    /* Continue even if there are failures. */
    if(nerrors)
	HDONE_ERROR(H5E_IO, H5E_CANTFLUSH, FAIL, "unable to flush one or more raw data chunks")

    /* Release cache structures */
    if(rdcc->slot)
        rdcc->slot = H5FL_SEQ_FREE(H5D_rdcc_ent_ptr_t, rdcc->slot);
    HDmemset(rdcc, 0, sizeof(H5D_rdcc_t));

    /* Compose chunked index info struct */
    idx_info.f = f;
    idx_info.dxpl_id = dxpl_id;
    idx_info.pline = &dset->shared->dcpl_cache.pline;
    idx_info.layout = &dset->shared->layout.u.chunk;
    idx_info.storage = &dset->shared->layout.storage.u.chunk;

    /* Free any index structures */
    if(dset->shared->layout.storage.u.chunk.ops->dest &&
            (dset->shared->layout.storage.u.chunk.ops->dest)(&idx_info) < 0)
	HGOTO_ERROR(H5E_DATASET, H5E_CANTFREE, FAIL, "unable to release chunk index info")

done:
    FUNC_LEAVE_NOAPI_TAG(ret_value, FAIL)
} /* end H5D__chunk_dest() */

#ifdef H5D_CHUNK_DEBUG

/*-------------------------------------------------------------------------
 * Function:	H5D__chunk_stats
 *
 * Purpose:	Print raw data cache statistics to the debug stream.  If
 *		HEADERS is non-zero then print table column headers,
 *		otherwise assume that the H5AC layer has already printed them.
 *
 * Return:	Non-negative on success/Negative on failure
 *
 * Programmer:	Robb Matzke
 *              Thursday, May 21, 1998
 *
 *-------------------------------------------------------------------------
 */
herr_t
H5D__chunk_stats(const H5D_t *dset, hbool_t headers)
{
    H5D_rdcc_t	*rdcc = &(dset->shared->cache.chunk);
    double	miss_rate;
    char	ascii[32];
    herr_t      ret_value=SUCCEED;       /* Return value */

    FUNC_ENTER_PACKAGE_NOERR

    if (!H5DEBUG(AC))
        HGOTO_DONE(SUCCEED)

    if (headers) {
        fprintf(H5DEBUG(AC), "H5D: raw data cache statistics\n");
        fprintf(H5DEBUG(AC), "   %-18s %8s %8s %8s %8s+%-8s\n",
            "Layer", "Hits", "Misses", "MissRate", "Inits", "Flushes");
        fprintf(H5DEBUG(AC), "   %-18s %8s %8s %8s %8s-%-8s\n",
            "-----", "----", "------", "--------", "-----", "-------");
    }

#ifdef H5AC_DEBUG
    if (H5DEBUG(AC)) headers = TRUE;
#endif

    if (headers) {
        if (rdcc->nhits>0 || rdcc->nmisses>0) {
            miss_rate = 100.0 * rdcc->nmisses /
                    (rdcc->nhits + rdcc->nmisses);
        } else {
            miss_rate = 0.0;
        }
        if (miss_rate > 100) {
            sprintf(ascii, "%7d%%", (int) (miss_rate + 0.5));
        } else {
            sprintf(ascii, "%7.2f%%", miss_rate);
        }

        fprintf(H5DEBUG(AC), "   %-18s %8u %8u %7s %8d+%-9ld\n",
            "raw data chunks", rdcc->nhits, rdcc->nmisses, ascii,
            rdcc->ninits, (long)(rdcc->nflushes)-(long)(rdcc->ninits));
    }

done:
    FUNC_LEAVE_NOAPI(ret_value)
} /* end H5D__chunk_stats() */
#endif /* H5D_CHUNK_DEBUG */


/*-------------------------------------------------------------------------
 * Function:	H5D__nonexistent_readvv_cb
 *
 * Purpose:	Callback operation for performing fill value I/O operation
 *              on memory buffer.
 *
 * Note:	This algorithm is pretty inefficient about initializing and
 *              terminating the fill buffer info structure and it would be
 *              faster to refactor this into a "real" initialization routine,
 *              and a "vectorized fill" routine. -QAK
 *
 * Return:	Non-negative on success/Negative on failure
 *
 * Programmer:	Quincey Koziol
 *		30 Sep 2010
 *
 *-------------------------------------------------------------------------
 */
static herr_t
H5D__nonexistent_readvv_cb(hsize_t H5_ATTR_UNUSED dst_off, hsize_t src_off, size_t len,
    void *_udata)
{
    H5D_chunk_readvv_ud_t *udata = (H5D_chunk_readvv_ud_t *)_udata; /* User data for H5VM_opvv() operator */
    H5D_fill_buf_info_t fb_info;    /* Dataset's fill buffer info */
    hbool_t fb_info_init = FALSE;   /* Whether the fill value buffer has been initialized */
    herr_t ret_value = SUCCEED;     /* Return value */

    FUNC_ENTER_STATIC

    /* Initialize the fill value buffer */
    if(H5D__fill_init(&fb_info, (udata->rbuf + src_off), NULL, NULL, NULL, NULL,
            &udata->dset->shared->dcpl_cache.fill, udata->dset->shared->type,
            udata->dset->shared->type_id, (size_t)0, len, udata->dxpl_id) < 0)
        HGOTO_ERROR(H5E_DATASET, H5E_CANTINIT, FAIL, "can't initialize fill buffer info")
    fb_info_init = TRUE;

    /* Check for VL datatype & fill the buffer with VL datatype fill values */
    if(fb_info.has_vlen_fill_type && H5D__fill_refill_vl(&fb_info, fb_info.elmts_per_buf, udata->dxpl_id) < 0)
        HGOTO_ERROR(H5E_DATASET, H5E_CANTCONVERT, FAIL, "can't refill fill value buffer")

done:
    /* Release the fill buffer info, if it's been initialized */
    if(fb_info_init && H5D__fill_term(&fb_info) < 0)
        HDONE_ERROR(H5E_DATASET, H5E_CANTFREE, FAIL, "Can't release fill buffer info")

    FUNC_LEAVE_NOAPI(ret_value)
} /* H5D__nonexistent_readvv_cb() */


/*-------------------------------------------------------------------------
 * Function:	H5D__nonexistent_readvv
 *
 * Purpose:	When the chunk doesn't exist on disk and the chunk is bigger
 *              than the cache size, performs fill value I/O operation on
 *              memory buffer, advancing through two I/O vectors, until one
 *              runs out.
 *
 * Note:	This algorithm is pretty inefficient about initializing and
 *              terminating the fill buffer info structure and it would be
 *              faster to refactor this into a "real" initialization routine,
 *              and a "vectorized fill" routine. -QAK
 *
 * Return:	Non-negative on success/Negative on failure
 *
 * Programmer:	Raymond Lu
 *		6 Feb 2009
 *
 *-------------------------------------------------------------------------
 */
static ssize_t
H5D__nonexistent_readvv(const H5D_io_info_t *io_info,
    size_t chunk_max_nseq, size_t *chunk_curr_seq, size_t chunk_len_arr[], hsize_t chunk_off_arr[],
    size_t mem_max_nseq, size_t *mem_curr_seq, size_t mem_len_arr[], hsize_t mem_off_arr[])
{
    H5D_chunk_readvv_ud_t udata;        /* User data for H5VM_opvv() operator */
    ssize_t ret_value;                  /* Return value */

    FUNC_ENTER_STATIC

    /* Check args */
    HDassert(io_info);
    HDassert(chunk_curr_seq);
    HDassert(chunk_len_arr);
    HDassert(chunk_off_arr);
    HDassert(mem_curr_seq);
    HDassert(mem_len_arr);
    HDassert(mem_off_arr);

    /* Set up user data for H5VM_opvv() */
    udata.rbuf = (unsigned char *)io_info->dsets_info[0].u.rbuf;
    udata.dset = io_info->dsets_info[0].dset;
    udata.dxpl_id = io_info->dxpl_id;

    /* Call generic sequence operation routine */
    if((ret_value = H5VM_opvv(chunk_max_nseq, chunk_curr_seq, chunk_len_arr, chunk_off_arr,
            mem_max_nseq, mem_curr_seq, mem_len_arr, mem_off_arr,
            H5D__nonexistent_readvv_cb, &udata)) < 0)
        HGOTO_ERROR(H5E_DATASET, H5E_CANTOPERATE, FAIL, "can't perform vectorized fill value init")

done:
    FUNC_LEAVE_NOAPI(ret_value)
} /* H5D__nonexistent_readvv() */


/*-------------------------------------------------------------------------
 * Function:    H5D__chunk_file_alloc()
 *
 * Purpose:     Chunk allocation:  
 *		  Create the chunk if it doesn't exist, or reallocate the
 *                chunk if its size changed.
 *		  The coding is moved and modified from each index structure.
 *
 * Return:      Non-negative on success/Negative on failure
 *
 * Programmer:  Vailin Choi; June 2014
 *
 *-------------------------------------------------------------------------
 */
static herr_t
H5D__chunk_file_alloc(const H5D_chk_idx_info_t *idx_info, const H5F_block_t *old_chunk,
    H5F_block_t *new_chunk, hbool_t *need_insert)
{
    hbool_t alloc_chunk = FALSE;	/* Whether to allocate chunk */
    herr_t ret_value = SUCCEED;   	/* Return value         */

    FUNC_ENTER_STATIC

    /* Sanity check */
    HDassert(idx_info);
    HDassert(idx_info->f);
    HDassert(idx_info->pline);
    HDassert(idx_info->layout);
    HDassert(idx_info->storage);
    HDassert(H5F_addr_defined(idx_info->storage->idx_addr));
    HDassert(new_chunk);
    HDassert(need_insert);

    /* Check for filters on chunks */
    if(idx_info->pline->nused > 0) {
        /* Sanity/error checking block */
        {
            unsigned allow_chunk_size_len;          /* Allowed size of encoded chunk size */
            unsigned new_chunk_size_len;            /* Size of encoded chunk size */

            /* Compute the size required for encoding the size of a chunk, allowing
             * for an extra byte, in case the filter makes the chunk larger.
             */
            allow_chunk_size_len = 1 + ((H5VM_log2_gen((uint64_t)(idx_info->layout->size)) + 8) / 8);
            if(allow_chunk_size_len > 8)
                allow_chunk_size_len = 8;

            /* Compute encoded size of chunk */
            new_chunk_size_len = (H5VM_log2_gen((uint64_t)(new_chunk->length)) + 8) / 8;
            if(new_chunk_size_len > 8)
                HGOTO_ERROR(H5E_DATASET, H5E_BADRANGE, FAIL, "encoded chunk size is more than 8 bytes?!?")

            /* Check if the chunk became too large to be encoded */
            if(new_chunk_size_len > allow_chunk_size_len)
                HGOTO_ERROR(H5E_DATASET, H5E_BADRANGE, FAIL, "chunk size can't be encoded")
        } /* end block */

	if(old_chunk && H5F_addr_defined(old_chunk->offset)) {
	    /* Sanity check */
            HDassert(!H5F_addr_defined(new_chunk->offset) || H5F_addr_eq(new_chunk->offset, old_chunk->offset));

            /* Check for chunk being same size */
	    if(new_chunk->length != old_chunk->length) {
		/* Release previous chunk */
		if(H5MF_xfree(idx_info->f, H5FD_MEM_DRAW, idx_info->dxpl_id, old_chunk->offset, old_chunk->length) < 0)
		    HGOTO_ERROR(H5E_DATASET, H5E_CANTFREE, FAIL, "unable to free chunk")
		alloc_chunk = TRUE;
	    } /* end if */
            else {
		/* Don't need to reallocate chunk, but send its address back up */
                if(!H5F_addr_defined(new_chunk->offset))
                    new_chunk->offset = old_chunk->offset;
	    } /* end else */
	} /* end if */
        else {
            HDassert(!H5F_addr_defined(new_chunk->offset));
	    alloc_chunk = TRUE;
        } /* end else */
    } /* end if */
    else {
	HDassert(!H5F_addr_defined(new_chunk->offset));
	HDassert(new_chunk->length == idx_info->layout->size);
	alloc_chunk = TRUE;
    }  /* end else */

    /* Actually allocate space for the chunk in the file */
    if(alloc_chunk) {
	switch(idx_info->storage->idx_type) {
	    case H5D_CHUNK_IDX_BTREE:
                HDassert(new_chunk->length > 0);
		H5_CHECK_OVERFLOW(new_chunk->length, /*From: */uint32_t, /*To: */hsize_t);
		new_chunk->offset = H5MF_alloc(idx_info->f, H5FD_MEM_DRAW, idx_info->dxpl_id, (hsize_t)new_chunk->length);
		if(!H5F_addr_defined(new_chunk->offset))
		    HGOTO_ERROR(H5E_DATASET, H5E_CANTALLOC, FAIL, "file allocation failed")
		*need_insert = TRUE;
		break;

	    case H5D_CHUNK_IDX_NTYPES:
	    default:
		HDassert(0 && "This should never be executed!");
		break;
	} /* end switch */
    } /* end if */

    HDassert(H5F_addr_defined(new_chunk->offset));

done: 
    FUNC_LEAVE_NOAPI(ret_value)
} /* H5D__chunk_file_alloc() */
<|MERGE_RESOLUTION|>--- conflicted
+++ resolved
@@ -220,7 +220,7 @@
     const H5D_io_info_t *io_info);
 static herr_t H5D__create_piece_mem_map_hyper(const H5D_io_info_t *io_info,
     const H5D_dset_info_t *dinfo);
-static herr_t H5D__piece_file_cb(void UNUSED *elem, hid_t UNUSED type_id, unsigned ndims, 
+static herr_t H5D__piece_file_cb(void H5_ATTR_UNUSED *elem, hid_t H5_ATTR_UNUSED type_id, unsigned ndims, 
     const hsize_t *coords, void *_opdata);
 static herr_t H5D__piece_mem_cb(void *elem, hid_t type_id, unsigned ndims,
     const hsize_t *coords, void *_opdata);
@@ -1090,11 +1090,7 @@
  *-------------------------------------------------------------------------
  */
 static herr_t
-<<<<<<< HEAD
-H5D__free_piece_info(void *item, void UNUSED *key, void UNUSED *opdata)
-=======
-H5D__free_chunk_info(void *item, void H5_ATTR_UNUSED *key, void H5_ATTR_UNUSED *opdata)
->>>>>>> fc45d5fc
+H5D__free_piece_info(void *item, void H5_ATTR_UNUSED *key, void H5_ATTR_UNUSED *opdata)
 {
     H5D_piece_info_t *piece_info = (H5D_piece_info_t *)item;
 
@@ -1131,16 +1127,8 @@
  *-------------------------------------------------------------------------
  */
 static herr_t
-<<<<<<< HEAD
 H5D__create_piece_map_single(H5D_dset_info_t *di,
     const H5D_io_info_t *io_info)
-=======
-H5D__create_chunk_map_single(H5D_chunk_map_t *fm, const H5D_io_info_t
-#ifndef H5_HAVE_PARALLEL
-    H5_ATTR_UNUSED
-#endif /* H5_HAVE_PARALLEL */
-    *io_info)
->>>>>>> fc45d5fc
 {
     H5D_piece_info_t *piece_info;           /* Piece information to insert into skip list */
     hsize_t     coords[H5O_LAYOUT_NDIMS];   /* Coordinates of chunk */
@@ -1224,15 +1212,7 @@
  *-------------------------------------------------------------------------
  */
 static herr_t
-<<<<<<< HEAD
 H5D__create_piece_file_map_hyper(H5D_dset_info_t *dinfo, const H5D_io_info_t *io_info)
-=======
-H5D__create_chunk_file_map_hyper(H5D_chunk_map_t *fm, const H5D_io_info_t
-#ifndef H5_HAVE_PARALLEL
-    H5_ATTR_UNUSED
-#endif /* H5_HAVE_PARALLEL */
-    *io_info)
->>>>>>> fc45d5fc
 {
     hsize_t     sel_start[H5O_LAYOUT_NDIMS];   /* Offset of low bound of file selection */
     hsize_t     sel_end[H5O_LAYOUT_NDIMS];   /* Offset of high bound of file selection */
@@ -1537,11 +1517,7 @@
  *-------------------------------------------------------------------------
  */
 static herr_t
-<<<<<<< HEAD
-H5D__piece_file_cb(void UNUSED *elem, hid_t UNUSED type_id, unsigned ndims, const hsize_t *coords, void *_opdata)
-=======
-H5D__chunk_file_cb(void H5_ATTR_UNUSED *elem, hid_t H5_ATTR_UNUSED type_id, unsigned ndims, const hsize_t *coords, void *_udata)
->>>>>>> fc45d5fc
+H5D__piece_file_cb(void H5_ATTR_UNUSED *elem, hid_t H5_ATTR_UNUSED type_id, unsigned ndims, const hsize_t *coords, void *_opdata)
 {
     H5D_io_info_wrap_t *opdata = (H5D_io_info_wrap_t *)_opdata;
     H5D_io_info_t *io_info = (H5D_io_info_t *) opdata->io_info;  /* io info for mumti dset */
@@ -1676,11 +1652,7 @@
  *-------------------------------------------------------------------------
  */
 static herr_t
-<<<<<<< HEAD
-H5D__piece_mem_cb(void UNUSED *elem, hid_t UNUSED type_id, unsigned ndims, const hsize_t *coords, void *_opdata)
-=======
-H5D__chunk_mem_cb(void H5_ATTR_UNUSED *elem, hid_t H5_ATTR_UNUSED type_id, unsigned ndims, const hsize_t *coords, void *_fm)
->>>>>>> fc45d5fc
+H5D__piece_mem_cb(void H5_ATTR_UNUSED *elem, hid_t H5_ATTR_UNUSED type_id, unsigned ndims, const hsize_t *coords, void *_opdata)
 {
     H5D_io_info_wrap_t *opdata = (H5D_io_info_wrap_t *)_opdata;
     H5D_io_info_t *io_info = (H5D_io_info_t *) opdata->io_info;  /* io info for mumti dset */
@@ -1838,13 +1810,8 @@
  */
 static herr_t
 H5D__chunk_read(H5D_io_info_t *io_info, const H5D_type_info_t *type_info,
-<<<<<<< HEAD
-    hsize_t UNUSED nelmts, const H5S_t UNUSED *file_space, const H5S_t UNUSED *mem_space,
+    hsize_t H5_ATTR_UNUSED nelmts, const H5S_t H5_ATTR_UNUSED *file_space, const H5S_t H5_ATTR_UNUSED *mem_space,
     H5D_dset_info_t *dset_info)
-=======
-    hsize_t H5_ATTR_UNUSED nelmts, const H5S_t H5_ATTR_UNUSED *file_space, const H5S_t H5_ATTR_UNUSED *mem_space,
-    H5D_chunk_map_t *fm)
->>>>>>> fc45d5fc
 {
     H5SL_node_t *chunk_node;            /* Current node in chunk skip list */
 
@@ -2012,13 +1979,8 @@
  */
 static herr_t
 H5D__chunk_write(H5D_io_info_t *io_info, const H5D_type_info_t *type_info,
-<<<<<<< HEAD
-    hsize_t UNUSED nelmts, const H5S_t UNUSED *file_space, const H5S_t UNUSED *mem_space,
+    hsize_t H5_ATTR_UNUSED nelmts, const H5S_t H5_ATTR_UNUSED *file_space, const H5S_t H5_ATTR_UNUSED *mem_space,
     H5D_dset_info_t *dset_info)
-=======
-    hsize_t H5_ATTR_UNUSED nelmts, const H5S_t H5_ATTR_UNUSED *file_space, const H5S_t H5_ATTR_UNUSED *mem_space,
-    H5D_chunk_map_t *fm)
->>>>>>> fc45d5fc
 {
     H5SL_node_t *chunk_node;            /* Current node in chunk skip list */
     H5D_io_info_t ctg_io_info;          /* Contiguous I/O info object */
