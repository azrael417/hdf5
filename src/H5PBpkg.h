/* * * * * * * * * * * * * * * * * * * * * * * * * * * * * * * * * * * * * * *
 * Copyright by The HDF Group.                                               *
 * Copyright by the Board of Trustees of the University of Illinois.         *
 * All rights reserved.                                                      *
 *                                                                           *
 * This file is part of HDF5.  The full HDF5 copyright notice, including     *
 * terms governing use, modification, and redistribution, is contained in    *
 * the COPYING file, which can be found at the root of the source code       *
 * distribution tree, or in https://support.hdfgroup.org/ftp/HDF5/releases.  *
 * If you do not have access to either file, you may request a copy from     *
 * help@hdfgroup.org.                                                        *
 * * * * * * * * * * * * * * * * * * * * * * * * * * * * * * * * * * * * * * */

#if !(defined H5PB_FRIEND || defined H5PB_MODULE)
#error "Do not include this file outside the H5PB package!"
#endif

#ifndef _H5PBpkg_H
#define _H5PBpkg_H

/* Get package's private header */
#include "H5PBprivate.h"

/*
 * File:        H5PBpkg.h
 *
 * Purpose:     This file contains declarations which are normally visible
 *              only within the H5PB package.
 *
 *		Source files outside the H5PB package should include
 *		H5PBprivate.h instead.
 *
 * Programmer: John Mainzer -- 10/07/18
 */

/**************************/
/* Package Private Macros */
/**************************/

/* page buffer configuration settings */

#define H5PB__H5PB_ENTRY_T_MAGIC            0x02030405
#define H5PB__DO_SANITY_CHECKS              TRUE
#define H5PB__COLLECT_PAGE_BUFFER_STATS     TRUE


/****************************************************************************
 *
 * We maintain doubly linked lists of instances of H5PB_entry_t for a
 * variety of reasons -- LRU list, tick list, and the delayed write list
 * at present.  The following macros support linking and unlinking
 * instances of H5PB_entry_t by both their regular and tick list next
 * and previous pointers.  Note that the tick list and the delayed write
 * list are only used in the context of VFD SWMR
 *
 * The size and length fields are also maintained.
 *
 * Note that the relevant pair of prev and next pointers are presumed to be
 * NULL on entry in the insertion macros.
 *
 * Finally, observe that the sanity checking macros evaluate to the empty
 * string when H5PB__DO_SANITY_CHECKS is FALSE.  They also contain calls
 * to the HGOTO_ERROR macro, which may not be appropriate in all cases.
 * If so, we will need versions of the insertion and deletion macros which
 * do not reference the sanity checking macros.
 *							JRM - 10/07/18
 *
 ****************************************************************************/

#if H5PB__DO_SANITY_CHECKS

#define H5PB__DLL_PRE_REMOVE_SC(entry_ptr, head_ptr, tail_ptr, len, Size, fv)  \
if ( ( (head_ptr) == NULL ) ||                                                 \
     ( (tail_ptr) == NULL ) ||                                                 \
     ( (entry_ptr) == NULL ) ||                                                \
     ( (len) <= 0 ) ||                                                         \
     ( (Size) < (int64_t)((entry_ptr)->size ) ) ||                             \
     ( ( (Size) == (int64_t)((entry_ptr)->size) ) && ( ! ( (len) == 1 ) ) ) || \
     ( ( (entry_ptr)->prev == NULL ) && ( (head_ptr) != (entry_ptr) ) ) ||     \
     ( ( (entry_ptr)->next == NULL ) && ( (tail_ptr) != (entry_ptr) ) ) ||     \
     ( ( (len) == 1 ) &&                                                       \
       ( ! ( ( (head_ptr) == (entry_ptr) ) &&                                  \
             ( (tail_ptr) == (entry_ptr) ) &&                                  \
             ( (entry_ptr)->next == NULL ) &&                                  \
             ( (entry_ptr)->prev == NULL ) &&                                  \
             ( (Size) == (int64_t)((entry_ptr)->size) )                        \
           )                                                                   \
       )                                                                       \
     )                                                                         \
   ) {                                                                         \
    HGOTO_ERROR(H5E_PAGEBUF, H5E_SYSTEM, (fv), "DLL pre remove SC failed")       \
}

#define H5PB__DLL_SC(head_ptr, tail_ptr, len, Size, fv)                   \
if ( ( ( ( (head_ptr) == NULL ) || ( (tail_ptr) == NULL ) ) &&            \
       ( (head_ptr) != (tail_ptr) )                                       \
     ) ||                                                                 \
     ( (len) < 0 ) ||                                                     \
     ( (Size) < 0 ) ||                                                    \
     ( ( (len) == 1 ) &&                                                  \
       ( ( (head_ptr) != (tail_ptr) ) ||                                  \
         ( (head_ptr) == NULL ) || ( (head_ptr)->size != (size_t)(Size) ) \
       )                                                                  \
     ) ||                                                                 \
     ( ( (len) >= 1 ) &&                                                  \
       ( ( (head_ptr) == NULL ) || ( (head_ptr)->prev != NULL ) ||        \
         ( (tail_ptr) == NULL ) || ( (tail_ptr)->next != NULL )           \
       )                                                                  \
     )                                                                    \
   ) {                                                                    \
    HGOTO_ERROR(H5E_PAGEBUF, H5E_SYSTEM, (fv), "DLL sanity check failed") \
}

#define H5PB__DLL_PRE_INSERT_SC(entry_ptr, head_ptr, tail_ptr, len, Size, fv) \
if ( ( (entry_ptr) == NULL ) ||                                               \
     ( (entry_ptr)->next != NULL ) ||                                         \
     ( (entry_ptr)->prev != NULL ) ||                                         \
     ( ( ( (head_ptr) == NULL ) || ( (tail_ptr) == NULL ) ) &&                \
       ( (head_ptr) != (tail_ptr) )                                           \
     ) ||                                                                     \
     ( ( (len) == 1 ) &&                                                      \
       ( ( (head_ptr) != (tail_ptr) ) ||                                      \
         ( (head_ptr) == NULL ) || ( (head_ptr)->size != (size_t)(Size) )     \
       )                                                                      \
     ) ||                                                                     \
     ( ( (len) >= 1 ) &&                                                      \
       ( ( (head_ptr) == NULL ) || ( (head_ptr)->prev != NULL ) ||            \
         ( (tail_ptr) == NULL ) || ( (tail_ptr)->next != NULL )               \
       )                                                                      \
     )                                                                        \
   ) {                                                                        \
    HDassert(FALSE); \
    HGOTO_ERROR(H5E_PAGEBUF, H5E_SYSTEM, (fv), "DLL pre insert SC failed")    \
}

#else /* H5PB__DO_SANITY_CHECKS */

#define H5PB__DLL_PRE_REMOVE_SC(entry_ptr, head_ptr, tail_ptr, len, Size, fv)
#define H5PB__DLL_SC(head_ptr, tail_ptr, len, Size, fv)
#define H5PB__DLL_PRE_INSERT_SC(entry_ptr, head_ptr, tail_ptr, len, Size, fv)

#endif /* H5PB__DO_SANITY_CHECKS */


#define H5PB__DLL_APPEND(entry_ptr, head_ptr, tail_ptr, len, Size, fail_val) \
{                                                                            \
    H5PB__DLL_PRE_INSERT_SC(entry_ptr, head_ptr, tail_ptr, len, Size,        \
                            fail_val)                                        \
    if ( (head_ptr) == NULL )                                                \
    {                                                                        \
       (head_ptr) = (entry_ptr);                                             \
       (tail_ptr) = (entry_ptr);                                             \
    }                                                                        \
    else                                                                     \
    {                                                                        \
       (tail_ptr)->next = (entry_ptr);                                       \
       (entry_ptr)->prev = (tail_ptr);                                       \
       (tail_ptr) = (entry_ptr);                                             \
    }                                                                        \
    (len)++;                                                                 \
    (Size) += (int64_t)((entry_ptr)->size);                                  \
} /* H5PB__DLL_APPEND() */

#define H5PB__DLL_PREPEND(entry_ptr, head_ptr, tail_ptr, len, Size, fail_val) \
{                                                                             \
    H5PB__DLL_PRE_INSERT_SC(entry_ptr, head_ptr, tail_ptr, len, Size,         \
                            fail_val)                                         \
    if ( (head_ptr) == NULL )                                                 \
    {                                                                         \
       (head_ptr) = (entry_ptr);                                              \
       (tail_ptr) = (entry_ptr);                                              \
    }                                                                         \
    else                                                                      \
    {                                                                         \
       (head_ptr)->prev = (entry_ptr);                                        \
       (entry_ptr)->next = (head_ptr);                                        \
       (head_ptr) = (entry_ptr);                                              \
    }                                                                         \
    (len)++;                                                                  \
    (Size) += (int64_t)((entry_ptr)->size);                                   \
} /* H5PB__DLL_PREPEND() */

#define H5PB__DLL_INSERT_BEFORE(entry_ptr, suc_ptr, head_ptr, tail_ptr, len,  \
                                Size, fail_val)                               \
{                                                                             \
    HDassert( ((suc_ptr) == NULL) ||                                          \
              ((suc_ptr)->magic == H5PB__H5PB_ENTRY_T_MAGIC) );               \
                                                                              \
    if ( suc_ptr == NULL )                                                    \
        /* list empty or no successor -- append */                            \
        H5PB__DLL_APPEND(entry_ptr, head_ptr, tail_ptr, len, Size, fail_val)  \
                                                                              \
    else if ( suc_ptr->prev == NULL )                                         \
        /* successor at head of list -- prepend */                            \
        H5PB__DLL_PREPEND(entry_ptr, head_ptr, tail_ptr, len, Size, fail_val) \
                                                                              \
    else /* sucessor in body of list -- insert before it */                   \
    {                                                                         \
        H5PB__DLL_PRE_INSERT_SC(entry_ptr, head_ptr, tail_ptr, len, Size,     \
                                fail_val)                                     \
        HDassert(suc_ptr->prev->magic == H5PB__H5PB_ENTRY_T_MAGIC);           \
        HDassert(suc_ptr->prev->next == suc_ptr);                             \
        entry_ptr->prev = suc_ptr->prev;                                      \
        entry_ptr->prev->next = entry_ptr;                                    \
        entry_ptr->next = suc_ptr;                                            \
        suc_ptr->prev = entry_ptr;                                            \
        (len)++;                                                              \
        (Size) += (int64_t)((entry_ptr)->size);                               \
    }                                                                         \
} /* H5PB__DLL_INSERT_BEFORE() */

#define H5PB__DLL_REMOVE(entry_ptr, head_ptr, tail_ptr, len, Size, fail_val) \
{                                                                            \
    H5PB__DLL_PRE_REMOVE_SC(entry_ptr, head_ptr, tail_ptr, len, Size,        \
                            fail_val)                                        \
    {                                                                        \
       if ( (head_ptr) == (entry_ptr) )                                      \
       {                                                                     \
          (head_ptr) = (entry_ptr)->next;                                    \
          if ( (head_ptr) != NULL )                                          \
             (head_ptr)->prev = NULL;                                        \
       }                                                                     \
       else                                                                  \
          (entry_ptr)->prev->next = (entry_ptr)->next;                       \
       if ( (tail_ptr) == (entry_ptr) )                                      \
       {                                                                     \
          (tail_ptr) = (entry_ptr)->prev;                                    \
          if ( (tail_ptr) != NULL )                                          \
             (tail_ptr)->next = NULL;                                        \
       }                                                                     \
       else                                                                  \
          (entry_ptr)->next->prev = (entry_ptr)->prev;                       \
       entry_ptr->next = NULL;                                               \
       entry_ptr->prev = NULL;                                               \
       (len)--;                                                              \
       (Size) -= (int64_t)((entry_ptr)->size);                               \
    }                                                                        \
} /* H5PB__DLL_REMOVE() */


#if H5PB__DO_SANITY_CHECKS

#define H5PB__IL_DLL_PRE_REMOVE_SC(entry_ptr, hd_ptr, tail_ptr, len, Size, fv) \
if ( ( (hd_ptr) == NULL ) ||                                                  \
     ( (tail_ptr) == NULL ) ||                                                \
     ( (entry_ptr) == NULL ) ||                                               \
     ( (len) <= 0 ) ||                                                        \
     ( (Size) < (int64_t)((entry_ptr)->size) ) ||                             \
     ( ( (Size) == (int64_t)((entry_ptr)->size) ) &&                          \
       ( ! ( (len) == 1 ) ) ) ||                                              \
     ( ( (entry_ptr)->il_prev == NULL ) && ( (hd_ptr) != (entry_ptr) ) ) ||   \
     ( ( (entry_ptr)->il_next == NULL ) && ( (tail_ptr) != (entry_ptr) ) ) || \
     ( ( (len) == 1 ) &&                                                      \
       ( ! ( ( (hd_ptr) == (entry_ptr) ) && ( (tail_ptr) == (entry_ptr) ) &&  \
             ( (entry_ptr)->il_next == NULL ) &&                              \
             ( (entry_ptr)->il_prev == NULL ) &&                              \
             ( (Size) == (int64_t)((entry_ptr)->size) )                       \
           )                                                                  \
       )                                                                      \
     )                                                                        \
   ) {                                                                        \
    HGOTO_ERROR(H5E_PAGEBUF, H5E_SYSTEM, (fv), "il DLL pre remove SC failed")   \
}

#define H5PB__IL_DLL_PRE_INSERT_SC(entry_ptr, hd_ptr, tail_ptr, len, Size, fv) \
if ( ( (entry_ptr) == NULL ) ||                                               \
     ( (entry_ptr)->il_next != NULL ) ||                                      \
     ( (entry_ptr)->il_prev != NULL ) ||                                      \
     ( ( ( (hd_ptr) == NULL ) || ( (tail_ptr) == NULL ) ) &&                  \
       ( (hd_ptr) != (tail_ptr) )                                             \
     ) ||                                                                     \
     ( ( (len) == 1 ) &&                                                      \
       ( ( (hd_ptr) != (tail_ptr) ) || ( (Size) <= 0 ) ||                     \
         ( (hd_ptr) == NULL ) || ( (int64_t)((hd_ptr)->size) != (Size) )      \
       )                                                                      \
     ) ||                                                                     \
     ( ( (len) >= 1 ) &&                                                      \
       ( ( (hd_ptr) == NULL ) || ( (hd_ptr)->il_prev != NULL ) ||             \
         ( (tail_ptr) == NULL ) || ( (tail_ptr)->il_next != NULL )            \
       )                                                                      \
     )                                                                        \
   ) {                                                                        \
    HGOTO_ERROR(H5E_PAGEBUF, H5E_SYSTEM, (fv), "IL DLL pre insert SC failed")   \
}

#define H5PB__IL_DLL_SC(head_ptr, tail_ptr, len, Size, fv)                  \
if ( ( ( ( (head_ptr) == NULL ) || ( (tail_ptr) == NULL ) ) &&             \
       ( (head_ptr) != (tail_ptr) )                                        \
     ) ||                                                                  \
     ( ( (len) == 1 ) &&                                                   \
       ( ( (head_ptr) != (tail_ptr) ) ||                                   \
         ( (head_ptr) == NULL ) || ( (int64_t)((head_ptr)->size) != (Size) ) \
       )                                                                   \
     ) ||                                                                  \
     ( ( (len) >= 1 ) &&                                                   \
       ( ( (head_ptr) == NULL ) || ( (head_ptr)->il_prev != NULL ) ||      \
         ( (tail_ptr) == NULL ) || ( (tail_ptr)->il_next != NULL )         \
       )                                                                   \
     )                                                                     \
   ) {                                                                     \
    HGOTO_ERROR(H5E_PAGEBUF, H5E_SYSTEM, (fv), "IL DLL sanity check failed") \
}

#else /* H5PB__DO_SANITY_CHECKS */

#define H5PB__IL_DLL_PRE_REMOVE_SC(entry_ptr, hd_ptr, tail_ptr, len, Size, fv)
#define H5PB__IL_DLL_PRE_INSERT_SC(entry_ptr, hd_ptr, tail_ptr, len, Size, fv)
#define H5PB__IL_DLL_SC(head_ptr, tail_ptr, len, Size, fv)

#endif /* H5PB__DO_SANITY_CHECKS */


#define H5PB__IL_DLL_APPEND(entry_ptr, head_ptr, tail_ptr, len, Size, fail_val)\
{                                                                              \
    H5PB__IL_DLL_PRE_INSERT_SC(entry_ptr, head_ptr, tail_ptr, len, Size,       \
                               fail_val)                                       \
    if ( (head_ptr) == NULL )                                                  \
    {                                                                          \
       (head_ptr) = (entry_ptr);                                               \
       (tail_ptr) = (entry_ptr);                                               \
    }                                                                          \
    else                                                                       \
    {                                                                          \
       (tail_ptr)->il_next = (entry_ptr);                                      \
       (entry_ptr)->il_prev = (tail_ptr);                                      \
       (tail_ptr) = (entry_ptr);                                               \
    }                                                                          \
    (len)++;                                                                   \
    (Size) += (int64_t)((entry_ptr)->size);                                    \
    H5PB__IL_DLL_SC(head_ptr, tail_ptr, len, Size, fail_val)                   \
} /* H5PB__IL_DLL_APPEND() */

#define H5PB__IL_DLL_PREPEND(entry_ptr, head_ptr, tail_ptr, len, Size,        \
                             fail_val)                                        \
{                                                                             \
    H5PB__DLL_PRE_INSERT_SC(entry_ptr, head_ptr, tail_ptr, len, Size,         \
                            fail_val)                                         \
    if ( (head_ptr) == NULL )                                                 \
    {                                                                         \
       (head_ptr) = (entry_ptr);                                              \
       (tail_ptr) = (entry_ptr);                                              \
    }                                                                         \
    else                                                                      \
    {                                                                         \
       (head_ptr)->il_prev = (entry_ptr);                                     \
       (entry_ptr)->il_next = (head_ptr);                                     \
       (head_ptr) = (entry_ptr);                                              \
    }                                                                         \
    (len)++;                                                                  \
    (Size) += (int64_t)((entry_ptr)->size);                                   \
} /* H5PB__DLL_PREPEND() */


#define H5PB__IL_DLL_INSERT_BEFORE(entry_ptr, suc_ptr, head_ptr, tail_ptr,    \
                                   len, Size, fail_val)                       \
{                                                                             \
    HDassert( ((suc_ptr) == NULL) ||                                          \
              ((suc_ptr)->magic == H5PB__H5PB_ENTRY_T_MAGIC) );               \
                                                                              \
    if ( suc_ptr == NULL )                                                    \
        /* list empty or no successor -- append */                            \
        H5PB__IL_DLL_APPEND(entry_ptr, head_ptr, tail_ptr, len, Size,         \
                            fail_val)                                         \
                                                                              \
    else if ( suc_ptr->il_prev == NULL )                                      \
        /* successor at head of list -- prepend */                            \
        H5PB__IL_DLL_PREPEND(entry_ptr, head_ptr, tail_ptr, len, Size,        \
                             fail_val)                                        \
                                                                              \
    else /* sucessor in body of list -- insert before it */                   \
    {                                                                         \
        H5PB__IL_DLL_PRE_INSERT_SC(entry_ptr, head_ptr, tail_ptr, len, Size,  \
                                   fail_val)                                  \
        HDassert(suc_ptr->il_prev->magic == H5PB__H5PB_ENTRY_T_MAGIC);        \
        HDassert(suc_ptr->il_prev->il_next == suc_ptr);                       \
        entry_ptr->il_prev = suc_ptr->il_prev;                                \
        entry_ptr->il_prev->il_next = entry_ptr;                              \
        entry_ptr->il_next = suc_ptr;                                         \
        suc_ptr->il_prev = entry_ptr;                                         \
        (len)++;                                                              \
        (Size) += (int64_t)((entry_ptr)->size);                               \
    }                                                                         \
} /* H5PB__DLL_INSERT_BEFORE() */

#define H5PB__IL_DLL_REMOVE(entry_ptr, head_ptr, tail_ptr, len, Size, fv)    \
{                                                                           \
    H5PB__IL_DLL_PRE_REMOVE_SC(entry_ptr, head_ptr, tail_ptr, len, Size, fv) \
    {                                                                       \
       if ( (head_ptr) == (entry_ptr) )                                     \
       {                                                                    \
          (head_ptr) = (entry_ptr)->il_next;                                \
          if ( (head_ptr) != NULL )                                         \
             (head_ptr)->il_prev = NULL;                                    \
       }                                                                    \
       else                                                                 \
          (entry_ptr)->il_prev->il_next = (entry_ptr)->il_next;             \
       if ( (tail_ptr) == (entry_ptr) )                                     \
       {                                                                    \
          (tail_ptr) = (entry_ptr)->il_prev;                                \
          if ( (tail_ptr) != NULL )                                         \
             (tail_ptr)->il_next = NULL;                                    \
       }                                                                    \
       else                                                                 \
          (entry_ptr)->il_next->il_prev = (entry_ptr)->il_prev;             \
       entry_ptr->il_next = NULL;                                           \
       entry_ptr->il_prev = NULL;                                           \
       (len)--;                                                             \
       (Size) -= (int64_t)((entry_ptr)->size);                              \
    }                                                                       \
    H5PB__IL_DLL_SC(head_ptr, tail_ptr, len, Size, fv)                       \
} /* H5PB__IL_DLL_REMOVE() */


#if H5PB__DO_SANITY_CHECKS

#define H5PB__TL_DLL_PRE_REMOVE_SC(entry_ptr, hd_ptr, tail_ptr, len, Size, fv) \
if ( ( (hd_ptr) == NULL ) ||                                                   \
     ( (tail_ptr) == NULL ) ||                                                 \
     ( (entry_ptr) == NULL ) ||                                                \
     ( (len) <= 0 ) ||                                                         \
     ( (Size) < (int64_t)((entry_ptr)->size ) ) ||                             \
     ( ( (Size) == (int64_t)((entry_ptr)->size) ) && ( ! ( (len) == 1 ) ) ) || \
     ( ( (entry_ptr)->tl_prev == NULL ) && ( (hd_ptr) != (entry_ptr) ) ) ||    \
     ( ( (entry_ptr)->tl_next == NULL ) && ( (tail_ptr) != (entry_ptr) ) ) ||  \
     ( ( (len) == 1 ) &&                                                       \
       ( ! ( ( (hd_ptr) == (entry_ptr) ) && ( (tail_ptr) == (entry_ptr) ) &&   \
             ( (entry_ptr)->tl_next == NULL ) &&                               \
             ( (entry_ptr)->tl_prev == NULL ) &&                               \
             ( (Size) == (int64_t)((entry_ptr)->size) )                        \
           )                                                                   \
       )                                                                       \
     )                                                                         \
   ) {                                                                         \
    HGOTO_ERROR(H5E_PAGEBUF, H5E_SYSTEM, (fv), "TL DLL pre remove SC failed")  \
}

#define H5PB__TL_DLL_SC(head_ptr, tail_ptr, len, Size, fv)                  \
if ( ( ( ( (head_ptr) == NULL ) || ( (tail_ptr) == NULL ) ) &&              \
       ( (head_ptr) != (tail_ptr) )                                         \
     ) ||                                                                   \
     ( (len) < 0 ) ||                                                       \
     ( (Size) < 0 ) ||                                                      \
     ( ( (len) == 1 ) &&                                                    \
       ( ( (head_ptr) != (tail_ptr) ) || ( (Size) <= 0 ) ||                 \
         ( (head_ptr) == NULL ) || ( (head_ptr)->size != (Size) )           \
       )                                                                    \
     ) ||                                                                   \
     ( ( (len) >= 1 ) &&                                                    \
       ( ( (head_ptr) == NULL ) || ( (head_ptr)->tl_prev != NULL ) ||       \
         ( (tail_ptr) == NULL ) || ( (tail_ptr)->tl_next != NULL )          \
       )                                                                    \
     )                                                                      \
   ) {                                                                      \
    HGOTO_ERROR(H5E_PAGEBUF, H5E_SYSTEM, (fv), "TL DLL sanity check failed")  \
}

#define H5PB__TL_DLL_PRE_INSERT_SC(entry_ptr, hd_ptr, tail_ptr, len, Size, fv) \
if ( ( (entry_ptr) == NULL ) ||                                                \
     ( (entry_ptr)->tl_next != NULL ) ||                                       \
     ( (entry_ptr)->tl_prev != NULL ) ||                                       \
     ( ( ( (hd_ptr) == NULL ) || ( (tail_ptr) == NULL ) ) &&                   \
       ( (hd_ptr) != (tail_ptr) )                                              \
     ) ||                                                                      \
     ( ( (len) == 1 ) &&                                                       \
       ( ( (hd_ptr) != (tail_ptr) ) || ( (Size) <= 0 ) ||                      \
         ( (hd_ptr) == NULL ) || ( (int64_t)((hd_ptr)->size) != (Size) )       \
       )                                                                       \
     ) ||                                                                      \
     ( ( (len) >= 1 ) &&                                                       \
       ( ( (hd_ptr) == NULL ) || ( (hd_ptr)->tl_prev != NULL ) ||              \
         ( (tail_ptr) == NULL ) || ( (tail_ptr)->tl_next != NULL )             \
       )                                                                       \
     )                                                                         \
   ) {                                                                         \
    HGOTO_ERROR(H5E_PAGEBUF, H5E_SYSTEM, (fv), "TL DLL pre insert SC failed")    \
}

#else /* H5PB__DO_SANITY_CHECKS */

#define H5PB__TL_DLL_PRE_REMOVE_SC(entry_ptr, hd_ptr, tail_ptr, len, Size, fv)
#define H5PB__TL_DLL_SC(head_ptr, tail_ptr, len, Size, fv)
#define H5PB__TL_DLL_PRE_INSERT_SC(entry_ptr, hd_ptr, tail_ptr, len, Size, fv)

#endif /* H5PB__DO_SANITY_CHECKS */


#define H5PB__TL_DLL_APPEND(entry_ptr, head_ptr, tail_ptr, len, Size, fail_val)\
{                                                                              \
    H5PB__TL_DLL_PRE_INSERT_SC(entry_ptr, head_ptr, tail_ptr, len, Size,       \
                               fail_val)                                       \
    if ( (head_ptr) == NULL )                                                  \
    {                                                                          \
       (head_ptr) = (entry_ptr);                                               \
       (tail_ptr) = (entry_ptr);                                               \
    }                                                                          \
    else                                                                       \
    {                                                                          \
       (tail_ptr)->tl_next = (entry_ptr);                                      \
       (entry_ptr)->tl_prev = (tail_ptr);                                      \
       (tail_ptr) = (entry_ptr);                                               \
    }                                                                          \
    (len)++;                                                                   \
    (Size) += entry_ptr->size;                                                 \
} /* H5PB__AUX_DLL_APPEND() */

#define H5PB__TL_DLL_PREPEND(entry_ptr, head_ptr, tail_ptr, len, Size, fv)   \
{                                                                            \
    H5PB__TL_DLL_PRE_INSERT_SC(entry_ptr, head_ptr, tail_ptr, len, Size, fv) \
    if ( (head_ptr) == NULL )                                                \
    {                                                                        \
       (head_ptr) = (entry_ptr);                                             \
       (tail_ptr) = (entry_ptr);                                             \
    }                                                                        \
    else                                                                     \
    {                                                                        \
       (head_ptr)->tl_prev = (entry_ptr);                                    \
       (entry_ptr)->tl_next = (head_ptr);                                    \
       (head_ptr) = (entry_ptr);                                             \
    }                                                                        \
    (len)++;                                                                 \
    (Size) += (int64_t)(entry_ptr->size);                                    \
} /* H5PB__TL_DLL_PREPEND() */

#define H5PB__TL_DLL_REMOVE(entry_ptr, head_ptr, tail_ptr, len, Size, fv)    \
{                                                                            \
    H5PB__TL_DLL_PRE_REMOVE_SC(entry_ptr, head_ptr, tail_ptr, len, Size, fv) \
    {                                                                        \
       if ( (head_ptr) == (entry_ptr) )                                      \
       {                                                                     \
          (head_ptr) = (entry_ptr)->tl_next;                                 \
          if ( (head_ptr) != NULL )                                          \
             (head_ptr)->tl_prev = NULL;                                     \
       }                                                                     \
       else                                                                  \
          (entry_ptr)->tl_prev->tl_next = (entry_ptr)->tl_next;              \
       if ( (tail_ptr) == (entry_ptr) )                                      \
       {                                                                     \
          (tail_ptr) = (entry_ptr)->tl_prev;                                 \
          if ( (tail_ptr) != NULL )                                          \
             (tail_ptr)->tl_next = NULL;                                     \
       }                                                                     \
       else                                                                  \
          (entry_ptr)->tl_next->tl_prev = (entry_ptr)->tl_prev;              \
       entry_ptr->tl_next = NULL;                                            \
       entry_ptr->tl_prev = NULL;                                            \
       (len)--;                                                              \
       (Size) -= (int64_t)(entry_ptr->size);                                 \
    }                                                                        \
} /* H5PB__TL_DLL_REMOVE() */


/***********************************************************************
 *
 * Stats collection macros
 *
 * The following macros must handle stats collection when this collection
 * is enabled, and evaluate to the empty string when it is not.
 *
 * The sole exception to this rule is
 * H5PB__UPDATE_PB_HIT_RATE_STATS(), which is always active as
 * the page buffer hit rate stats are always collected and available.
 *
 ***********************************************************************/

#if H5PB__COLLECT_PAGE_BUFFER_STATS

#define H5PB__UPDATE_PB_HIT_RATE_STATS(pb_ptr, hit, is_metadata, is_mpmde) \
{                                                                          \
    int ii;                                                                \
                                                                           \
    HDassert(pb_ptr);                                                      \
    HDassert((pb_ptr)->magic == H5PB__H5PB_T_MAGIC);                       \
                                                                           \
    if ( is_metadata ) {                                                   \
        if ( is_mpmde ) {                                                  \
            ii = H5PB__STATS_MPMDE;                                        \
        } else {                                                           \
            ii = H5PB__STATS_MD;                                           \
        }                                                                  \
    } else {                                                               \
       ii = H5PB__STATS_RD;                                                \
    }                                                                      \
    if ( hit )                                                             \
        ((pb_ptr)->hits[ii])++;                                            \
    else                                                                   \
        ((pb_ptr)->misses[ii])++;                                          \
} /* H5PB__UPDATE_PB_HIT_RATE_STATS */

#define H5PB__UPDATE_HT_SIZE_STATS(pb_ptr)                                  \
        if ( (pb_ptr)->index_len > (pb_ptr)->max_index_len )                \
            (pb_ptr)->max_index_len = (pb_ptr)->index_len;                  \
        if ( (pb_ptr)->clean_index_len > (pb_ptr)->max_clean_index_len )    \
            (pb_ptr)->max_clean_index_len = (pb_ptr)->clean_index_len;      \
        if ( (pb_ptr)->dirty_index_len > (pb_ptr)->max_dirty_index_len )    \
            (pb_ptr)->max_dirty_index_len = (pb_ptr)->dirty_index_len;      \
        if ( (pb_ptr)->index_size > (pb_ptr)->max_index_size )              \
            (pb_ptr)->max_index_size = (pb_ptr)->index_size;                \
        if ( (pb_ptr)->clean_index_size > (pb_ptr)->max_clean_index_size )  \
            (pb_ptr)->max_clean_index_size = (pb_ptr)->clean_index_size;    \
        if ( (pb_ptr)->dirty_index_size > (pb_ptr)->max_dirty_index_size )  \
            (pb_ptr)->max_dirty_index_size = (pb_ptr)->dirty_index_size;    \
        if ( (pb_ptr)->curr_md_pages > (pb_ptr)->max_md_pages )             \
           (pb_ptr)->max_md_pages = (pb_ptr)->curr_md_pages;                \
        if ( (pb_ptr)->curr_rd_pages > (pb_ptr)->max_rd_pages )             \
           (pb_ptr)->max_rd_pages = (pb_ptr)->curr_rd_pages;                \
        if ( (pb_ptr)->mpmde_count > (pb_ptr)->max_mpmde_count )            \
           (pb_ptr)->max_rd_pages = (pb_ptr)->curr_rd_pages;    

#define H5PB__UPDATE_STATS_FOR_HT_INSERTION(pb_ptr) \
        ((pb_ptr)->total_ht_insertions)++;


#define H5PB__UPDATE_STATS_FOR_HT_DELETION(pb_ptr)  \
	(pb_ptr)->total_ht_deletions++;

#define H5PB__UPDATE_STATS_FOR_HT_SEARCH(pb_ptr, success, depth)           \
        HDassert(depth >= 0);                                              \
	if ( success ) {                                                   \
	    (pb_ptr)->successful_ht_searches++;                            \
	    (pb_ptr)->total_successful_ht_search_depth += (int64_t)depth;  \
	} else {                                                           \
	    (pb_ptr)->failed_ht_searches++;                                \
	    (pb_ptr)->total_failed_ht_search_depth += (int64_t)depth;      \
	}

#define H5PB__UPDATE_LRU_SIZE_STATS(pb_ptr)                 \
        if ( (pb_ptr)->LRU_len > (pb_ptr)->max_lru_len )    \
            (pb_ptr)->max_lru_len = (pb_ptr)->LRU_len;      \
        if ( (pb_ptr)->LRU_size > (pb_ptr)->max_lru_size )  \
            (pb_ptr)->max_lru_size = (pb_ptr)->LRU_size;

#define H5PB__UPDATE_STATS_FOR_LRU_MD_SKIP(pb_ptr) \
        ((pb_ptr)->lru_md_skips)++;

#define H5PB__UPDATE_STATS_FOR_LRU_RD_SKIP(pb_ptr) \
        ((pb_ptr)->lru_rd_skips)++;

#define H5PB__UPDATE_STATS_FOR_LRU_TL_SKIP(pb_ptr) \
{                                                  \
    HDassert(pb_ptr->vfd_swmr_writer);             \
    ((pb_ptr)->lru_tl_skips)++;                    \
}

#define H5PB__UPDATE_TL_SIZE_STATS(pb_ptr)           \
{                                                    \
    HDassert((pb_ptr)->vfd_swmr_writer);             \
    if ( (pb_ptr)->tl_len > (pb_ptr)->max_tl_len )   \
         (pb_ptr)->max_tl_len = (pb_ptr)->tl_len;    \
    if ( (pb_ptr)->tl_size > (pb_ptr)->max_tl_size ) \
         (pb_ptr)->max_tl_size = (pb_ptr)->tl_size;  \
}

#define H5PB__UPDATE_DWL_SIZE_STATS(pb_ptr)            \
{                                                      \
    HDassert((pb_ptr)->vfd_swmr_writer);               \
    if ( (pb_ptr)->dwl_len > (pb_ptr)->max_dwl_len )   \
         (pb_ptr)->max_dwl_len = (pb_ptr)->dwl_len;    \
    if ( (pb_ptr)->dwl_size > (pb_ptr)->max_dwl_size ) \
         (pb_ptr)->max_dwl_size = (pb_ptr)->dwl_size;  \
}

#define H5PB__UPDATE_DWL_DELAYED_WRITES(pb_ptr, insertion_depth, delay) \
{                                                                       \
    HDassert((pb_ptr)->vfd_swmr_writer);                                \
    (pb_ptr)->delayed_writes++;                                         \
    (pb_ptr)->total_delay += (int64_t)(delay);                          \
    (pb_ptr)->total_dwl_ins_depth += (insertion_depth);                 \
}


#define H5PB__UPDATE_STATS_FOR_ACCESS(pb_ptr, type, size) \
{                                                         \
<<<<<<< HEAD
    int ii;                                               \
=======
    int _i;                                               \
>>>>>>> d46b2c5a
                                                          \
    HDassert(pb_ptr);                                     \
    HDassert((pb_ptr)->magic == H5PB__H5PB_T_MAGIC);      \
                                                          \
    if ( H5FD_MEM_DRAW == (type) ) {                      \
<<<<<<< HEAD
        ii = H5PB__STATS_RD;                              \
    } else if ( (size) > (pb_ptr)->page_size ) {          \
        ii = H5PB__STATS_MPMDE;                           \
    } else {                                              \
        ii = H5PB__STATS_MD;                              \
    }                                                     \
    ((pb_ptr)->accesses[ii])++;                           \
=======
        _i = H5PB__STATS_RD;                              \
    } else if ( (size) > (pb_ptr)->page_size ) {          \
        _i = H5PB__STATS_MPMDE;                           \
    } else {                                              \
        _i = H5PB__STATS_MD;                              \
    }                                                     \
    ((pb_ptr)->accesses[_i])++;                           \
>>>>>>> d46b2c5a
} /* H5PB__UPDATE_STATS_FOR_ACCESS */


#define H5PB__UPDATE_STATS_FOR_BYPASS(pb_ptr, type, size) \
{                                                         \
    int ii;                                               \
                                                          \
    HDassert(pb_ptr);                                     \
    HDassert((pb_ptr)->magic == H5PB__H5PB_T_MAGIC);      \
                                                          \
    if ( H5FD_MEM_DRAW == (type) ) {                      \
        ii = H5PB__STATS_RD;                              \
    } else if ( (size) > (pb_ptr)->page_size ) {          \
        ii = H5PB__STATS_MPMDE;                           \
    } else {                                              \
        ii = H5PB__STATS_MD;                              \
    }                                                     \
    ((pb_ptr)->bypasses[ii])++;                           \
} /* H5PB__UPDATE_STATS_FOR_BYPASS */


#define H5PB__UPDATE_STATS_FOR_FLUSH(pb_ptr, entry_ptr)       \
{                                                             \
    int i;                                                    \
                                                              \
    HDassert(pb_ptr);                                         \
    HDassert((pb_ptr)->magic == H5PB__H5PB_T_MAGIC);          \
    HDassert(entry_ptr);                                      \
    HDassert((entry_ptr)->magic == H5PB__H5PB_ENTRY_T_MAGIC); \
                                                              \
    if ( (entry_ptr)->is_metadata ) {                         \
        if ( (entry_ptr)->is_mpmde ) {                        \
            i = H5PB__STATS_MPMDE;                            \
        } else {                                              \
            i = H5PB__STATS_MD;                               \
        }                                                     \
    } else {                                                  \
       i = H5PB__STATS_RD;                                    \
    }                                                         \
    ((pb_ptr)->flushes[i])++;                                 \
} /* H5PB__UPDATE_STATS_FOR_FLUSH */


#define H5PB__UPDATE_STATS_FOR_EVICTION(pb_ptr, entry_ptr)    \
{                                                             \
    int i;                                                    \
                                                              \
    HDassert(pb_ptr);                                         \
    HDassert((pb_ptr)->magic == H5PB__H5PB_T_MAGIC);          \
    HDassert(entry_ptr);                                      \
    HDassert((entry_ptr)->magic == H5PB__H5PB_ENTRY_T_MAGIC); \
                                                              \
    if ( (entry_ptr)->is_metadata ) {                         \
        if ( (entry_ptr)->is_mpmde ) {                        \
            i = H5PB__STATS_MPMDE;                            \
        } else {                                              \
            i = H5PB__STATS_MD;                               \
        }                                                     \
    } else {                                                  \
       i = H5PB__STATS_RD;                                    \
    }                                                         \
    ((pb_ptr)->evictions[i])++;                               \
} /* H5PB__UPDATE_STATS_FOR_EVICTION */


#define H5PB__UPDATE_STATS_FOR_CLEAR(pb_ptr, entry_ptr)       \
{                                                             \
    int i;                                                    \
                                                              \
    HDassert(pb_ptr);                                         \
    HDassert((pb_ptr)->magic == H5PB__H5PB_T_MAGIC);          \
    HDassert(entry_ptr);                                      \
    HDassert((entry_ptr)->magic == H5PB__H5PB_ENTRY_T_MAGIC); \
                                                              \
    if ( (entry_ptr)->is_metadata ) {                         \
        if ( (entry_ptr)->is_mpmde ) {                        \
            i = H5PB__STATS_MPMDE;                            \
        } else {                                              \
            i = H5PB__STATS_MD;                               \
        }                                                     \
    } else {                                                  \
       i = H5PB__STATS_RD;                                    \
    }                                                         \
    ((pb_ptr)->clears[i])++;                                  \
} /* H5PB__UPDATE_STATS_FOR_CLEAR */


#define H5PB__UPDATE_STATS_FOR_INSERTION(pb_ptr, entry_ptr)   \
{                                                             \
    int i;                                                    \
                                                              \
    HDassert(pb_ptr);                                         \
    HDassert((pb_ptr)->magic == H5PB__H5PB_T_MAGIC);          \
    HDassert(entry_ptr);                                      \
    HDassert((entry_ptr)->magic == H5PB__H5PB_ENTRY_T_MAGIC); \
                                                              \
    if ( (entry_ptr)->is_metadata ) {                         \
        if ( (entry_ptr)->is_mpmde ) {                        \
            i = H5PB__STATS_MPMDE;                            \
        } else {                                              \
            i = H5PB__STATS_MD;                               \
        }                                                     \
    } else {                                                  \
       i = H5PB__STATS_RD;                                    \
    }                                                         \
    ((pb_ptr)->insertions[i])++;                              \
} /* H5PB__UPDATE_STATS_FOR_INSERTION */

#define H5PB__UPDATE_STATS_FOR_LOAD(pb_ptr, entry_ptr)        \
{                                                             \
    int i;                                                    \
                                                              \
    HDassert(pb_ptr);                                         \
    HDassert((pb_ptr)->magic == H5PB__H5PB_T_MAGIC);          \
    HDassert(entry_ptr);                                      \
    HDassert((entry_ptr)->magic == H5PB__H5PB_ENTRY_T_MAGIC); \
                                                              \
    if ( (entry_ptr)->is_metadata ) {                         \
        if ( (entry_ptr)->is_mpmde ) {                        \
            i = H5PB__STATS_MPMDE;                            \
        } else {                                              \
            i = H5PB__STATS_MD;                               \
        }                                                     \
    } else {                                                  \
       i = H5PB__STATS_RD;                                    \
    }                                                         \
    ((pb_ptr)->loads[i])++;                                   \
} /* H5PB__UPDATE_STATS_FOR_LOAD */

#define H5PB__UPDATE_STATS_FOR_READ_SPLIT(pb_ptr)             \
{                                                             \
    HDassert(pb_ptr);                                         \
    HDassert((pb_ptr)->magic == H5PB__H5PB_T_MAGIC);          \
    (pb_ptr->md_read_splits)++;                               \
} /* H5PB__UPDATE_STATS_FOR_READ_SPLIT */

#define H5PB__UPDATE_STATS_FOR_WRITE_SPLIT(pb_ptr)            \
{                                                             \
    HDassert(pb_ptr);                                         \
    HDassert((pb_ptr)->magic == H5PB__H5PB_T_MAGIC);          \
    (pb_ptr->md_write_splits)++;                              \
} /* H5PB__UPDATE_STATS_FOR_READ_SPLIT */

#else /* H5PB__COLLECT_PAGE_BUFFER_STATS */

#define H5PB__UPDATE_PB_HIT_RATE_STATS(pb_ptr, hit, is_metadata, is_mpmde) 
#define H5PB__UPDATE_HT_SIZE_STATS(pb_ptr) 
#define H5PB__UPDATE_STATS_FOR_HT_INSERTION(pb_ptr)
#define H5PB__UPDATE_STATS_FOR_HT_DELETION(pb_ptr)
#define H5PB__UPDATE_HT_SEARCH_STATS(pb_ptr, success, depth)
#define H5PB__UPDATE_LRU_SIZE_STATS(pb_ptr) 
#define H5PB__UPDATE_STATS_FOR_LRU_MD_SKIP(pb_ptr)
#define H5PB__UPDATE_STATS_FOR_LRU_RD_SKIP(pb_ptr)
#define H5PB__UPDATE_STATS_FOR_LRU_TL_SKIP(pb_ptr)
#define H5PB__UPDATE_STATS_FOR_LRU_DWL_SKIP(pb_ptr)
#define H5PB__UPDATE_TL_SIZE_STATS(pb_ptr)
#define H5PB__UPDATE_DWL_SIZE_STATS(pb_ptr)
#define H5PB__UPDATE_DWL_DELAYED_WRITES(pb_ptr, insertion_depth, delay)
#define H5PB__UPDATE_STATS_FOR_ACCESS(pb_ptr, type, size)
#define H5PB__UPDATE_STATS_FOR_BYPASS(pb_ptr, type, size)
#define H5PB__UPDATE_STATS_FOR_FLUSH(pb_ptr, entry_ptr)
#define H5PB__UPDATE_STATS_FOR_EVICTION(pb_ptr, entry_ptr)
#define H5PB__UPDATE_STATS_FOR_CLEAR(pb_ptr, entry_ptr)
#define H5PB__UPDATE_STATS_FOR_INSERTION(pb_ptr, entry_ptr)
#define H5PB__UPDATE_STATS_FOR_LOAD(pb_ptr, entry_ptr)
#define H5PB__UPDATE_STATS_FOR_READ_SPLIT(pb_ptr)
#define H5PB__UPDATE_STATS_FOR_WRITE_SPLIT(pb_ptr)

#endif /* H5PB__COLLECT_PAGE_BUFFER_STATS */


/***********************************************************************
 *
 * Hash table access and manipulation macros:
 *
 * The following macros handle searches, insertions, and deletion in
 * the hash table.
 *
 * Note that the input to the hash function is the page of the page 
 * buffer entry, not it address (recall that page * page_size) == addr). 
 *
 *                                              JRM -- 10/09/18
 *
 * Changes:
 *
 *   - None
 *
 ***********************************************************************/

#define H5PB__HASH_MASK        ((uint64_t)(H5PB__HASH_TABLE_LEN - 1))

#define H5PB__HASH_FCN(x)      (int)(((uint64_t)(x)) & H5PB__HASH_MASK)

#if H5PB__DO_SANITY_CHECKS

#define H5PB__PRE_HT_INSERT_SC(pb_ptr, entry_ptr, fail_val)                   \
if ( ( (pb_ptr) == NULL ) ||                                                  \
     ( (pb_ptr)->magic != H5PB__H5PB_T_MAGIC ) ||                             \
     ( (entry_ptr) == NULL ) ||                                               \
     ( (entry_ptr)->ht_next != NULL ) ||                                      \
     ( (entry_ptr)->ht_prev != NULL ) ||                                      \
     ( (entry_ptr)->size <= 0 ) ||                                            \
     ( H5PB__HASH_FCN((entry_ptr)->page) < 0 ) ||                             \
     ( H5PB__HASH_FCN((entry_ptr)->page) >= H5PB__HASH_TABLE_LEN ) ||         \
     ( (pb_ptr)->index_size !=                                                \
       ((pb_ptr)->clean_index_size +                                          \
	(pb_ptr)->dirty_index_size) ) ||                                      \
     ( (pb_ptr)->index_size < ((pb_ptr)->clean_index_size) ) ||               \
     ( (pb_ptr)->index_size < ((pb_ptr)->dirty_index_size) ) ||               \
     ( (pb_ptr)->index_len != (pb_ptr)->il_len ) ||                           \
     ( (pb_ptr)->index_size != (pb_ptr)->il_size ) ||                         \
     ( (pb_ptr)->curr_pages < 0 ) ||                                          \
     ( (pb_ptr)->curr_rd_pages < 0 ) ||                                       \
     ( (pb_ptr)->curr_md_pages < 0 ) ||                                       \
     ( ((pb_ptr)->curr_pages !=                                               \
        ((pb_ptr)->curr_md_pages + (pb_ptr)->curr_rd_pages)) ) ||             \
     ( (pb_ptr)->mpmde_count < 0 ) ||                                         \
     ( (pb_ptr)->index_len !=                                                 \
       ((pb_ptr)->curr_pages + (pb_ptr)->mpmde_count) ) ) {                   \
    HGOTO_ERROR(H5E_PAGEBUF, H5E_SYSTEM, fail_val, "pre HT insert SC failed") \
}

#define H5PB__POST_HT_INSERT_SC(pb_ptr, entry_ptr, fail_val)                   \
if ( ( (pb_ptr) == NULL ) ||                                                   \
     ( (pb_ptr)->magic != H5PB__H5PB_T_MAGIC ) ||                              \
     ( (pb_ptr)->index_size !=                                                 \
       ((pb_ptr)->clean_index_size +                                           \
	(pb_ptr)->dirty_index_size) ) ||                                       \
     ( (pb_ptr)->index_size < ((pb_ptr)->clean_index_size) ) ||                \
     ( (pb_ptr)->index_size < ((pb_ptr)->dirty_index_size) ) ||                \
     ( (pb_ptr)->index_len != (pb_ptr)->il_len ) ||                            \
     ( (pb_ptr)->index_len !=                                                  \
       ((pb_ptr)->curr_pages + (pb_ptr)->mpmde_count) ) ||                     \
     ( (pb_ptr)->index_size != (pb_ptr)->il_size) ) {                          \
    HGOTO_ERROR(H5E_PAGEBUF, H5E_SYSTEM, fail_val, "post HT insert SC failed") \
}

#define H5PB__PRE_HT_REMOVE_SC(pb_ptr, entry_ptr)                         \
if ( ( (pb_ptr) == NULL ) ||                                              \
     ( (pb_ptr)->magic != H5PB__H5PB_T_MAGIC ) ||                         \
     ( (pb_ptr)->index_len < 1 ) ||                                       \
     ( (entry_ptr) == NULL ) ||                                           \
     ( (pb_ptr)->index_size < (int64_t)((entry_ptr)->size) ) ||           \
     ( (entry_ptr)->size <= 0 ) ||                                        \
     ( H5PB__HASH_FCN((entry_ptr)->page) < 0 ) ||                         \
     ( H5PB__HASH_FCN((entry_ptr)->page) >= H5PB__HASH_TABLE_LEN ) ||     \
     ( ((pb_ptr)->ht)[(H5PB__HASH_FCN((entry_ptr)->page))]                \
       == NULL ) ||                                                       \
     ( ( ((pb_ptr)->ht)[(H5PB__HASH_FCN((entry_ptr)->page))]              \
       != (entry_ptr) ) &&                                                \
       ( (entry_ptr)->ht_prev == NULL ) ) ||                              \
     ( ( ((pb_ptr)->ht)[(H5PB__HASH_FCN((entry_ptr)->page))] ==           \
         (entry_ptr) ) &&                                                 \
       ( (entry_ptr)->ht_prev != NULL ) ) ||                              \
     ( (pb_ptr)->index_size !=                                            \
       ((pb_ptr)->clean_index_size +                                      \
	(pb_ptr)->dirty_index_size) ) ||                                  \
     ( (pb_ptr)->index_size < ((pb_ptr)->clean_index_size) ) ||           \
     ( (pb_ptr)->index_size < ((pb_ptr)->dirty_index_size) ) ||           \
     ( (pb_ptr)->index_len != (pb_ptr)->il_len ) ||                       \
     ( (pb_ptr)->index_size != (pb_ptr)->il_size ) ) {                    \
    HGOTO_ERROR(H5E_PAGEBUF, H5E_SYSTEM, FAIL, "pre HT remove SC failed") \
}

#define H5PB__POST_HT_REMOVE_SC(pb_ptr, entry_ptr)                         \
if ( ( (pb_ptr) == NULL ) ||                                               \
     ( (pb_ptr)->magic != H5PB__H5PB_T_MAGIC ) ||                          \
     ( (entry_ptr) == NULL ) ||                                            \
     ( (entry_ptr)->size <= 0 ) ||                                         \
     ( (entry_ptr)->ht_prev != NULL ) ||                                   \
     ( (entry_ptr)->ht_prev != NULL ) ||                                   \
     ( (pb_ptr)->index_size !=                                             \
       ((pb_ptr)->clean_index_size +                                       \
	(pb_ptr)->dirty_index_size) ) ||                                   \
     ( (pb_ptr)->index_size < ((pb_ptr)->clean_index_size) ) ||            \
     ( (pb_ptr)->index_size < ((pb_ptr)->dirty_index_size) ) ||            \
     ( (pb_ptr)->index_len != (pb_ptr)->il_len ) ||                        \
     ( (pb_ptr)->index_size != (pb_ptr)->il_size ) ||                      \
     ( (pb_ptr)->curr_pages < 0 ) ||                                       \
     ( (pb_ptr)->curr_rd_pages < 0 ) ||                                    \
     ( (pb_ptr)->curr_md_pages < 0 ) ||                                    \
     ( ((pb_ptr)->curr_pages !=                                            \
        ((pb_ptr)->curr_md_pages + (pb_ptr)->curr_rd_pages)) ) ||          \
     ( (pb_ptr)->mpmde_count < 0 ) ||                                      \
     ( (pb_ptr)->index_len !=                                              \
       ((pb_ptr)->curr_pages + (pb_ptr)->mpmde_count) ) ) {                \
    HGOTO_ERROR(H5E_PAGEBUF, H5E_SYSTEM, FAIL, "post HT remove SC failed") \
}

#define H5PB__PRE_HT_SEARCH_SC(pb_ptr, page, fail_val)                        \
if ( ( (pb_ptr) == NULL ) ||                                                  \
     ( (pb_ptr)->magic != H5PB__H5PB_T_MAGIC ) ||                             \
     ( (pb_ptr)->index_size !=                                                \
       ((pb_ptr)->clean_index_size + (pb_ptr)->dirty_index_size) ) ||         \
     ( H5PB__HASH_FCN(page) < 0 ) ||                                          \
     ( H5PB__HASH_FCN(page) >= H5PB__HASH_TABLE_LEN ) ) {                     \
    HGOTO_ERROR(H5E_PAGEBUF, H5E_SYSTEM, fail_val, "pre HT search SC failed") \
}

#define H5PB__POST_SUC_HT_SEARCH_SC(pb_ptr, entry_ptr, k, fail_val)   \
if ( ( (pb_ptr) == NULL ) ||                                          \
     ( (pb_ptr)->magic != H5PB__H5PB_T_MAGIC ) ||                     \
     ( (pb_ptr)->index_len < 1 ) ||                                   \
     ( (entry_ptr) == NULL ) ||                                       \
     ( (pb_ptr)->index_size < (int64_t)((entry_ptr)->size )) ||       \
     ( (pb_ptr)->index_size !=                                        \
       ((pb_ptr)->clean_index_size + (pb_ptr)->dirty_index_size) ) || \
     ( (entry_ptr)->size <= 0 ) ||                                    \
     ( ((pb_ptr)->ht)[k] == NULL ) ||                                 \
     ( ( ((pb_ptr)->ht)[k] != (entry_ptr) ) &&                        \
       ( (entry_ptr)->ht_prev == NULL ) ) ||                          \
     ( ( ((pb_ptr)->ht)[k] == (entry_ptr) ) &&                        \
       ( (entry_ptr)->ht_prev != NULL ) ) ||                          \
     ( ( (entry_ptr)->ht_prev != NULL ) &&                            \
       ( (entry_ptr)->ht_prev->ht_next != (entry_ptr) ) ) ||          \
     ( ( (entry_ptr)->ht_next != NULL ) &&                            \
       ( (entry_ptr)->ht_next->ht_prev != (entry_ptr) ) ) ) {         \
    HGOTO_ERROR(H5E_PAGEBUF, H5E_SYSTEM, fail_val,                    \
                "post successful HT search SC failed")                \
}

#define H5PB__POST_HT_SHIFT_TO_FRONT_SC(pb_ptr, entry_ptr, k, fail_val) \
if ( ( (pb_ptr) == NULL ) ||                                            \
     ( ((pb_ptr)->ht)[k] != (entry_ptr) ) ||                            \
     ( (entry_ptr)->ht_prev != NULL ) ) {                               \
    HGOTO_ERROR(H5E_PAGEBUF, H5E_SYSTEM, fail_val,                      \
                "post HT shift to front SC failed")                     \
}

#define H5PB__PRE_HT_ENTRY_SIZE_CHANGE_SC(pb_ptr, old_size, new_size, \
		                         entry_ptr, was_clean)        \
if ( ( (pb_ptr) == NULL ) ||                                          \
     ( (pb_ptr)->index_len <= 0 ) ||                                  \
     ( (pb_ptr)->index_size <= 0 ) ||                                 \
     ( (new_size) <= 0 ) ||                                           \
     ( (old_size) > (pb_ptr)->index_size ) ||                         \
     ( ( (pb_ptr)->index_len == 1 ) &&                                \
       ( (pb_ptr)->index_size != (old_size) ) ) ||                    \
     ( (pb_ptr)->index_size !=                                        \
       ((pb_ptr)->clean_index_size +                                  \
        (pb_ptr)->dirty_index_size) ) ||                              \
     ( (pb_ptr)->index_size < ((pb_ptr)->clean_index_size) ) ||       \
     ( (pb_ptr)->index_size < ((pb_ptr)->dirty_index_size) ) ||       \
     ( ( !( was_clean ) ||                                            \
	    ( (pb_ptr)->clean_index_size < (old_size) ) ) &&          \
	  ( ( (was_clean) ) ||                                        \
	    ( (pb_ptr)->dirty_index_size < (old_size) ) ) ) ||        \
     ( (entry_ptr) == NULL ) ||                                       \
     ( (pb_ptr)->index_len != (pb_ptr)->il_len ) ||                   \
     ( (pb_ptr)->index_size != (pb_ptr)->il_size ) ) {                \
    HGOTO_ERROR(H5E_PAGEBUF, H5E_SYSTEM, FAIL,                        \
                "pre HT entry size change SC failed")                 \
}

#define H5PB__POST_HT_ENTRY_SIZE_CHANGE_SC(pb_ptr, old_size, new_size, \
		                          entry_ptr)                   \
if ( ( (pb_ptr) == NULL ) ||                                           \
     ( (pb_ptr)->index_len <= 0 ) ||                                   \
     ( (pb_ptr)->index_size <= 0 ) ||                                  \
     ( (new_size) > (pb_ptr)->index_size ) ||                          \
     ( (pb_ptr)->index_size !=                                         \
	  ((pb_ptr)->clean_index_size +                                \
           (pb_ptr)->dirty_index_size) ) ||                            \
     ( (pb_ptr)->index_size < ((pb_ptr)->clean_index_size) ) ||        \
     ( (pb_ptr)->index_size < ((pb_ptr)->dirty_index_size) ) ||        \
     ( ( !((entry_ptr)->is_dirty ) ||                                  \
	    ( (pb_ptr)->dirty_index_size < (new_size) ) ) &&           \
	  ( ( ((entry_ptr)->is_dirty)  ) ||                            \
	    ( (pb_ptr)->clean_index_size < (new_size) ) ) ) ||         \
     ( ( (pb_ptr)->index_len == 1 ) &&                                 \
       ( (pb_ptr)->index_size != (new_size) ) ) ||                     \
     ( (pb_ptr)->index_len != (pb_ptr)->il_len ) ||                    \
     ( (pb_ptr)->index_size != (pb_ptr)->il_size ) ) {                 \
    HGOTO_ERROR(H5E_PAGEBUF, H5E_SYSTEM, FAIL,                         \
                "post HT entry size change SC failed")                 \
}

#define H5PB__PRE_HT_UPDATE_FOR_ENTRY_CLEAN_SC(pb_ptr, entry_ptr)     \
if ( ( (pb_ptr) == NULL ) ||                                          \
     ( (pb_ptr)->magic != H5PB__H5PB_T_MAGIC ) ||                     \
     ( (pb_ptr)->index_len <= 0 ) ||                                  \
     ( (entry_ptr) == NULL ) ||                                       \
     ( (entry_ptr)->is_dirty != FALSE ) ||                            \
     ( (pb_ptr)->index_size < (int64_t)((entry_ptr)->size) ) ||       \
     ( (pb_ptr)->dirty_index_size < (int64_t)((entry_ptr)->size) ) || \
     ( (pb_ptr)->index_size !=                                        \
       ((pb_ptr)->clean_index_size + (pb_ptr)->dirty_index_size) ) || \
     ( (pb_ptr)->index_size < ((pb_ptr)->clean_index_size) ) ||       \
     ( (pb_ptr)->index_size < ((pb_ptr)->dirty_index_size) ) ) {      \
    HGOTO_ERROR(H5E_PAGEBUF, H5E_SYSTEM, FAIL,                        \
                "pre HT update for entry clean SC failed")            \
}

#define H5PB__PRE_HT_UPDATE_FOR_ENTRY_DIRTY_SC(pb_ptr, entry_ptr)     \
if ( ( (pb_ptr) == NULL ) ||                                          \
     ( (pb_ptr)->magic != H5PB__H5PB_T_MAGIC ) ||                     \
     ( (pb_ptr)->index_len <= 0 ) ||                                  \
     ( (entry_ptr) == NULL ) ||                                       \
     ( (entry_ptr)->is_dirty != TRUE ) ||                             \
     ( (pb_ptr)->index_size < (int64_t)((entry_ptr)->size) ) ||       \
     ( (pb_ptr)->clean_index_size < (int64_t)((entry_ptr)->size) ) || \
     ( (pb_ptr)->index_size !=                                        \
       ((pb_ptr)->clean_index_size + (pb_ptr)->dirty_index_size) ) || \
     ( (pb_ptr)->index_size < ((pb_ptr)->clean_index_size) ) ||       \
     ( (pb_ptr)->index_size < ((pb_ptr)->dirty_index_size) ) ) {      \
    HGOTO_ERROR(H5E_PAGEBUF, H5E_SYSTEM, FAIL,                        \
                "pre HT update for entry dirty SC failed")            \
}

#define H5PB__POST_HT_UPDATE_FOR_ENTRY_CLEAN_SC(pb_ptr, entry_ptr)    \
if ( ( (pb_ptr)->index_size !=                                        \
       ((pb_ptr)->clean_index_size + (pb_ptr)->dirty_index_size) ) || \
     ( (pb_ptr)->index_size < ((pb_ptr)->clean_index_size) ) ||       \
     ( (pb_ptr)->index_size < ((pb_ptr)->dirty_index_size) ) ) {      \
    HGOTO_ERROR(H5E_PAGEBUF, H5E_SYSTEM, FAIL,                        \
                "post HT update for entry clean SC failed")           \
}

#define H5PB__POST_HT_UPDATE_FOR_ENTRY_DIRTY_SC(pb_ptr, entry_ptr)    \
if ( ( (pb_ptr)->index_size !=                                        \
       ((pb_ptr)->clean_index_size + (pb_ptr)->dirty_index_size) ) || \
     ( (pb_ptr)->index_size < ((pb_ptr)->clean_index_size) ) ||       \
     ( (pb_ptr)->index_size < ((pb_ptr)->dirty_index_size) ) ) {      \
    HGOTO_ERROR(H5E_PAGEBUF, H5E_SYSTEM, FAIL,                        \
                "post HT update for entry dirty SC failed")           \
}

#else /* H5PB__DO_SANITY_CHECKS */

#define H5PB__PRE_HT_INSERT_SC(pb_ptr, entry_ptr, fail_val)
#define H5PB__POST_HT_INSERT_SC(pb_ptr, entry_ptr, fail_val)
#define H5PB__PRE_HT_REMOVE_SC(pb_ptr, entry_ptr)
#define H5PB__POST_HT_REMOVE_SC(pb_ptr, entry_ptr)
#define H5PB__PRE_HT_SEARCH_SC(pb_ptr, Addr, fail_val)
#define H5PB__POST_SUC_HT_SEARCH_SC(pb_ptr, entry_ptr, k, fail_val)
#define H5PB__POST_HT_SHIFT_TO_FRONT_SC(pb_ptr, entry_ptr, k, fail_val)
#define H5PB__PRE_HT_UPDATE_FOR_ENTRY_CLEAN_SC(pb_ptr, entry_ptr)
#define H5PB__PRE_HT_UPDATE_FOR_ENTRY_DIRTY_SC(pb_ptr, entry_ptr)
#define H5PB__PRE_HT_ENTRY_SIZE_CHANGE_SC(pb_ptr, old_size, new_size, \
		                          entry_ptr, was_clean)
#define H5PB__POST_HT_ENTRY_SIZE_CHANGE_SC(pb_ptr, old_size, new_size, \
		                           entry_ptr)
#define H5PB__POST_HT_UPDATE_FOR_ENTRY_CLEAN_SC(pb_ptr, entry_ptr)
#define H5PB__POST_HT_UPDATE_FOR_ENTRY_DIRTY_SC(pb_ptr, entry_ptr)

#endif /* H5PB__DO_SANITY_CHECKS */


#define H5PB__INSERT_IN_INDEX(pb_ptr, entry_ptr, fail_val)          \
{                                                                   \
    int k;                                                          \
    H5PB__PRE_HT_INSERT_SC(pb_ptr, entry_ptr, fail_val)             \
    k = H5PB__HASH_FCN((entry_ptr)->page);                          \
    if(((pb_ptr)->ht)[k] != NULL) {                                 \
        (entry_ptr)->ht_next = ((pb_ptr)->ht)[k];                   \
        (entry_ptr)->ht_next->ht_prev = (entry_ptr);                \
    }                                                               \
    ((pb_ptr)->ht)[k] = (entry_ptr);                                \
    (pb_ptr)->index_len++;                                          \
    (pb_ptr)->index_size += (int64_t)((entry_ptr)->size);           \
    if((entry_ptr)->is_dirty) {                                     \
        (pb_ptr)->dirty_index_size += (int64_t)((entry_ptr)->size); \
    } else {                                                        \
        (pb_ptr)->clean_index_size += (int64_t)((entry_ptr)->size); \
    }                                                               \
    if ( (entry_ptr)->is_metadata ) {                               \
        if ( (entry_ptr)->is_mpmde ) {                              \
            ((pb_ptr)->mpmde_count)++;                              \
        } else {                                                    \
            ((pb_ptr)->curr_md_pages)++;                            \
            (pb_ptr)->curr_pages++;                                 \
        }                                                           \
    } else {                                                        \
        ((pb_ptr)->curr_rd_pages)++;                                \
        (pb_ptr)->curr_pages++;                                     \
    }                                                               \
    H5PB__IL_DLL_APPEND((entry_ptr), (pb_ptr)->il_head,             \
                        (pb_ptr)->il_tail, (pb_ptr)->il_len,        \
                        (pb_ptr)->il_size, fail_val)                \
    H5PB__UPDATE_STATS_FOR_HT_INSERTION(pb_ptr)                     \
    H5PB__UPDATE_HT_SIZE_STATS(pb_ptr)                              \
    H5PB__POST_HT_INSERT_SC(pb_ptr, entry_ptr, fail_val)            \
}

#define H5PB__DELETE_FROM_INDEX(pb_ptr, entry_ptr, fail_val)        \
{                                                                   \
    int k;                                                          \
    H5PB__PRE_HT_REMOVE_SC(pb_ptr, entry_ptr)                       \
    k = H5PB__HASH_FCN((entry_ptr)->page);                          \
    if((entry_ptr)->ht_next)                                        \
        (entry_ptr)->ht_next->ht_prev = (entry_ptr)->ht_prev;       \
    if((entry_ptr)->ht_prev)                                        \
        (entry_ptr)->ht_prev->ht_next = (entry_ptr)->ht_next;       \
    if(((pb_ptr)->ht)[k] == (entry_ptr))                            \
        ((pb_ptr)->ht)[k] = (entry_ptr)->ht_next;                   \
    (entry_ptr)->ht_next = NULL;                                    \
    (entry_ptr)->ht_prev = NULL;                                    \
    (pb_ptr)->index_len--;                                          \
    (pb_ptr)->index_size -= (int64_t)((entry_ptr)->size);           \
    if((entry_ptr)->is_dirty) {                                     \
        (pb_ptr)->dirty_index_size -= (int64_t)((entry_ptr)->size); \
    } else {                                                        \
        (pb_ptr)->clean_index_size -= (int64_t)((entry_ptr)->size); \
    }                                                               \
    if ( (entry_ptr)->is_metadata ) {                               \
        if ( (entry_ptr)->is_mpmde ) {                              \
            ((pb_ptr)->mpmde_count)--;                              \
        } else {                                                    \
            ((pb_ptr)->curr_md_pages)--;                            \
            (pb_ptr)->curr_pages--;                                 \
        }                                                           \
    } else {                                                        \
        ((pb_ptr)->curr_rd_pages)--;                                \
        (pb_ptr)->curr_pages--;                                     \
    }                                                               \
    H5PB__IL_DLL_REMOVE((entry_ptr), (pb_ptr)->il_head,             \
                       (pb_ptr)->il_tail, (pb_ptr)->il_len,         \
                       (pb_ptr)->il_size, fail_val)                 \
    H5PB__UPDATE_STATS_FOR_HT_DELETION(pb_ptr)                      \
    H5PB__POST_HT_REMOVE_SC(pb_ptr, entry_ptr)                      \
}

#define H5PB__SEARCH_INDEX(pb_ptr, Page, entry_ptr, fail_val)                  \
{                                                                              \
    int k;                                                                     \
    int depth = 0;                                                             \
    H5PB__PRE_HT_SEARCH_SC(pb_ptr, Page, fail_val)                             \
    k = H5PB__HASH_FCN(Page);                                                  \
    entry_ptr = ((pb_ptr)->ht)[k];                                             \
    while(entry_ptr) {                                                         \
        if ( (Page) == (entry_ptr)->page ) {                                   \
            H5PB__POST_SUC_HT_SEARCH_SC(pb_ptr, entry_ptr, k, fail_val)        \
            if ( (entry_ptr) != ((pb_ptr)->ht)[k] ) {                          \
                if ( (entry_ptr)->ht_next )                                    \
                    (entry_ptr)->ht_next->ht_prev = (entry_ptr)->ht_prev;      \
                HDassert((entry_ptr)->ht_prev != NULL);                        \
                (entry_ptr)->ht_prev->ht_next = (entry_ptr)->ht_next;          \
                ((pb_ptr)->ht)[k]->ht_prev = (entry_ptr);                      \
                (entry_ptr)->ht_next = ((pb_ptr)->ht)[k];                      \
                (entry_ptr)->ht_prev = NULL;                                   \
                ((pb_ptr)->ht)[k] = (entry_ptr);                               \
                H5PB__POST_HT_SHIFT_TO_FRONT_SC(pb_ptr, entry_ptr, k, fail_val)\
            }                                                                  \
            break;                                                             \
        }                                                                      \
        (entry_ptr) = (entry_ptr)->ht_next;                                    \
        (depth)++;                                                             \
    }                                                                          \
    H5PB__UPDATE_STATS_FOR_HT_SEARCH(pb_ptr, (entry_ptr != NULL), depth)       \
}

#define H5PB__UPDATE_INDEX_FOR_ENTRY_CLEAN(pb_ptr, entry_ptr)   \
{                                                               \
    H5PB__PRE_HT_UPDATE_FOR_ENTRY_CLEAN_SC(pb_ptr, entry_ptr);  \
    (pb_ptr)->dirty_index_size -= (int64_t)((entry_ptr)->size); \
    (pb_ptr)->clean_index_size += (int64_t)((entry_ptr)->size); \
    H5PB__POST_HT_UPDATE_FOR_ENTRY_CLEAN_SC(pb_ptr, entry_ptr); \
}

#define H5PB__UPDATE_INDEX_FOR_ENTRY_DIRTY(pb_ptr, entry_ptr)   \
{                                                               \
    H5PB__PRE_HT_UPDATE_FOR_ENTRY_DIRTY_SC(pb_ptr, entry_ptr);  \
    (pb_ptr)->clean_index_size -= (int64_t)((entry_ptr)->size); \
    (pb_ptr)->dirty_index_size += (int64_t)((entry_ptr)->size); \
    H5PB__POST_HT_UPDATE_FOR_ENTRY_DIRTY_SC(pb_ptr, entry_ptr); \
}

#define H5PB__UPDATE_INDEX_FOR_SIZE_CHANGE(pb_ptr, old_size, new_size, \
		                          entry_ptr, was_clean)        \
{                                                                      \
    H5PB__PRE_HT_ENTRY_SIZE_CHANGE_SC(pb_ptr, old_size, new_size,      \
		                     entry_ptr, was_clean)             \
    (pb_ptr)->index_size -= (old_size);                                \
    (pb_ptr)->index_size += (new_size);                                \
    if(was_clean) {                                                    \
        (pb_ptr)->clean_index_size -= (old_size);                      \
    } else {                                                           \
	(pb_ptr)->dirty_index_size -= (old_size);                      \
    }                                                                  \
    if((entry_ptr)->is_dirty) {                                        \
        (pb_ptr)->dirty_index_size += (new_size);                      \
    } else {                                                           \
	(pb_ptr)->clean_index_size += (new_size);                      \
    }                                                                  \
    H5PB__DLL_UPDATE_FOR_SIZE_CHANGE((pb_ptr)->il_len,                 \
                                    (pb_ptr)->il_size,                 \
                                    (old_size), (new_size))            \
    H5PB__POST_HT_ENTRY_SIZE_CHANGE_SC(pb_ptr, old_size, new_size,     \
                                      entry_ptr)                       \
}


/***********************************************************************
 *
 * Replacement policy update macros
 *
 * The following macros handle updates to the replacement policy for 
 * insertions, flushes, and evictions.
 *
 * At present, the only replacement policy is a modified LRU policy.
 *
 *                                              JRM -- 10/09/18
 *
 ***********************************************************************/

/*-------------------------------------------------------------------------
 *
 * Macro:	H5PB__UPDATE_RP_FOR_EVICTION
 *
 * Purpose:     Update the replacement policy data structures for an
 *		eviction of the specified page buffer entry.
 *
 *		At present, we only support the modified LRU policy, so
 *		this function deals with that case unconditionally.  If
 *		we ever support other replacement policies, the function
 *		should switch on the current policy and act accordingly.
 *
 * Return:      Non-negative on success/Negative on failure.
 *
 * Programmer:  John Mainzer, 10/09/18
 *
 * Modifications:
 *
 *		None.
 *
 *-------------------------------------------------------------------------
 */

#define H5PB__UPDATE_RP_FOR_EVICTION(pb_ptr, entry_ptr, fail_val) \
{                                                                 \
    HDassert( (pb_ptr) );                                         \
    HDassert( (pb_ptr)->magic == H5PB__H5PB_T_MAGIC );            \
    HDassert( (entry_ptr) );                                      \
    HDassert( (entry_ptr)->magic == H5PB__H5PB_ENTRY_T_MAGIC );   \
    HDassert( !((entry_ptr)->is_dirty) );                         \
    HDassert( (entry_ptr)->size >= pb_ptr->page_size );           \
                                                                  \
    /* modified LRU specific code */                              \
                                                                  \
    /* remove the entry from the LRU list. */                     \
                                                                  \
    H5PB__DLL_REMOVE((entry_ptr), (pb_ptr)->LRU_head_ptr,         \
                     (pb_ptr)->LRU_tail_ptr, (pb_ptr)->LRU_len,   \
                     (pb_ptr)->LRU_size, (fail_val))              \
                                                                  \
    /* End modified LRU specific code. */                         \
                                                                  \
} /* H5PB__UPDATE_RP_FOR_EVICTION */

/*-------------------------------------------------------------------------
 *
 * Macro:	H5PB__UPDATE_RP_FOR_REMOVE
 *
 * Purpose:     Update the replacement policy data structures for the
 *		removal of the specified page buffer entry from the 
 *              replacement policy, but not from the page buffer.  
 *
 *              At present, this this only happens when an entry is 
 *              dirtied, and subject to a delayed write.
 *
 *		At present, we only support the modified LRU policy, so
 *		this function deals with that case unconditionally.  If
 *		we ever support other replacement policies, the function
 *		should switch on the current policy and act accordingly.
 *
 * Return:      Non-negative on success/Negative on failure.
 *
 * Programmer:  John Mainzer, 10/09/18
 *
 * Modifications:
 *
 *		None.
 *
 *-------------------------------------------------------------------------
 */

#define H5PB__UPDATE_RP_FOR_REMOVE(pb_ptr, entry_ptr, fail_val) \
{                                                               \
    HDassert( (pb_ptr) );                                       \
    HDassert( (pb_ptr)->magic == H5PB__H5PB_T_MAGIC );          \
    HDassert( (entry_ptr) );                                    \
    HDassert( (entry_ptr)->magic == H5PB__H5PB_ENTRY_T_MAGIC ); \
    HDassert( ! ((entry_ptr)->is_mpmde) );                      \
    HDassert( (entry_ptr)->size == pb_ptr->page_size );         \
                                                                \
    /* modified LRU specific code */                            \
                                                                \
    /* remove the entry from the LRU list. */                   \
                                                                \
    H5PB__DLL_REMOVE((entry_ptr), (pb_ptr)->LRU_head_ptr,       \
                     (pb_ptr)->LRU_tail_ptr, (pb_ptr)->LRU_len, \
                     (pb_ptr)->LRU_size, (fail_val))            \
                                                                \
    /* End modified LRU specific code. */                       \
                                                                \
} /* H5PB__UPDATE_RP_FOR_EVICTION */


/*-------------------------------------------------------------------------
 *
 * Macro:	H5PB__UPDATE_RP_FOR_ACCESS
 *
 * Purpose:     Update the replacement policy data structures for an
 *		access of the specified page buffer entry.
 *
 *		At present, we only support the modified LRU policy, so
 *		this function deals with that case unconditionally.  If
 *		we ever support other replacement policies, the function
 *		should switch on the current policy and act accordingly.
 *
 * Return:      N/A
 *
 * Programmer:  John Mainzer, 10/09/18
 *
 * Modifications:
 *
 *		None.
 *
 *-------------------------------------------------------------------------
 */

#define H5PB__UPDATE_RP_FOR_ACCESS(pb_ptr, entry_ptr, fail_val)       \
{                                                                     \
    HDassert( (pb_ptr) );                                             \
    HDassert( (pb_ptr)->magic == H5PB__H5PB_T_MAGIC );                \
    HDassert( (entry_ptr) );                                          \
    HDassert( (entry_ptr)->magic == H5PB__H5PB_ENTRY_T_MAGIC );       \
    HDassert( (entry_ptr)->size >= pb_ptr->page_size );               \
                                                                      \
    /* modified LRU specific code */                                  \
                                                                      \
    /* Move entry to the head of the LRU */                           \
                                                                      \
    H5PB__DLL_REMOVE((entry_ptr), (pb_ptr)->LRU_head_ptr,             \
                     (pb_ptr)->LRU_tail_ptr, (pb_ptr)->LRU_len,       \
                     (pb_ptr)->LRU_size, (fail_val))                  \
                                                                      \
    H5PB__DLL_PREPEND((entry_ptr), (pb_ptr)->LRU_head_ptr,            \
                      (pb_ptr)->LRU_tail_ptr, (pb_ptr)->LRU_len,      \
                      (pb_ptr)->LRU_size, (fail_val))                 \
                                                                      \
    /* End modified LRU specific code. */                             \
                                                                      \
} /* H5PB__UPDATE_RP_FOR_ACCESS */


/*-------------------------------------------------------------------------
 *
 * Macro:	H5PB__UPDATE_RP_FOR_FLUSH
 *
 * Purpose:     Update the replacement policy data structures for a flush
 *		of the specified page buffer entry.
 *
 *		At present, we only support the modified LRU policy, so
 *		this function deals with that case unconditionally.  If
 *		we ever support other replacement policies, the function
 *		should switch on the current policy and act accordingly.
 *
 * Return:      N/A
 *
 * Programmer:  John Mainzer, 10/09/18
 *
 * Modifications:
 *
 *		None.
 *
 *-------------------------------------------------------------------------
 */

#define H5PB__UPDATE_RP_FOR_FLUSH(pb_ptr, entry_ptr, fail_val)       \
{                                                                    \
    H5PB__UPDATE_RP_FOR_ACCESS(pb_ptr, entry_ptr, fail_val)          \
                                                                     \
} /* H5PB__UPDATE_RP_FOR_FLUSH */


/*-------------------------------------------------------------------------
 *
 * Macro:	H5PB__UPDATE_RP_FOR_INSERT_APPEND
 *
 * Purpose:     Update the replacement policy data structures for an
 *		insertion of the specified cache entry.  
 *
 *		Unlike H5PB__UPDATE_RP_FOR_INSERTION below, mark the 
 *		new entry as the LEAST recently used entry, not the 
 *		most recently used.  
 *
 *		At present, we only support the modified LRU policy, so
 *		this function deals with that case unconditionally.  If
 *		we ever support other replacement policies, the function
 *		should switch on the current policy and act accordingly.
 *
 * Return:      N/A
 *
 * Programmer:  John Mainzer, 10/10/18
 *
 * Modifications:
 *
 *              None.
 *
 *-------------------------------------------------------------------------
 */

#define H5PB__UPDATE_RP_FOR_INSERT_APPEND(pb_ptr, entry_ptr, fail_val) \
{                                                                      \
    HDassert( (pb_ptr) );                                              \
    HDassert( (pb_ptr)->magic == H5PB__H5PB_T_MAGIC );                 \
    HDassert( (entry_ptr) );                                           \
    HDassert( (entry_ptr)->magic == H5PB__H5PB_ENTRY_T_MAGIC );        \
    HDassert( (entry_ptr)->size == pb_ptr->page_size );                \
                                                                       \
    /* modified LRU specific code */                                   \
                                                                       \
    /* insert the entry at the tail of the LRU list. */                \
                                                                       \
    H5PB__DLL_APPEND((entry_ptr), (pb_ptr)->LRU_head_ptr,              \
                     (pb_ptr)->LRU_tail_ptr, (pb_ptr)->LRU_len,        \
                     (pb_ptr)->LRU_size, (fail_val))                   \
                                                                       \
    H5PB__UPDATE_LRU_SIZE_STATS(pb_ptr)                                \
                                                                       \
    /* End modified LRU specific code. */                              \
}


/*-------------------------------------------------------------------------
 *
 * Macro:	H5PB__UPDATE_RP_FOR_INSERTION
 *
 * Purpose:     Update the replacement policy data structures for an
 *		insertion of the specified cache entry.
 *
 *		At present, we only support the modified LRU policy, so
 *		this function deals with that case unconditionally.  If
 *		we ever support other replacement policies, the function
 *		should switch on the current policy and act accordingly.
 *
 * Return:      N/A
 *
 * Programmer:  John Mainzer, 10/10/18
 *
 * Modifications:
 *
 *              None.
 *
 *-------------------------------------------------------------------------
 */

#define H5PB__UPDATE_RP_FOR_INSERTION(pb_ptr, entry_ptr, fail_val)    \
{                                                                     \
    HDassert( (pb_ptr) );                                             \
    HDassert( (pb_ptr)->magic == H5PB__H5PB_T_MAGIC );                \
    HDassert( (entry_ptr) );                                          \
    HDassert( (entry_ptr)->magic == H5PB__H5PB_ENTRY_T_MAGIC );       \
    HDassert( (entry_ptr)->size >= pb_ptr->page_size );               \
                                                                      \
    /* modified LRU specific code */                                  \
                                                                      \
    /* insert the entry at the head of the LRU list. */               \
                                                                      \
    H5PB__DLL_PREPEND((entry_ptr), (pb_ptr)->LRU_head_ptr,            \
                      (pb_ptr)->LRU_tail_ptr, (pb_ptr)->LRU_len,      \
                      (pb_ptr)->LRU_size, (fail_val))                 \
                                                                      \
    H5PB__UPDATE_LRU_SIZE_STATS(pb_ptr)                               \
                                                                      \
    /* End modified LRU specific code. */                             \
}


/***********************************************************************
 *
 * Tick list management macros
 *
 * When the target file is opened in VFD SWMR writer mode, the page 
 * buffer must retain copies of all metadata writes during each tick so 
 * that the metadata file can be updated correctly in end of tick 
 * processing.
 *
 * Once tick processing is complete, all entries are removed from the 
 * tick list, to leave it empty for the next tick.  Metadata pages from 
 * the tick list are already in the replacement policy, and thus require
 * no further action.  
 *
 * Multi-page metadata entries are evicted from the page buffer if they
 * are not subject to delayed write, or left in the delayed write list
 * for later flush and eviction if they are.
 *
 * The macros required to support this are defined below.
 *
 *                                              JRM -- 10/09/18
 *
 ***********************************************************************/

/*-------------------------------------------------------------------------
 *
 * Macro:	H5PB__INSERT_IN_TL
 *
 * Purpose:     Insert the specified page buffer entry at the head of the 
 *              tick list.
 *
 * Return:      N/A
 *
 * Programmer:  John Mainzer, 10/10/18
 *
 * Modifications:
 *
 *              None.
 *
 *-------------------------------------------------------------------------
 */

#define H5PB__INSERT_IN_TL(pb_ptr, entry_ptr, fail_val)               \
{                                                                     \
    HDassert( (pb_ptr) );                                             \
    HDassert( (pb_ptr)->magic == H5PB__H5PB_T_MAGIC );                \
    HDassert( (pb_ptr)->vfd_swmr_writer );                            \
    HDassert( (entry_ptr) );                                          \
    HDassert( (entry_ptr)->magic == H5PB__H5PB_ENTRY_T_MAGIC );       \
    HDassert( (entry_ptr)->modified_this_tick );                      \
    HDassert( (entry_ptr)->size >= pb_ptr->page_size );               \
                                                                      \
    /* insert the entry at the head of the tick list. */              \
                                                                      \
    H5PB__TL_DLL_PREPEND((entry_ptr), (pb_ptr)->tl_head_ptr,          \
                      (pb_ptr)->tl_tail_ptr, (pb_ptr)->tl_len,        \
                      (pb_ptr)->tl_size, (fail_val))                  \
                                                                      \
    H5PB__UPDATE_TL_SIZE_STATS(pb_ptr)                                \
                                                                      \
} /* H5PB__INSERT_IN_TL */


/*-------------------------------------------------------------------------
 *
 * Macro:	H5PB__REMOVE_FROM_TL
 *
 * Purpose:     Remove the specified page buffer entry from the tick list.
 *
 * Return:      N/A
 *
 * Programmer:  John Mainzer, 10/10/18
 *
 * Modifications:
 *
 *		None.
 *
 *-------------------------------------------------------------------------
 */

#define H5PB__REMOVE_FROM_TL(pb_ptr, entry_ptr, fail_val)         \
{                                                                 \
    HDassert( (pb_ptr) );                                         \
    HDassert( (pb_ptr)->magic == H5PB__H5PB_T_MAGIC );            \
    HDassert( (pb_ptr)->vfd_swmr_writer );                        \
    HDassert( (entry_ptr) );                                      \
    HDassert( (entry_ptr)->magic == H5PB__H5PB_ENTRY_T_MAGIC );   \
    HDassert( (entry_ptr)->modified_this_tick );                  \
    HDassert( (entry_ptr)->size >= pb_ptr->page_size );           \
                                                                  \
    /* remove the entry from the tick list. */                    \
                                                                  \
    H5PB__TL_DLL_REMOVE((entry_ptr), (pb_ptr)->tl_head_ptr,       \
                     (pb_ptr)->tl_tail_ptr, (pb_ptr)->tl_len,     \
                     (pb_ptr)->tl_size, (fail_val))               \
                                                                  \
                                                                  \
} /* H5PB__REMOVE_FROM_TL */


/***********************************************************************
 *
 * Delayed write list management macros
 *
 * When the target file is opened in VFD SWMR writer mode, the page 
 * buffer must delay flush of all metadata pages and multi-page metadata 
 * entries that:
 *
 * 1) have not appeared in the metadata file index for at least max_lag
 *    ticks, and
 *
 * 2) a previous version of the metadata page or multi-page metadata 
 *    cache entry exists in the file.
 *
 * Failure to do so can result in VFD SWMR readers to receive messages 
 * from the future.
 *
 * To minimize overhead, the delayed write list is sorted in decreasing
 * values of the constituent delay_write_until fields.
 *
 * Entries are removed from the delayed write list when their 
 * delay_write_until fields are satisfied.  Metadata pages are inserted
 * at the bottom of the replacement policy, and multi-page metadata 
 * entries are immediately flushed and evicted.
 *
 * The macros required to support this are defined below.
 *
 *                                              JRM -- 10/09/18
 *
 ***********************************************************************/

/*-------------------------------------------------------------------------
 *
 * Macro:	H5PB__INSERT_IN_DWL
 *
 * Insert the supplied page buffer entry in the delayed write list 
 * maintaining the invarient:
 *
 *    entry_ptr->next == NULL ||
 *    entry_ptr->delay_write_until >= entry_ptr->next->delay_write_until
 *
 * In passing update pb_ptr->max_delay if appropriate.
 *
 * Return:      N/A
 *
 * Programmer:  John Mainzer, 10/10/18
 *
 * Modifications:
 *
 *              None.
 *
 *-------------------------------------------------------------------------
 */

#define H5PB__INSERT_IN_DWL(pb_ptr, entry_ptr, fail_val)                      \
{                                                                             \
    int insertion_depth = 0;                                                  \
    uint64_t delay;                                                           \
    H5PB_entry_t * suc_ptr;                                                   \
                                                                              \
    HDassert( (pb_ptr) );                                                     \
    HDassert( (pb_ptr)->magic == H5PB__H5PB_T_MAGIC );                        \
    HDassert( (pb_ptr)->vfd_swmr_writer );                                    \
    HDassert( (entry_ptr) );                                                  \
    HDassert( (entry_ptr)->magic == H5PB__H5PB_ENTRY_T_MAGIC );               \
    HDassert( (entry_ptr)->size >= pb_ptr->page_size );                       \
    HDassert( (entry_ptr)->delay_write_until > (pb_ptr)->cur_tick );          \
                                                                              \
    delay = (entry_ptr)->delay_write_until - (pb_ptr)->cur_tick;              \
    suc_ptr = pb_ptr->dwl_head_ptr;                                           \
                                                                              \
    while ( (suc_ptr) &&                                                      \
            ((suc_ptr)->delay_write_until > (entry_ptr)->delay_write_until) ) \
    {                                                                         \
        insertion_depth++;                                                    \
        suc_ptr = suc_ptr->next;                                              \
    }                                                                         \
                                                                              \
    H5PB__DLL_INSERT_BEFORE((entry_ptr), (suc_ptr),                           \
                            (pb_ptr)->dwl_head_ptr,                           \
                            (pb_ptr)->dwl_tail_ptr, (pb_ptr)->dwl_len,        \
                            (pb_ptr)->dwl_size, (fail_val))                   \
                                                                              \
    if ( entry_ptr->delay_write_until > pb_ptr->max_delay )                   \
        pb_ptr->max_delay = entry_ptr->delay_write_until;                     \
                                                                              \
    H5PB__UPDATE_DWL_SIZE_STATS(pb_ptr)                                       \
    H5PB__UPDATE_DWL_DELAYED_WRITES(pb_ptr, insertion_depth, delay)           \
                                                                              \
} /* H5PB__INSERT_IN_DWL */


/*-------------------------------------------------------------------------
 *
 * Macro:	H5PB__REMOVE_FROM_DWL
 *
 * Purpose:     Remove the specified page buffer entry from the delayed
 *              write list.
 *
 * Return:      N/A
 *
 * Programmer:  John Mainzer, 10/10/18
 *
 * Modifications:
 *
 *              None.
 *
 *-------------------------------------------------------------------------
 */

#define H5PB__REMOVE_FROM_DWL(pb_ptr, entry_ptr, fail_val)           \
{                                                                    \
    HDassert( (pb_ptr) );                                            \
    HDassert( (pb_ptr)->magic == H5PB__H5PB_T_MAGIC );               \
    HDassert( (pb_ptr)->vfd_swmr_writer );                           \
    HDassert( (entry_ptr) );                                         \
    HDassert( (entry_ptr)->magic == H5PB__H5PB_ENTRY_T_MAGIC );      \
    HDassert( (entry_ptr)->size >= pb_ptr->page_size );              \
    HDassert( (entry_ptr)->delay_write_until == 0 );                 \
                                                                     \
    /* remove the entry from the delayed write list. */              \
                                                                     \
    H5PB__DLL_REMOVE((entry_ptr), (pb_ptr)->dwl_head_ptr,            \
                     (pb_ptr)->dwl_tail_ptr, (pb_ptr)->dwl_len,      \
                     (pb_ptr)->dwl_size, (fail_val))                 \
                                                                     \
                                                                     \
} /* H5PB__REMOVE_FROM_DWLL */


/****************************/
/* Package Private Typedefs */
/****************************/

/****************************************************************************
 *
 * structure H5PB_entry_t
 *
 * Individual instances of the H5PB_entry_t structure are used to manage 
 * individual pages in the page buffer.  In the case of a VFD SWMR writer, 
 * they are also used to manage multi-page metadata entries.
 *
 * The fields of this structure are discussed below:
 *
 *                                              JRM - 9/27/18
 *
 * magic:       Unsigned 32 bit integer that must always be set to
 *              H5PB__H5PB_ENTRY_T_MAGIC when the entry is valid.
 *
 * pb_ptr:      Pointer to the page buffer that contains this entry.
 *
 * addr:        Base address of the page in the file.
 *
 * page:        Page offset of the page -- i.e. addr / pb_ptr->page_size.
 *              Note that addr must always equal page * pb_ptr->page_size.
 *
 * size:        Size of the page buffer entry in bytes.  Under normal
 *              circumstance, this will always be equal to pb_ptr->page_size.
 *              However, in the context of a VFD SWMR writer, the page 
 *              buffer may be used to store multi-page metadata entries 
 *              until the end of tick, or to delay writes of such entries
 *              for up to max_lag ticks.
 *
 *              In such cases, size must be greater than pb_ptr->page_size.
 *
 * image_ptr:   Pointer to void.  When not NULL, this field points to a
 *              dynamically allocated block of size bytes in which the
 *              on disk image of the page.  In the context of VFD SWMR,
 *              it points to the image of the multi-page metadata entry.
 *
 * mem_type:    Type (H5F_mem_t) of the page buffer entry.  This value 
 *              is needed when reading or writing the entry from/to file.
 *
 * is_metadata:  Boolean flag that is set to TRUE iff the associated 
 *              entry is a page of metadata (or, in the context of VFD
 *              SWMR, a multi-page metadata entry).
 *
 * is_dirty:    Boolean flag indicating whether the contents of the page
 *              buffer entry has been modified since the last time it 
 *              was written to disk.
 *
 *
 * Fields supporting the hash table:
 *
 * Entries in the page buffer are indexed by a more or less conventional 
 * hash table with chaining (see header comment on H5PB_t for futher details).
 * If there are multiple entries in any hash bin, they are stored in a doubly
 * linked list.
 *
 * To facilitate flushing the page buffer, we also maintain a doubly linked
 * list of all entries in the page buffer.
 *
 * ht_next:     Next pointer used by the hash table to store multiple
 *              entries in a single hash bin.  This field points to the
 *              next entry in the doubly linked list of entries in the
 *              hash bin, or NULL if there is no next entry.
 *
 * ht_prev:     Prev pointer used by the hash table to store multiple
 *              entries in a single hash bin.  This field points to the
 *              previous entry in the doubly linked list of entries in
 *              the hash bin, or NULL if there is no previuos entry.
 *
 * il_next:     Next pointer used by the index to maintain a doubly linked
 *              list of all entries in the index (and thus in the page buffer).
 *              This field contains a pointer to the next entry in the
 *              index list, or NULL if there is no next entry.
 *
 * il_prev:     Prev pointer used by the index to maintain a doubly linked
 *              list of all entries in the index (and thus in the page buffer).
 *              This field contains a pointer to the previous entry in the
 *              index list, or NULL if there is no previous entry.
 *
 *
 * Fields supporting replacement policies:
 *
 * The page buffer must have a replacement policy, and it will usually be
 * necessary for this structure to contain fields supporting that policy.
 *
 * At present, only a modified LRU replacement policy is contemplated,
 * (see header comment for H5PB_t for details), for which the following 
 * fields are adequate.
 *
 * next:        Next pointer in either the LRU, or (in the context of 
 *              VFD SWMR) the delayed write list.  If there is no next entry
 *              on the list, this field should be set to NULL.
 *
 * prev:        Prev pointer in either the LRU, or (in the context of 
 *              VFD SWMR) the delayed write list.  If there is no previous
 *              entry on the list, this field should be set to NULL.
 *
 * Fields supporting VFD SWMR:
 *
 * is_mpmde:    Boolean flag that is set to TRUE iff the entry 
 *              is a multi-page metadata entry.  In the absense of VFD 
 *              SWMR, the field should always be set to FALSE.
 *
 *              Observe that:
 *
 *              is_mpmde <==> is_metadata && size > pb_ptr->page_size
 *
 * loaded:      Boolean flag that is set to TRUE iff the entry was loaded
 *              from file.  This is a necessary input in determining 
 *              whether the write of the entry must be delayed.
 *
 *              This field is only maintained in the VFD SWMR case 
 *              and should be false otherwise.
 *
 * modified_this_tick:  This field is set to TRUE iff pb_ptr->vfd_swrm_write
 *              and the entry has been modified in the current tick.  If 
 *              modified_this_tick is TRUE, the entry must also be in the
 *              tick list.
 *
 * delay_write_until: Unsigned 64 bit integer containing the first tick 
 *              in which the entry may be written to file, or 0 if there
 *              is no such constraint.  It should be set ot 0 when VFD
 *              is not enabled.
 *
 * tl_next:     Next pointer on the list of entries modified in the current
 *              tick,  If the enty is not on the tick list, or if there is 
 *              no next entry on the list, this field should be set to NULL.
 *
 * tl_prev:     Prev pointer on the list of entries modified in the current
 *              tick,  If the enty is not on the tick list, or if there is 
 *              no previous entry on the list, this field should be set to 
 *              NULL.
 *
 ****************************************************************************/

#define H5PB__H5PB_ENTRY_T_MAGIC  0x02030405

struct H5PB_entry_t {

    uint32_t                    magic;
    H5PB_t                     *pb_ptr;
    haddr_t                     addr;
    uint64_t                    page;
    size_t                      size;
    void                       *image_ptr;
    H5FD_mem_t                  mem_type;
    hbool_t			is_metadata;
    hbool_t                     is_dirty;

    /* fields supporting the hash table: */
    struct H5PB_entry_t        *ht_next;
    struct H5PB_entry_t        *ht_prev;
    struct H5PB_entry_t        *il_next;
    struct H5PB_entry_t        *il_prev;

    /* fields supporting replacement policies: */
    struct H5PB_entry_t        *next;
    struct H5PB_entry_t        *prev;

    /* fields supporting VFD SWMR */
    hbool_t                     is_mpmde;
    hbool_t                     loaded;
    hbool_t                     modified_this_tick;
    uint64_t                    delay_write_until;
    struct H5PB_entry_t        *tl_next;
    struct H5PB_entry_t        *tl_prev;
    
}; /* H5PB_entry_t */

#endif /* _H5PBpkg_H */
<|MERGE_RESOLUTION|>--- conflicted
+++ resolved
@@ -671,25 +671,12 @@
 
 #define H5PB__UPDATE_STATS_FOR_ACCESS(pb_ptr, type, size) \
 {                                                         \
-<<<<<<< HEAD
-    int ii;                                               \
-=======
     int _i;                                               \
->>>>>>> d46b2c5a
                                                           \
     HDassert(pb_ptr);                                     \
     HDassert((pb_ptr)->magic == H5PB__H5PB_T_MAGIC);      \
                                                           \
     if ( H5FD_MEM_DRAW == (type) ) {                      \
-<<<<<<< HEAD
-        ii = H5PB__STATS_RD;                              \
-    } else if ( (size) > (pb_ptr)->page_size ) {          \
-        ii = H5PB__STATS_MPMDE;                           \
-    } else {                                              \
-        ii = H5PB__STATS_MD;                              \
-    }                                                     \
-    ((pb_ptr)->accesses[ii])++;                           \
-=======
         _i = H5PB__STATS_RD;                              \
     } else if ( (size) > (pb_ptr)->page_size ) {          \
         _i = H5PB__STATS_MPMDE;                           \
@@ -697,7 +684,6 @@
         _i = H5PB__STATS_MD;                              \
     }                                                     \
     ((pb_ptr)->accesses[_i])++;                           \
->>>>>>> d46b2c5a
 } /* H5PB__UPDATE_STATS_FOR_ACCESS */
 
 
