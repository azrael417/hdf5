--- conflicted
+++ resolved
@@ -339,11 +339,8 @@
 H5_DLL herr_t H5F_flush(H5F_t *f, hid_t dxpl_id, hbool_t closing);
 H5_DLL htri_t H5F_is_hdf5(const char *name, hid_t dxpl_id);
 H5_DLL herr_t H5F_get_objects(const H5F_t *f, unsigned types, size_t max_index, hid_t *obj_id_list, hbool_t app_ref, size_t *obj_id_count_ptr);
-<<<<<<< HEAD
-=======
 H5_DLL ssize_t H5F_get_file_image(H5F_t *f, void *buf_ptr, size_t buf_len, hid_t dxpl_id);
 H5_DLL herr_t H5F_close(H5F_t *f);
->>>>>>> 2fb4f0b3
 
 /* File mount related routines */
 H5_DLL herr_t H5F_close_mounts(H5F_t *f);
