/* * * * * * * * * * * * * * * * * * * * * * * * * * * * * * * * * * * * * * *
 * Copyright by The HDF Group.                                               *
 * Copyright by the Board of Trustees of the University of Illinois.         *
 * All rights reserved.                                                      *
 *                                                                           *
 * This file is part of HDF5.  The full HDF5 copyright notice, including     *
 * terms governing use, modification, and redistribution, is contained in    *
 * the files COPYING and Copyright.html.  COPYING can be found at the root   *
 * of the source code distribution tree; Copyright.html can be found at the  *
 * root level of an installed copy of the electronic HDF5 document set and   *
 * is linked from the top-level documents page.  It can also be found at     *
 * http://hdfgroup.org/HDF5/doc/Copyright.html.  If you do not have          *
 * access to either file, you may request a copy from help@hdfgroup.org.     *
 * * * * * * * * * * * * * * * * * * * * * * * * * * * * * * * * * * * * * * */

/****************/
/* Module Setup */
/****************/

#define H5D_PACKAGE		/*suppress error about including H5Dpkg	  */


/***********/
/* Headers */
/***********/
#include "H5private.h"		/* Generic Functions			*/
#include "H5Dpkg.h"		/* Dataset functions			*/
#include "H5Eprivate.h"		/* Error handling		  	*/
#include "H5FLprivate.h"	/* Free Lists                           */
#include "H5Iprivate.h"		/* IDs			  		*/
#include "H5MMprivate.h"        /* Memory management                    */
#include "H5Sprivate.h"		/* Dataspace			  	*/

#ifdef H5_HAVE_PARALLEL
/* Remove this if H5R_DATASET_REGION is no longer used in this file */
#include "H5Rpublic.h"
#endif /*H5_HAVE_PARALLEL*/


/****************/
/* Local Macros */
/****************/


/******************/
/* Local Typedefs */
/******************/


/********************/
/* Local Prototypes */
/********************/

/* Internal I/O routines for single-dset */
static herr_t H5D__pre_read(hid_t file_id, hid_t dxpl_id, size_t count,
    H5D_dset_info_t *dset_info);
static herr_t H5D__pre_write(hid_t file_id, hid_t dxpl_id, size_t count,
    H5D_dset_info_t *dset_info);

/* Internal I/O routines for multi-dset */
static herr_t H5D__write(hid_t file_id, hid_t dxpl_id, size_t count,
    H5D_dset_info_t *dset_info);

/* Setup/teardown routines */
static herr_t H5D__ioinfo_init(H5D_t *dset,
#ifndef H5_HAVE_PARALLEL
    const
#endif /* H5_HAVE_PARALLEL */
    H5D_dxpl_cache_t *dxpl_cache, hid_t dxpl_id, H5D_dset_info_t *dset_info,
    H5D_storage_t *store, H5D_io_info_t *io_info);
static herr_t H5D__typeinfo_init(const H5D_t *dset, const H5D_dxpl_cache_t *dxpl_cache,
    hid_t dxpl_id, hid_t mem_type_id, hbool_t do_write,
    H5D_type_info_t *type_info);
#ifdef H5_HAVE_PARALLEL
static herr_t H5D__ioinfo_adjust(const size_t count, H5D_io_info_t *io_info, hid_t dxpl_id);
static herr_t H5D__ioinfo_term(H5D_io_info_t *io_info);
#endif /* H5_HAVE_PARALLEL */
static herr_t H5D__typeinfo_term(const H5D_type_info_t *type_info);


/*********************/
/* Package Variables */
/*********************/


/*******************/
/* Local Variables */
/*******************/

/* Declare a free list to manage blocks of type conversion data */
H5FL_BLK_DEFINE(type_conv);



/*-------------------------------------------------------------------------
 * Function:	H5D__init_dset_info
 *
 * Purpose:	Initializes a H5D_dset_info_t from a set of user parameters,
 *              while checking parameters too.
 *
 * Return:	Non-negative on success/Negative on failure
 *
 * Programmer:	Quincey Koziol
 *		Friday, August 29, 2014
 *
 *-------------------------------------------------------------------------
 */
static herr_t
H5D__init_dset_info(H5D_dset_info_t *dset_info, hid_t dset_id,
    hid_t mem_type_id, hid_t mem_space_id, hid_t dset_space_id,
    const H5D_dset_buf_t *u_buf)
{
    herr_t ret_value = SUCCEED;         /* Return value */

    FUNC_ENTER_STATIC

    /* Get dataset */
    if(NULL == (dset_info->dset = (H5D_t *)H5I_object_verify(dset_id, H5I_DATASET)))
        HGOTO_ERROR(H5E_ARGS, H5E_BADTYPE, FAIL, "not a dataset")
    if(NULL == dset_info->dset->oloc.file)
        HGOTO_ERROR(H5E_ARGS, H5E_BADTYPE, FAIL, "not a file")

    /* Check for invalid space IDs */
    if(mem_space_id < 0 || dset_space_id < 0)
        HGOTO_ERROR(H5E_ARGS, H5E_BADTYPE, FAIL, "not a dataspace")

    /* Get file dataspace */
    if(H5S_ALL != dset_space_id) {
        if(NULL == (dset_info->file_space = (const H5S_t *)H5I_object_verify(dset_space_id, H5I_DATASPACE)))
            HGOTO_ERROR(H5E_ARGS, H5E_BADTYPE, FAIL, "not a dataspace")

        /* Check for valid selection */
        if(H5S_SELECT_VALID(dset_info->file_space) != TRUE)
            HGOTO_ERROR(H5E_DATASPACE, H5E_BADRANGE, FAIL, "file selection+offset not within extent")
    } /* end if */
    else
        dset_info->file_space = dset_info->dset->shared->space;

    /* Get memory dataspace */
    if(H5S_ALL != mem_space_id) {
        if(NULL == (dset_info->mem_space = (const H5S_t *)H5I_object_verify(mem_space_id, H5I_DATASPACE)))
            HGOTO_ERROR(H5E_ARGS, H5E_BADTYPE, FAIL, "not a dataspace")

        /* Check for valid selection */
        if(H5S_SELECT_VALID(dset_info->mem_space) != TRUE)
            HGOTO_ERROR(H5E_DATASPACE, H5E_BADRANGE, FAIL, "memory selection+offset not within extent")
    } /* end if */
    else
        dset_info->mem_space = dset_info->file_space;

    /* Get memory datatype */
    dset_info->mem_type_id = mem_type_id;

    /* Get buffer */
    dset_info->u = *u_buf;

done:
    FUNC_LEAVE_NOAPI(ret_value)
} /* end H5D__init_dset_info() */

static hid_t
H5D__verify_location(size_t count, const H5D_dset_info_t *info)
{
    hid_t file_id;
    size_t u;
    hid_t ret_value = FAIL;         /* Return value */

    FUNC_ENTER_STATIC

    file_id = H5F_FILE_ID(info[0].dset->oloc.file);

    for(u = 1; u < count; u++) {
        if(file_id != H5F_FILE_ID(info[u].dset->oloc.file))
            HGOTO_ERROR(H5E_ARGS, H5E_BADTYPE, FAIL, "dataset's file ID doesn't match file_id parameter")
    } /* end for */

    ret_value = file_id;

done:
    FUNC_LEAVE_NOAPI(ret_value)
} /* end H5D__verify_location */


/*-------------------------------------------------------------------------
 * Function:	H5Dread
 *
 * Purpose:	Reads (part of) a DSET from the file into application
 *		memory BUF. The part of the dataset to read is defined with
 *		MEM_SPACE_ID and FILE_SPACE_ID.	 The data points are
 *		converted from their file type to the MEM_TYPE_ID specified.
 *		Additional miscellaneous data transfer properties can be
 *		passed to this function with the PLIST_ID argument.
 *
 *		The FILE_SPACE_ID can be the constant H5S_ALL which indicates
 *		that the entire file dataspace is to be referenced.
 *
 *		The MEM_SPACE_ID can be the constant H5S_ALL in which case
 *		the memory dataspace is the same as the file dataspace
 *		defined when the dataset was created.
 *
 *		The number of elements in the memory dataspace must match
 *		the number of elements in the file dataspace.
 *
 *		The PLIST_ID can be the constant H5P_DEFAULT in which
 *		case the default data transfer properties are used.
 *
 * Return:	Non-negative on success/Negative on failure
 *
 * Programmer:	Robb Matzke
 *		Thursday, December  4, 1997
 *
 *-------------------------------------------------------------------------
 */
herr_t
H5Dread(hid_t dset_id, hid_t mem_type_id, hid_t mem_space_id,
    hid_t file_space_id, hid_t dxpl_id, void *buf/*out*/)
{
    H5D_dset_info_t *dset_info = NULL;  /* Internal multi-dataset info placeholder */
    H5D_dset_buf_t u_buf;               /* Buffer pointer */
    hid_t file_id;                      /* File ID for operation */
    herr_t ret_value = SUCCEED;         /* Return value */

    FUNC_ENTER_API(FAIL)
    H5TRACE6("e", "iiiiix", dset_id, mem_type_id, mem_space_id, file_space_id,
             dxpl_id, buf);

    /* Get the default dataset transfer property list if the user didn't provide one */
    if(H5P_DEFAULT == dxpl_id)
        dxpl_id = H5P_DATASET_XFER_DEFAULT;
    else
        if(TRUE != H5P_isa_class(dxpl_id, H5P_DATASET_XFER))
            HGOTO_ERROR(H5E_ARGS, H5E_BADTYPE, FAIL, "not xfer parms")

    /* Alloc dset_info */
    if(NULL == (dset_info = (H5D_dset_info_t *)H5MM_calloc(sizeof(H5D_dset_info_t))))
        HGOTO_ERROR(H5E_DATASET, H5E_CANTALLOC, FAIL, "couldn't allocate dset info array buffer")

    /* Translate public multi-dataset info to internal structure */
    /* (And check parameters) */
    u_buf.rbuf = buf;
    if(H5D__init_dset_info(dset_info, dset_id, mem_type_id, mem_space_id, file_space_id, &u_buf) < 0)
        HGOTO_ERROR(H5E_ARGS, H5E_BADTYPE, FAIL, "can't init dataset info")

    /* Retrieve file_id */
    file_id = H5F_FILE_ID(dset_info->dset->oloc.file);

    /* Call common pre-read routine */
    if(H5D__pre_read(file_id, dxpl_id, 1, dset_info) < 0) 
        HGOTO_ERROR(H5E_DATASET, H5E_READERROR, FAIL, "can't prepare for reading data")

done:
    if(dset_info)
        H5MM_xfree(dset_info);

    FUNC_LEAVE_API(ret_value)
} /* end H5Dread() */


/*-------------------------------------------------------------------------
 * Function:	H5Dread_multi
 *
 * Purpose:	Multi-version of H5Dread(), which reads selections from 
 *              multiple datasets from a file into application memory BUFS.
 *
 * Return:	Non-negative on success/Negative on failure
 *
 * Programmer:	Jonathan Kim Nov, 2013
 *
 *-------------------------------------------------------------------------
 */
herr_t
H5Dread_multi(hid_t dxpl_id, size_t count, H5D_rw_multi_t *info)
{
    H5D_dset_info_t *dset_info = NULL;  /* Pointer to internal list of multi-dataset info */
    size_t u;                           /* Local index variable */
    hid_t file_id;                      /* file ID where datasets are located */
    herr_t ret_value = SUCCEED;         /* Return value */

    FUNC_ENTER_API(FAIL)
    H5TRACE3("e", "iz*Dm", dxpl_id, count, info);

    if(count <= 0)
        HGOTO_DONE(SUCCEED)

    /* Get the default dataset transfer property list if the user didn't provide one */
    if(H5P_DEFAULT == dxpl_id)
        dxpl_id = H5P_DATASET_XFER_DEFAULT;
    else
        if(TRUE != H5P_isa_class(dxpl_id, H5P_DATASET_XFER))
            HGOTO_ERROR(H5E_ARGS, H5E_BADTYPE, FAIL, "not xfer parms")

    /* Alloc dset_info */
    if(NULL == (dset_info = (H5D_dset_info_t *)H5MM_calloc(count * sizeof(H5D_dset_info_t))))
        HGOTO_ERROR(H5E_DATASET, H5E_CANTALLOC, FAIL, "couldn't allocate dset info array buffer")

    /* Translate public multi-dataset info to internal structure */
    /* (And check parameters) */
    for(u = 0; u < count; u++) {
        if(H5D__init_dset_info(&dset_info[u], info[u].dset_id, info[u].mem_type_id, info[u].mem_space_id, 
                               info[u].dset_space_id, &(info[u].u.rbuf)) < 0)
            HGOTO_ERROR(H5E_ARGS, H5E_BADTYPE, FAIL, "can't init dataset info")
    } /* end for */

    if((file_id = H5D__verify_location(count, dset_info)) < 0)
        HGOTO_ERROR(H5E_ARGS, H5E_BADTYPE, FAIL, "datasets are not in the same file")

    /* Call common pre-read routine */
    if(H5D__pre_read(file_id, dxpl_id, count, dset_info) < 0) 
        HGOTO_ERROR(H5E_DATASET, H5E_READERROR, FAIL, "can't prepare for reading data")

done:
    if(dset_info)
        H5MM_xfree(dset_info);

    FUNC_LEAVE_API(ret_value)
} /* end H5Dread_multi() */


/*-------------------------------------------------------------------------
 * Function:    H5D__pre_read
 *
 * Purpose:     Sets up a read operation.
 *
 * Return:      Non-negative on success/Negative on failure
 *
 * Programmer:  Neil Fortner  Apr, 2014
 *
 *-------------------------------------------------------------------------
 */
static herr_t
H5D__pre_read(hid_t file_id, hid_t dxpl_id, size_t count,
    H5D_dset_info_t *dset_info)
{
    H5P_genplist_t *plist;              /* DXPL property list pointer */
    H5FD_mpio_xfer_t xfer_mode;         /* Parallel I/O transfer mode */
    hbool_t broke_mdset = FALSE;        /* Whether to break multi-dataset option */
    size_t u;                           /* Local index variable */
    herr_t ret_value = SUCCEED;         /* Return value */

    FUNC_ENTER_STATIC

    /* check args */
    HDassert(dxpl_id > 0);
    HDassert(count > 0);
    HDassert(dset_info);

    /* Retrieve DXPL for queries below */
    if(NULL == (plist = H5P_object_verify(dxpl_id, H5P_DATASET_XFER)))
        HGOTO_ERROR(H5E_PLIST, H5E_BADTYPE, FAIL, "not a dxpl")

    /* Get the transfer mode */
    if(H5P_get(plist, H5D_XFER_IO_XFER_MODE_NAME, &xfer_mode) < 0)
        HGOTO_ERROR(H5E_PLIST, H5E_CANTSET, FAIL, "unable to get value")

    /* In independent mode or with an unsupported layout, for now just
       read each dataset individually */
    if(xfer_mode == H5FD_MPIO_INDEPENDENT)
        broke_mdset = TRUE;
    else {
        /* Multi-dset I/O currently supports CHUNKED and internal CONTIGUOUS
         * only, not external CONTIGUOUS (EFL) or COMPACT.  Fall back to
         * individual dataset reads if any dataset uses an unsupported layout.
         */
        for(u = 0; u < count; u++) {
            if(!(dset_info[u].dset->shared->layout.type == H5D_CHUNKED ||
                 (dset_info[u].dset->shared->layout.type == H5D_CONTIGUOUS && 
                  dset_info[u].dset->shared->layout.ops != H5D_LOPS_EFL))) {
                broke_mdset = TRUE;
                break;
            }
        } /* end for */
    }

    if(broke_mdset) {
        /* Read raw data from each dataset by iteself */
        for(u = 0; u < count; u++)
            if(H5D__read(file_id, dxpl_id, 1, &dset_info[u]) < 0)
                HGOTO_ERROR(H5E_DATASET, H5E_READERROR, FAIL, "can't read data")
    } /* end if */
    else {
        HDassert(xfer_mode == H5FD_MPIO_COLLECTIVE);

        if(count > 0) {
            if(H5D__read(file_id, dxpl_id, count, dset_info) < 0)
                HGOTO_ERROR(H5E_DATASET, H5E_READERROR, FAIL, "can't read data")
        } /* end if */
#ifdef H5_HAVE_PARALLEL
        /* MSC - I do not think we should allow for this. I think we
           should make the multi dataset APIs enforce a uniform list
           of datasets among all processes, and users would enter a
           NULL selection when a process does not have anything to
           write to a particulat dataset. */
        else {
            if(H5D__match_coll_calls(file_id, plist, TRUE) < 0)
                HGOTO_ERROR(H5E_DATASET,  H5E_READERROR, FAIL, "failed in matching collective MPI calls")
        } /* end else */
#endif /* H5_HAVE_PARALLEL */
    } /* end else */

done:
    FUNC_LEAVE_NOAPI(ret_value)
} /* end H5D__pre_read() */


/*-------------------------------------------------------------------------
 * Function:	H5Dwrite
 *
 * Purpose:	Writes (part of) a DSET from application memory BUF to the
 *		file.  The part of the dataset to write is defined with the
 *		MEM_SPACE_ID and FILE_SPACE_ID arguments. The data points
 *		are converted from their current type (MEM_TYPE_ID) to their
 *		file datatype.	 Additional miscellaneous data transfer
 *		properties can be passed to this function with the
 *		PLIST_ID argument.
 *
 *		The FILE_SPACE_ID can be the constant H5S_ALL which indicates
 *		that the entire file dataspace is to be referenced.
 *
 *		The MEM_SPACE_ID can be the constant H5S_ALL in which case
 *		the memory dataspace is the same as the file dataspace
 *		defined when the dataset was created.
 *
 *		The number of elements in the memory dataspace must match
 *		the number of elements in the file dataspace.
 *
 *		The PLIST_ID can be the constant H5P_DEFAULT in which
 *		case the default data transfer properties are used.
 *
 * Return:	Non-negative on success/Negative on failure
 *
 * Programmer:	Robb Matzke
 *		Thursday, December  4, 1997
 *
 *-------------------------------------------------------------------------
 */
herr_t
H5Dwrite(hid_t dset_id, hid_t mem_type_id, hid_t mem_space_id,
    hid_t file_space_id, hid_t dxpl_id, const void *buf)
{
    H5D_dset_info_t *dset_info = NULL;  /* Internal multi-dataset info placeholder */
    H5D_dset_buf_t u_buf;               /* Buffer pointer */
    hid_t file_id;                      /* File ID for operation */
    herr_t ret_value = SUCCEED;         /* Return value */

    FUNC_ENTER_API(FAIL)
    H5TRACE6("e", "iiiii*x", dset_id, mem_type_id, mem_space_id, file_space_id,
             dxpl_id, buf);

    /* Get the default dataset transfer property list if the user didn't provide one */
    if(H5P_DEFAULT == dxpl_id)
        dxpl_id = H5P_DATASET_XFER_DEFAULT;
    else
        if(TRUE != H5P_isa_class(dxpl_id, H5P_DATASET_XFER))
            HGOTO_ERROR(H5E_ARGS, H5E_BADTYPE, FAIL, "not xfer parms")

    /* Alloc dset_info */
    if(NULL == (dset_info = (H5D_dset_info_t *)H5MM_calloc(sizeof(H5D_dset_info_t))))
        HGOTO_ERROR(H5E_DATASET, H5E_CANTALLOC, FAIL, "couldn't allocate dset info array buffer")

    /* Translate public multi-dataset info to internal structure */
    /* (And check parameters) */
    u_buf.wbuf = buf;
    if(H5D__init_dset_info(dset_info, dset_id, mem_type_id, mem_space_id, file_space_id, &u_buf) < 0)
        HGOTO_ERROR(H5E_ARGS, H5E_BADTYPE, FAIL, "can't init dataset info")

    /* Retrieve file_id */
    file_id = H5F_FILE_ID(dset_info->dset->oloc.file);

    /* Call common pre-write routine */
    if(H5D__pre_write(file_id, dxpl_id, 1, dset_info) < 0) 
        HGOTO_ERROR(H5E_DATASET, H5E_WRITEERROR, FAIL, "can't prepare for writing data")

done:
    if(dset_info)
        H5MM_xfree(dset_info);

    FUNC_LEAVE_API(ret_value)
} /* end H5Dwrite() */


/*-------------------------------------------------------------------------
 * Function:	H5Dwrite_multi
 *
 * Purpose:	Multi-version of H5Dwrite(), which writes selections from 
 *              application memory BUFs into multiple datasets in a file.
 *
 * Return:	Non-negative on success/Negative on failure
 *
 * Programmer:	Jonathan Kim  Nov, 2013
 *
 *-------------------------------------------------------------------------
 */
herr_t
H5Dwrite_multi(hid_t dxpl_id, size_t count, const H5D_rw_multi_t *info)
{
    H5D_dset_info_t *dset_info = NULL;  /* Pointer to internal list of multi-dataset info */
    size_t u;                           /* Local index variable */
    hid_t file_id;                      /* file ID where datasets are located */
    herr_t  ret_value = SUCCEED;        /* Return value */

    FUNC_ENTER_API(FAIL)
    H5TRACE3("e", "iz*Dm", dxpl_id, count, info);

    if(count <= 0)
        HGOTO_DONE(SUCCEED)

    /* Get the default dataset transfer property list if the user didn't provide one */
    if(H5P_DEFAULT == dxpl_id)
        dxpl_id = H5P_DATASET_XFER_DEFAULT;
    else
        if(TRUE != H5P_isa_class(dxpl_id, H5P_DATASET_XFER))
            HGOTO_ERROR(H5E_ARGS, H5E_BADTYPE, FAIL, "not xfer parms")

    /* Alloc dset_info */
    if(NULL == (dset_info = (H5D_dset_info_t *)H5MM_calloc(count * sizeof(H5D_dset_info_t))))
        HGOTO_ERROR(H5E_DATASET, H5E_CANTALLOC, FAIL, "couldn't allocate dset info array buffer")

    /* Translate public multi-dataset info to internal structure */
    /* (And check parameters) */
    for(u = 0; u < count; u++) {
        if(H5D__init_dset_info(&dset_info[u], info[u].dset_id, info[u].mem_type_id, info[u].mem_space_id, 
                               info[u].dset_space_id, &(info[u].u.wbuf)) < 0)
            HGOTO_ERROR(H5E_ARGS, H5E_BADTYPE, FAIL, "can't init dataset info")
    }

    if((file_id = H5D__verify_location(count, dset_info)) < 0)
        HGOTO_ERROR(H5E_ARGS, H5E_BADTYPE, FAIL, "datasets are not in the same file")

    /* Call common pre-write routine */
    if(H5D__pre_write(file_id, dxpl_id, count, dset_info) < 0) 
        HGOTO_ERROR(H5E_DATASET, H5E_WRITEERROR, FAIL, "can't prepare for writing data")

done:
    if(dset_info)
        H5MM_xfree(dset_info);

    FUNC_LEAVE_API(ret_value)
} /* end H5Dwrite_multi() */


/*-------------------------------------------------------------------------
 * Function:    H5D__pre_write
 *
 * Purpose:     Sets up a write operation.
 *
 * Return:      Non-negative on success/Negative on failure
 *
 * Programmer:  Jonathan Kim  Nov, 2013
 *
 *-------------------------------------------------------------------------
 */
static herr_t
H5D__pre_write(hid_t file_id, hid_t dxpl_id, size_t count,
    H5D_dset_info_t *dset_info)
{
    H5P_genplist_t *plist;       /* DXPL property list pointer */
    hbool_t direct_write = FALSE;       /* Flag for direct writing */
    herr_t ret_value = SUCCEED;  /* Return value */

    FUNC_ENTER_STATIC

    /* check args */
    HDassert(dxpl_id > 0);
    HDassert(count > 0);
    HDassert(dset_info);

    /* Retrieve DXPL for queries below */
    if(NULL == (plist = H5P_object_verify(dxpl_id, H5P_DATASET_XFER)))
        HGOTO_ERROR(H5E_PLIST, H5E_BADTYPE, FAIL, "not a dxpl")

    /* Check if direct write or not */
    if(H5P_get(plist, H5D_XFER_DIRECT_CHUNK_WRITE_FLAG_NAME, &direct_write) < 0)
        HGOTO_ERROR(H5E_PLIST, H5E_CANTGET, FAIL, "error getting flag for direct chunk write")

    /* Direct chunk write */
    if(direct_write) {
<<<<<<< HEAD
        uint32_t direct_filters;        /* Filters already applied to chunk */
        hsize_t *direct_offset;         /* Offset of chunk */
        uint32_t direct_datasize;       /* [Pre-compressed] size of chunk */
        int      sndims;                /* Dataspace rank (signed) */
        unsigned ndims;                 /* Dataspace rank */
        hsize_t  dims[H5O_LAYOUT_NDIMS];        /* Dataspace dimensions */
        hsize_t  internal_offset[H5O_LAYOUT_NDIMS];     /* Internal copy of the chunk offset */
        unsigned u;                     /* Local index variable */

        /* Sanity check */
        HDassert(count == 1);

        /* Verify dataset is chunked */
        if(H5D_CHUNKED != dset_info[0].dset->shared->layout.type)
            HGOTO_ERROR(H5E_ARGS, H5E_BADTYPE, FAIL, "not a chunked dataset")
=======
        H5P_genplist_t *plist;      /* Property list pointer */
        uint32_t direct_filters;
        hsize_t *direct_offset;
        uint32_t direct_datasize;
	hsize_t  internal_offset[H5O_LAYOUT_NDIMS];
	unsigned u;                 /* Local index variable */

        /* Get the dataset transfer property list */
        if(NULL == (plist = (H5P_genplist_t *)H5I_object(dxpl_id)))
            HGOTO_ERROR(H5E_ARGS, H5E_BADTYPE, FAIL, "not a dataset transfer property list")

        if(H5D_CHUNKED != dset->shared->layout.type)
	    HGOTO_ERROR(H5E_ARGS, H5E_BADTYPE, FAIL, "not a chunked dataset")
>>>>>>> bf53b8c9

        /* Retrieve parameters for direct chunk write */
        if(H5P_get(plist, H5D_XFER_DIRECT_CHUNK_WRITE_FILTERS_NAME, &direct_filters) < 0)
            HGOTO_ERROR(H5E_PLIST, H5E_CANTGET, FAIL, "error getting filter info for direct chunk write")
        if(H5P_get(plist, H5D_XFER_DIRECT_CHUNK_WRITE_OFFSET_NAME, &direct_offset) < 0)
            HGOTO_ERROR(H5E_PLIST, H5E_CANTGET, FAIL, "error getting offset info for direct chunk write")
        if(H5P_get(plist, H5D_XFER_DIRECT_CHUNK_WRITE_DATASIZE_NAME, &direct_datasize) < 0)
            HGOTO_ERROR(H5E_PLIST, H5E_CANTGET, FAIL, "error getting data size for direct chunk write")

<<<<<<< HEAD
        /* The library's chunking code requires the offset terminates with a 
         * zero. So transfer the offset array to an internal offset array */ 
        if((sndims = H5S_get_simple_extent_dims(dset_info[0].dset->shared->space, dims, NULL)) < 0)
            HGOTO_ERROR(H5E_DATASPACE, H5E_CANTGET, FAIL, "can't retrieve dataspace extent dims")
        H5_ASSIGN_OVERFLOW(ndims, sndims, int, unsigned);

        /* Sanity check chunk offset and set up internal offset array */
        for(u = 0; u < ndims; u++) {
            /* Make sure the offset doesn't exceed the dataset's dimensions */
            if(direct_offset[u] > dims[u])
                HGOTO_ERROR(H5E_DATASPACE, H5E_BADTYPE, FAIL, "offset exceeds dimensions of dataset")

            /* Make sure the offset fall right on a chunk's boundary */
            if(direct_offset[u] % dset_info[0].dset->shared->layout.u.chunk.dim[u])
                HGOTO_ERROR(H5E_DATASPACE, H5E_BADTYPE, FAIL, "offset doesn't fall on chunks's boundary")

            internal_offset[u] = direct_offset[u]; 
        } /* end for */

        /* Terminate the offset with a zero */ 
        internal_offset[ndims] = 0;

=======
	/* The library's chunking code requires the offset terminates with a zero. So transfer the 
         * offset array to an internal offset array */ 
	for(u = 0; u < dset->shared->ndims; u++) {
	    /* Make sure the offset doesn't exceed the dataset's dimensions */
            if(direct_offset[u] > dset->shared->curr_dims[u])
		HGOTO_ERROR(H5E_DATASPACE, H5E_BADTYPE, FAIL, "offset exceeds dimensions of dataset")

            /* Make sure the offset fall right on a chunk's boundary */
	    if(direct_offset[u] % dset->shared->layout.u.chunk.dim[u])
		HGOTO_ERROR(H5E_DATASPACE, H5E_BADTYPE, FAIL, "offset doesn't fall on chunks's boundary")

	    internal_offset[u] = direct_offset[u]; 
	} /* end for */
	   
	/* Terminate the offset with a zero */ 
	internal_offset[dset->shared->ndims] = 0;

	/* write raw data */
	if(H5D__chunk_direct_write(dset, dxpl_id, direct_filters, internal_offset, direct_datasize, buf) < 0)
	    HGOTO_ERROR(H5E_DATASET, H5E_WRITEERROR, FAIL, "can't write chunk directly")
    } /* end if */
    else {     /* Normal write */
>>>>>>> bf53b8c9
        /* write raw data */
        if(H5D__chunk_direct_write(dset_info[0].dset, dxpl_id, direct_filters, internal_offset, 
                                   direct_datasize, dset_info[0].u.wbuf) < 0)
            HGOTO_ERROR(H5E_DATASET, H5E_WRITEERROR, FAIL, "can't write chunk directly")
    } /* end if */
    else {
        size_t u;                       /* Local index variable */
        hbool_t broke_mdset = FALSE;    /* Whether to break multi-dataset option */
        H5FD_mpio_xfer_t xfer_mode;     /* Parallel I/O transfer mode */

        /* Get the transfer mode */
        if(H5P_get(plist, H5D_XFER_IO_XFER_MODE_NAME, &xfer_mode) < 0)
            HGOTO_ERROR(H5E_PLIST, H5E_CANTSET, FAIL, "unable to get value")

        /* In independent mode or with an unsupported layout, for now
           just write each dataset individually */
        if(xfer_mode == H5FD_MPIO_INDEPENDENT)
            broke_mdset = TRUE;
        else {
            /* Multi-dset I/O currently supports CHUNKED and internal CONTIGUOUS
             * only, not external CONTIGUOUS (EFL) or COMPACT.  Fall back to
             * individual dataset writes if any dataset uses an unsupported layout.
             */
            for(u = 0; u < count; u++) {
                if(!(dset_info[u].dset->shared->layout.type == H5D_CHUNKED ||
                     (dset_info[u].dset->shared->layout.type == H5D_CONTIGUOUS && 
                      dset_info[u].dset->shared->layout.ops != H5D_LOPS_EFL))) {
                    broke_mdset = TRUE;
                    break;
                }
            } /* end for */
        }

        if(broke_mdset) {
            /* Write raw data to each dataset by iteself */
            for(u = 0; u < count; u++)
                if(H5D__write(file_id, dxpl_id, 1, &dset_info[u]) < 0)
                    HGOTO_ERROR(H5E_DATASET, H5E_WRITEERROR, FAIL, "can't write data")
        } /* end if */
        else {
            HDassert(xfer_mode == H5FD_MPIO_COLLECTIVE);

            if(count > 0) {
                if(H5D__write(file_id, dxpl_id, count, dset_info) < 0)
                    HGOTO_ERROR(H5E_DATASET, H5E_WRITEERROR, FAIL, "can't write data")
            } /* end if */

#ifdef H5_HAVE_PARALLEL
        /* MSC - I do not think we should allow for this. I think we
           should make the multi dataset APIs enforce a uniform list
           of datasets among all processes, and users would enter a
           NULL selection when a process does not have anything to
           write to a particulat dataset. */
            else {
                if(H5D__match_coll_calls(file_id, plist, FALSE) < 0)
                    HGOTO_ERROR(H5E_DATASET,  H5E_READERROR, FAIL, "failed in matching collective MPI calls")
            } /* end else */
#endif /* H5_HAVE_PARALLEL */
        } /* end else */
    } /* end else */

done:
    FUNC_LEAVE_NOAPI(ret_value)
} /* end H5D__pre_write() */


/*-------------------------------------------------------------------------
 * Function:	H5D__read
 *
 * Purpose:	Reads multiple (part of) DATASETs into application memory BUFs. 
 *              See H5Dread_multi() for complete details.
 *
 * Return:	Non-negative on success/Negative on failure
 *
 * Programmer:	Jonathan Kim  Nov, 2013
 *
 *-------------------------------------------------------------------------
 */
herr_t
H5D__read(hid_t file_id, hid_t dxpl_id, size_t count,
    H5D_dset_info_t *dset_info)
{
    H5D_io_info_t io_info;        /* Dataset I/O info for multi dsets */
    size_t type_info_init = 0;          /* Number of datatype info structs that have been initialized */
    H5S_t ** projected_mem_space;       /* If not NULL, ptr to dataspace containing a     */
                                        /* projection of the supplied mem_space to a new  */
                                        /* dataspace with rank equal to that of          */
                                        /* file_space.                                    */
                                        /*                                                */
                                        /* This field is only used if                     */
                                        /* H5S_select_shape_same() returns TRUE when      */
                                        /* comparing the mem_space and the data_space,    */
                                        /* and the mem_space have different rank.         */
                                        /*                                                */
                                        /* Note that if this variable is used, the        */
                                        /* projected mem space must be discarded at the   */
                                        /* end of the function to avoid a memory leak.    */
    H5D_storage_t *store = NULL;        /* Union of EFL and chunk pointer in file space */
    hssize_t	snelmts;                /* Total number of elmts	(signed) */
    hsize_t	nelmts;                 /* Total number of elmts	*/
#ifdef H5_HAVE_PARALLEL
    hbool_t     io_info_init = FALSE;   /* Whether the I/O info has been initialized */
#endif /*H5_HAVE_PARALLEL*/
    size_t      io_op_init = 0;         /* Number I/O ops that have been initialized */
    H5D_dxpl_cache_t _dxpl_cache;       /* Data transfer property cache buffer */
    H5D_dxpl_cache_t *dxpl_cache = &_dxpl_cache;   /* Data transfer property cache */
    size_t i;                           /* Local index variable */
    char        fake_char;              /* Temporary variable for NULL buffer pointers */
    herr_t	ret_value = SUCCEED;	/* Return value	*/

    FUNC_ENTER_STATIC

    /* init io_info */
    io_info.sel_pieces = NULL;
    io_info.store_faddr = 0;
    io_info.base_maddr_r = NULL;

    /* Create global piece skiplist */
    if(NULL == (io_info.sel_pieces = H5SL_create(H5SL_TYPE_HADDR, NULL)))
        HGOTO_ERROR(H5E_DATASET, H5E_CANTCREATE, FAIL, "can't create skip list for piece selections")

<<<<<<< HEAD
    /* Use provided dset_info */
    io_info.dsets_info = dset_info;
=======
    if(!file_space)
        file_space = dataset->shared->space;
    if(!mem_space)
        mem_space = file_space;
    if((snelmts = H5S_GET_SELECT_NPOINTS(mem_space)) < 0)
	HGOTO_ERROR(H5E_ARGS, H5E_BADVALUE, FAIL, "dst dataspace has invalid selection")
    H5_CHECKED_ASSIGN(nelmts, hsize_t, snelmts, hssize_t);
>>>>>>> bf53b8c9

    /* Allocate other buffers */
    if(NULL == (projected_mem_space = (H5S_t **)H5MM_calloc(count * sizeof(H5S_t*))))
        HGOTO_ERROR(H5E_DATASPACE, H5E_CANTALLOC, FAIL, "couldn't allocate dset space array ptr")
    if(NULL == (store = (H5D_storage_t *)H5MM_malloc(count * sizeof(H5D_storage_t))))
        HGOTO_ERROR(H5E_STORAGE, H5E_CANTALLOC, FAIL, "couldn't allocate dset storage info array buffer")

    /* Get the default dataset transfer property list if the user didn't provide one */
    if(H5P_DEFAULT == dxpl_id)
        dxpl_id = H5P_DATASET_XFER_DEFAULT;

    /* iterate over all dsets and construct I/O information necessary to do I/O */
    for(i = 0; i < count; i++)  {
        /* check args */
        if(NULL == dset_info[i].dset)
            HGOTO_ERROR(H5E_ARGS, H5E_BADTYPE, FAIL, "not a dataset")
        if(NULL == dset_info[i].dset->oloc.file)
            HGOTO_ERROR(H5E_ARGS, H5E_BADTYPE, FAIL, "not a file")

        /* Fill the DXPL cache values for later use */
        if(H5D__get_dxpl_cache(dxpl_id, &dxpl_cache) < 0)
            HGOTO_ERROR(H5E_DATASET, H5E_CANTGET, FAIL, "can't fill dxpl cache")

        /* Set up datatype info for operation */
        if(H5D__typeinfo_init(dset_info[i].dset, dxpl_cache, dxpl_id, dset_info[i].mem_type_id, 
                              FALSE, &(dset_info[i].type_info)) < 0)
            HGOTO_ERROR(H5E_DATASET, H5E_CANTINIT, FAIL, "unable to set up type info")
        type_info_init++;

#ifdef H5_HAVE_PARALLEL
        /* Collective access is not permissible without a MPI based VFD */
        if(dxpl_cache->xfer_mode == H5FD_MPIO_COLLECTIVE && 
           !(H5F_HAS_FEATURE(dset_info[i].dset->oloc.file, H5FD_FEAT_HAS_MPI)))
            HGOTO_ERROR(H5E_DATASET, H5E_UNSUPPORTED, FAIL, "collective access for MPI-based drivers only")
#endif /*H5_HAVE_PARALLEL*/

        if((snelmts = H5S_GET_SELECT_NPOINTS(dset_info[i].mem_space)) < 0)
            HGOTO_ERROR(H5E_ARGS, H5E_BADVALUE, FAIL, "dst dataspace has invalid selection")
        H5_ASSIGN_OVERFLOW(nelmts,snelmts,hssize_t,hsize_t);

        /* Make certain that the number of elements in each selection is the same */
        if(nelmts != (hsize_t)H5S_GET_SELECT_NPOINTS(dset_info[i].file_space))
            HGOTO_ERROR(H5E_ARGS, H5E_BADVALUE, FAIL, "src and dest dataspace have different sizes")

        /* Check for a NULL buffer, after the H5S_ALL dataspace selection has been handled */
        if(NULL == dset_info[i].u.rbuf) {
            /* Check for any elements selected (which is invalid) */
            if(nelmts > 0)
                HGOTO_ERROR(H5E_ARGS, H5E_BADVALUE, FAIL, "no output buffer")

            /* If the buffer is nil, and 0 element is selected, make a fake buffer.
             * This is for some MPI package like ChaMPIon on NCSA's tungsten which
             * doesn't support this feature.
             */
            dset_info[i].u.rbuf = &fake_char;
        } /* end if */

        /* Make sure that both selections have their extents set */
        if(!(H5S_has_extent(dset_info[i].file_space)))
            HGOTO_ERROR(H5E_ARGS, H5E_BADVALUE, FAIL, "file dataspace does not have extent set")
        if(!(H5S_has_extent(dset_info[i].mem_space)))
            HGOTO_ERROR(H5E_ARGS, H5E_BADVALUE, FAIL, "memory dataspace does not have extent set")

        /* H5S_select_shape_same() has been modified to accept topologically 
         * identical selections with different rank as having the same shape
         * (if the most rapidly changing coordinates match up), but the I/O
         * code still has difficulties with the notion.
         *
         * To solve this, we check to see if H5S_select_shape_same() returns
         * true, and if the ranks of the mem and file spaces are different.
         * If the are, construct a new mem space that is equivalent to the
         * old mem space, and use that instead.
         *
         * Note that in general, this requires us to touch up the memory buffer
         * as well.
         */
        if(TRUE == H5S_select_shape_same(dset_info[i].mem_space, dset_info[i].file_space) &&
           H5S_GET_EXTENT_NDIMS(dset_info[i].mem_space) != H5S_GET_EXTENT_NDIMS(dset_info[i].file_space)) {
            const void *adj_buf = NULL;   /* Pointer to the location in buf corresponding  */
                                        /* to the beginning of the projected mem space.  */

            /* Attempt to construct projected dataspace for memory dataspace */
            if(H5S_select_construct_projection(dset_info[i].mem_space, &(projected_mem_space[i]),
                    (unsigned)H5S_GET_EXTENT_NDIMS(dset_info[i].file_space), dset_info[i].u.rbuf, 
                                               (const void **)&adj_buf, 
                                               (hsize_t)dset_info[i].type_info.dst_type_size) < 0)
                HGOTO_ERROR(H5E_DATASET, H5E_CANTINIT, FAIL, "unable to construct projected memory dataspace")
            HDassert(projected_mem_space[i]);
            HDassert(adj_buf);

            /* Switch to using projected memory dataspace & adjusted buffer */
            dset_info[i].mem_space = projected_mem_space[i];
            dset_info[i].u.rbuf = (void *)adj_buf;
        } /* end if */

        /* Retrieve dataset properties */
        /* <none needed in the general case> */

        /* If space hasn't been allocated and not using external storage,
         * return fill value to buffer if fill time is upon allocation, or
         * do nothing if fill time is never.  If the dataset is compact and
         * fill time is NEVER, there is no way to tell whether part of data
         * has been overwritten.  So just proceed in reading.
         */
        if(nelmts > 0 && dset_info[i].dset->shared->dcpl_cache.efl.nused == 0 &&
           !(*dset_info[i].dset->shared->layout.ops->is_space_alloc)(&dset_info[i].dset->shared->layout.storage)) {
            H5D_fill_value_t fill_status;   /* Whether/How the fill value is defined */

            /* Retrieve dataset's fill-value properties */
            if(H5P_is_fill_value_defined(&dset_info[i].dset->shared->dcpl_cache.fill, &fill_status) < 0)
                HGOTO_ERROR(H5E_PLIST, H5E_CANTGET, FAIL, "can't tell if fill value defined")

            /* Should be impossible, but check anyway... */
            if(fill_status == H5D_FILL_VALUE_UNDEFINED &&
               (dset_info[i].dset->shared->dcpl_cache.fill.fill_time == H5D_FILL_TIME_ALLOC || 
                dset_info[i].dset->shared->dcpl_cache.fill.fill_time == H5D_FILL_TIME_IFSET))
                HGOTO_ERROR(H5E_DATASET, H5E_READERROR, FAIL, "read failed: dataset doesn't exist, no data can be read")

            /* If we're never going to fill this dataset, just leave the junk in the user's buffer */
            if(dset_info[i].dset->shared->dcpl_cache.fill.fill_time == H5D_FILL_TIME_NEVER)
                HGOTO_DONE(SUCCEED)

            /* Go fill the user's selection with the dataset's fill value */
            if(H5D__fill(dset_info[i].dset->shared->dcpl_cache.fill.buf, dset_info[i].dset->shared->type, 
                         dset_info[i].u.rbuf, dset_info[i].type_info.mem_type, dset_info[i].mem_space, dxpl_id) < 0)
                HGOTO_ERROR(H5E_DATASET, H5E_READERROR, FAIL, "filling buf failed")
            else
                HGOTO_DONE(SUCCEED)
        } /* end if */

        /* Set up I/O operation */
        io_info.op_type = H5D_IO_OP_READ;
        if(H5D__ioinfo_init(dset_info[i].dset, dxpl_cache, dxpl_id, &(dset_info[i]), 
                                  &(store[i]), &io_info) < 0)
            HGOTO_ERROR(H5E_DATASET, H5E_UNSUPPORTED, FAIL, "unable to set up I/O operation")
#ifdef H5_HAVE_PARALLEL
        io_info_init = TRUE;
#endif /*H5_HAVE_PARALLEL*/

        /* Sanity check that space is allocated, if there are elements */
        if(nelmts > 0)
            HDassert((*dset_info[i].dset->shared->layout.ops->is_space_alloc)
                     (&dset_info[i].dset->shared->layout.storage)
                     || dset_info[i].dset->shared->dcpl_cache.efl.nused > 0
                     || dset_info[i].dset->shared->layout.type == H5D_COMPACT);

        /* Call storage method's I/O initialization routine */
        /* Init io_info.dset_info[] and generate piece_info in skip list */
        if(dset_info[i].layout_ops.io_init && 
           (*dset_info[i].layout_ops.io_init)(&io_info, &(dset_info[i].type_info), nelmts, 
                                              dset_info[i].file_space, dset_info[i].mem_space, 
                                              &(dset_info[i])) < 0)
            HGOTO_ERROR(H5E_DATASET, H5E_CANTINIT, FAIL, "can't initialize I/O info")
        io_op_init++;
    } /* end of for loop */

    assert(type_info_init == count);
    assert(io_op_init == count);

#ifdef H5_HAVE_PARALLEL
    /* Adjust I/O info for any parallel I/O */
    if(H5D__ioinfo_adjust(count, &io_info, dxpl_id) < 0)
        HGOTO_ERROR(H5E_DATASET, H5E_CANTINIT, FAIL, "unable to adjust I/O info for parallel I/O")
#else
    io_info.is_coll_broken = TRUE;
#endif /*H5_HAVE_PARALLEL*/

    /* Invoke correct "high level" I/O routine */
    /* If collective mode is broken, perform read IO in independent mode via 
     * single-dset path with looping. 
     * Multiple-dset path can not be called since it is not supported, so make 
     * detour through single-dset path */
    if(TRUE == io_info.is_coll_broken) {
        haddr_t prev_tag = HADDR_UNDEF;

        /* Loop with serial & single-dset read IO path */
        for(i = 0; i < count; i++) {
            /* set metadata tagging with dset oheader addr */
            if(H5AC_tag(dxpl_id, dset_info->dset->oloc.addr, &prev_tag) < 0)
                HGOTO_ERROR(H5E_CACHE, H5E_CANTTAG, FAIL, "unable to apply metadata tag")

            if((*io_info.io_ops.multi_read)(&io_info, &(dset_info[i].type_info), nelmts, dset_info[i].file_space, 
                                            dset_info[i].mem_space, &dset_info[i]) < 0)
                HGOTO_ERROR(H5E_DATASET, H5E_READERROR, FAIL, "can't read data")

            /* Reset metadata tagging */
            if(H5AC_tag(dxpl_id, prev_tag, NULL) < 0)
                HDONE_ERROR(H5E_CACHE, H5E_CANTTAG, FAIL, "unable to apply metadata tag")
        }
    } /* end if */
    else
        if((*io_info.io_ops.multi_read_md)(file_id, count, &io_info) < 0)
            HGOTO_ERROR(H5E_DATASET, H5E_READERROR, FAIL, "can't read data")

done:
    /* Shut down the I/O op information */
    for(i = 0; i < io_op_init; i++) 
        if(dset_info[i].layout_ops.io_term && (*dset_info[i].layout_ops.io_term)(&io_info, &(dset_info[i])) < 0)
            HDONE_ERROR(H5E_DATASET, H5E_CANTCLOSEOBJ, FAIL, "unable to shut down I/O op info")

#ifdef H5_HAVE_PARALLEL
    /* Shut down io_info struct */
    if(io_info_init && H5D__ioinfo_term(&io_info) < 0)
            HDONE_ERROR(H5E_DATASET, H5E_CANTCLOSEOBJ, FAIL, "can't shut down io_info")
#endif /*H5_HAVE_PARALLEL*/

    /* Shut down datatype info for operation */
    for(i = 0; i < type_info_init; i++)
        if(H5D__typeinfo_term(&(dset_info[i].type_info)) < 0)
            HDONE_ERROR(H5E_DATASET, H5E_CANTCLOSEOBJ, FAIL, "unable to shut down type info")

    /* Discard projected mem spaces if they were created */
    for(i = 0; i < count; i++)
        if(NULL != projected_mem_space[i])
            if(H5S_close(projected_mem_space[i]) < 0)
                HDONE_ERROR(H5E_DATASET, H5E_CANTCLOSEOBJ, FAIL, "unable to shut down projected memory dataspace")

    /* Free global piece skiplist */
    if(io_info.sel_pieces)
        if(H5SL_close(io_info.sel_pieces) < 0)
            HGOTO_ERROR(H5E_DATASET, H5E_CANTFREE, FAIL, "can't close dataset skip list")

    /* io_info.dsets_info was allocated in calling function */
    if(projected_mem_space)
        H5MM_xfree(projected_mem_space);
    if(store)
        H5MM_xfree(store);

    FUNC_LEAVE_NOAPI(ret_value)
} /* end H5D__read() */


/*-------------------------------------------------------------------------
 * Function:	H5D__write
 *
 * Purpose:	Writes multiple (part of) DATASETs to a file from application 
 *          memory BUFs. See H5Dwrite_multi() for complete details.
 *
 *          This was referred from H5D__write for multi-dset work.
 *
 * Return:	Non-negative on success/Negative on failure
 *
 * Programmer:   Jonathan Kim  Nov, 2013
 *
 *-------------------------------------------------------------------------
 */
static herr_t
H5D__write(hid_t file_id, hid_t dxpl_id, size_t count,
    H5D_dset_info_t *dset_info)
{    
    H5D_io_info_t io_info;        /* Dataset I/O info for multi dsets */
    size_t type_info_init = 0;          /* Number of datatype info structs that have been initialized */
    H5S_t **projected_mem_space = NULL; /* If not NULL, ptr to dataspace containing a     */
                                        /* projection of the supplied mem_space to a new  */
                                        /* dataspace with rank equal to that of           */
                                        /* file_space.                                    */
                                        /*                                                */
                                        /* This field is only used if                     */
                                        /* H5S_select_shape_same() returns TRUE when      */
                                        /* comparing the mem_space and the data_space,    */
                                        /* and the mem_space have different rank.         */
                                        /*                                                */
                                        /* Note that if this variable is used, the        */
                                        /* projected mem space must be discarded at the   */
                                        /* end of the function to avoid a memory leak.    */
    H5D_storage_t *store = NULL;        /* Union of EFL and chunk pointer in file space */
    hssize_t	snelmts;                /* Total number of elmts	(signed) */
    hsize_t	nelmts;                 /* Total number of elmts	*/
#ifdef H5_HAVE_PARALLEL
    hbool_t     io_info_init = FALSE;   /* Whether the I/O info has been initialized */
#endif /*H5_HAVE_PARALLEL*/
    size_t      io_op_init = 0;         /* Number I/O ops that have been initialized */
    H5D_dxpl_cache_t _dxpl_cache;       /* Data transfer property cache buffer */
    H5D_dxpl_cache_t *dxpl_cache = &_dxpl_cache;   /* Data transfer property cache */
    size_t i;                           /* Local index variable */
    char        fake_char;              /* Temporary variable for NULL buffer pointers */
    herr_t	ret_value = SUCCEED;	/* Return value	*/

    FUNC_ENTER_STATIC

    /* Init io_info */
    io_info.sel_pieces = NULL;
    io_info.store_faddr = 0;
    io_info.base_maddr_w = NULL;

    /* Create global piece skiplist */
    if(NULL == (io_info.sel_pieces = H5SL_create(H5SL_TYPE_HADDR, NULL)))
        HGOTO_ERROR(H5E_DATASET, H5E_CANTCREATE, FAIL, "can't create skip list for piece selections")

    /* Use provided dset_info */
    io_info.dsets_info = dset_info;

    /* Allocate other buffers */
    if(NULL == (projected_mem_space = (H5S_t **)H5MM_calloc(count * sizeof(H5S_t*))))
        HGOTO_ERROR(H5E_DATASPACE, H5E_CANTALLOC, FAIL, "couldn't allocate dset space array ptr")
    if(NULL == (store = (H5D_storage_t *)H5MM_malloc(count * sizeof(H5D_storage_t))))
        HGOTO_ERROR(H5E_STORAGE, H5E_CANTALLOC, FAIL, "couldn't allocate dset storage info array buffer")

    /* iterate over all dsets and construct I/O information */
    for(i = 0; i < count; i++)  {
        haddr_t prev_tag = HADDR_UNDEF;

        /* check args */
        if(NULL == dset_info[i].dset)
            HGOTO_ERROR(H5E_ARGS, H5E_BADTYPE, FAIL, "not a dataset")
        if(NULL == dset_info[i].dset->oloc.file)
            HGOTO_ERROR(H5E_ARGS, H5E_BADTYPE, FAIL, "not a file")

        /* set metadata tagging with dset oheader addr */
        if(H5AC_tag(dxpl_id, dset_info->dset->oloc.addr, &prev_tag) < 0)
            HGOTO_ERROR(H5E_CACHE, H5E_CANTTAG, FAIL, "unable to apply metadata tag")

        /* All filters in the DCPL must have encoding enabled. */
        if(!dset_info[i].dset->shared->checked_filters) {
            if(H5Z_can_apply(dset_info[i].dset->shared->dcpl_id, dset_info[i].dset->shared->type_id) < 0)
                HGOTO_ERROR(H5E_PLINE, H5E_CANAPPLY, FAIL, "can't apply filters")

<<<<<<< HEAD
            dset_info[i].dset->shared->checked_filters = TRUE;
        } /* end if */
=======
    if((snelmts = H5S_GET_SELECT_NPOINTS(mem_space)) < 0)
	HGOTO_ERROR(H5E_ARGS, H5E_BADVALUE, FAIL, "src dataspace has invalid selection")
    H5_CHECKED_ASSIGN(nelmts, hsize_t, snelmts, hssize_t);
>>>>>>> bf53b8c9

        /* Check if we are allowed to write to this file */
        if(0 == (H5F_INTENT(dset_info[i].dset->oloc.file) & H5F_ACC_RDWR))
            HGOTO_ERROR(H5E_DATASET, H5E_WRITEERROR, FAIL, "no write intent on file")

        /* Fill the DXPL cache values for later use */
        if(H5D__get_dxpl_cache(dxpl_id, &dxpl_cache) < 0)
            HGOTO_ERROR(H5E_DATASET, H5E_CANTGET, FAIL, "can't fill dxpl cache")

        /* Set up datatype info for operation */
        if(H5D__typeinfo_init(dset_info[i].dset, dxpl_cache, dxpl_id, dset_info[i].mem_type_id, 
                              TRUE, &(dset_info[i].type_info)) < 0)
            HGOTO_ERROR(H5E_DATASET, H5E_CANTINIT, FAIL, "unable to set up type info")
        type_info_init++;

        /* Various MPI based checks */
#ifdef H5_HAVE_PARALLEL
        if H5F_HAS_FEATURE(dset_info[i].dset->oloc.file, H5FD_FEAT_HAS_MPI) {
            /* If MPI based VFD is used, no VL datatype support yet. */
            /* This is because they use the global heap in the file and we don't */
            /* support parallel access of that yet */
            if(H5T_detect_class(dset_info[i].type_info.mem_type, H5T_VLEN, FALSE) > 0)
                HGOTO_ERROR(H5E_DATASET, H5E_UNSUPPORTED, FAIL, "Parallel IO does not support writing VL datatypes yet")

            /* If MPI based VFD is used, no VL datatype support yet. */
            /* This is because they use the global heap in the file and we don't */
            /* support parallel access of that yet */
            /* We should really use H5T_detect_class() here, but it will be difficult
             * to detect the type of the reference if it is nested... -QAK
             */
            if(H5T_get_class(dset_info[i].type_info.mem_type, TRUE) == H5T_REFERENCE &&
               H5T_get_ref_type(dset_info[i].type_info.mem_type) == H5R_DATASET_REGION)
                HGOTO_ERROR(H5E_DATASET, H5E_UNSUPPORTED, FAIL, "Parallel IO does not support writing region reference datatypes yet")

            /* Can't write to chunked datasets with filters, in parallel */
            if(dset_info[i].dset->shared->layout.type == H5D_CHUNKED &&
                    dset_info[i].dset->shared->dcpl_cache.pline.nused > 0)
                HGOTO_ERROR(H5E_IO, H5E_WRITEERROR, FAIL, "cannot write to chunked storage with filters in parallel")
        } /* end if */
        else {
            /* Collective access is not permissible without a MPI based VFD */
            if(dxpl_cache->xfer_mode == H5FD_MPIO_COLLECTIVE)
                HGOTO_ERROR(H5E_DATASET, H5E_UNSUPPORTED, FAIL, "collective access for MPI-based driver only")
        } /* end else */
#endif /*H5_HAVE_PARALLEL*/

        if((snelmts = H5S_GET_SELECT_NPOINTS(dset_info[i].mem_space)) < 0)
            HGOTO_ERROR(H5E_ARGS, H5E_BADVALUE, FAIL, "src dataspace has invalid selection")
        H5_ASSIGN_OVERFLOW(nelmts, snelmts, hssize_t, hsize_t);

        /* Make certain that the number of elements in each selection is the same */
        if(nelmts != (hsize_t)H5S_GET_SELECT_NPOINTS(dset_info[i].file_space))
            HGOTO_ERROR(H5E_ARGS, H5E_BADVALUE, FAIL, "src and dest dataspace have different sizes")

        /* Check for a NULL buffer, after the H5S_ALL dataspace selection has been handled */
        if(NULL == dset_info[i].u.wbuf) {
            /* Check for any elements selected (which is invalid) */
            if(nelmts > 0)
                HGOTO_ERROR(H5E_ARGS, H5E_BADVALUE, FAIL, "no output buffer")

            /* If the buffer is nil, and 0 element is selected, make a fake buffer.
             * This is for some MPI package like ChaMPIon on NCSA's tungsten which
             * doesn't support this feature.
             */
            dset_info[i].u.wbuf = &fake_char;
        } /* end if */

        /* Make sure that both selections have their extents set */
        if(!(H5S_has_extent(dset_info[i].file_space)))
            HGOTO_ERROR(H5E_ARGS, H5E_BADVALUE, FAIL, "file dataspace does not have extent set")
        if(!(H5S_has_extent(dset_info[i].mem_space)))
            HGOTO_ERROR(H5E_ARGS, H5E_BADVALUE, FAIL, "memory dataspace does not have extent set")

        /* H5S_select_shape_same() has been modified to accept topologically 
         * identical selections with different rank as having the same shape 
         * (if the most rapidly changing coordinates match up), but the I/O 
         * code still has difficulties with the notion.
         *
         * To solve this, we check to see if H5S_select_shape_same() returns 
         * true, and if the ranks of the mem and file spaces are different.  
         * If the are, construct a new mem space that is equivalent to the 
         * old mem space, and use that instead.
         *
         * Note that in general, this requires us to touch up the memory buffer 
         * as well.
         */
        if(TRUE == H5S_select_shape_same(dset_info[i].mem_space, dset_info[i].file_space) &&
                H5S_GET_EXTENT_NDIMS(dset_info[i].mem_space) != H5S_GET_EXTENT_NDIMS(dset_info[i].file_space)) {
            const void *adj_buf = NULL; /* Pointer to the location in buf corresponding  */
                                        /* to the beginning of the projected mem space.  */

            /* Attempt to construct projected dataspace for memory dataspace */
            if(H5S_select_construct_projection(dset_info[i].mem_space, &(projected_mem_space[i]),
                                               (unsigned)H5S_GET_EXTENT_NDIMS(dset_info[i].file_space), 
                                               dset_info[i].u.wbuf, (const void **)&adj_buf, 
                                               (hsize_t)dset_info[i].type_info.src_type_size) < 0)
                HGOTO_ERROR(H5E_DATASET, H5E_CANTINIT, FAIL, "unable to construct projected memory dataspace")
            HDassert(projected_mem_space[i]);
            HDassert(adj_buf);

            /* Switch to using projected memory dataspace & adjusted buffer */
            dset_info[i].mem_space = projected_mem_space[i];
            dset_info[i].u.wbuf = adj_buf;
        } /* end if */

        /* Retrieve dataset properties */
        /* <none needed currently> */

        /* Allocate dataspace and initialize it if it hasn't been. */
        if(nelmts > 0 && dset_info[i].dset->shared->dcpl_cache.efl.nused == 0 &&
           !(*dset_info[i].dset->shared->layout.ops->is_space_alloc)(&dset_info[i].dset->shared->layout.storage)) {
            hssize_t file_nelmts;   /* Number of elements in file dataset's dataspace */
            hbool_t full_overwrite; /* Whether we are over-writing all the elements */

            /* Get the number of elements in file dataset's dataspace */
            if((file_nelmts = H5S_GET_EXTENT_NPOINTS(dset_info[i].file_space)) < 0)
                HGOTO_ERROR(H5E_DATASET, H5E_BADVALUE, FAIL, "can't retrieve number of elements in file dataset")
    
            /* Always allow fill values to be written if the dataset has a VL datatype */
            if(H5T_detect_class(dset_info[i].dset->shared->type, H5T_VLEN, FALSE))
                full_overwrite = FALSE;
            else
                full_overwrite = (hbool_t)((hsize_t)file_nelmts == nelmts ? TRUE : FALSE);

            /* Allocate storage */
            if(H5D__alloc_storage(dset_info[i].dset, dxpl_id, H5D_ALLOC_WRITE, full_overwrite, NULL) < 0)
                HGOTO_ERROR(H5E_DATASET, H5E_CANTINIT, FAIL, "unable to initialize storage")
        } /* end if */

        /* Set up I/O operation */
        io_info.op_type = H5D_IO_OP_WRITE;
        if(H5D__ioinfo_init(dset_info[i].dset, dxpl_cache, dxpl_id, &(dset_info[i]), 
                                  &(store[i]), &io_info) < 0)
            HGOTO_ERROR(H5E_DATASET, H5E_CANTINIT, FAIL, "unable to set up I/O operation")
#ifdef H5_HAVE_PARALLEL
        io_info_init = TRUE;
#endif /*H5_HAVE_PARALLEL*/

        /* Call storage method's I/O initialization routine */
        /* Init io_info.dset_info[] and generate piece_info in skip list */
        if(dset_info[i].layout_ops.io_init && 
           (*dset_info[i].layout_ops.io_init)(&io_info, &(dset_info[i].type_info), nelmts, 
                                              dset_info[i].file_space, dset_info[i].mem_space, 
                                              &(dset_info[i])) < 0)
            HGOTO_ERROR(H5E_DATASET, H5E_CANTINIT, FAIL, "can't initialize I/O info")
        io_op_init++;

        /* Reset metadata tagging */
        if(H5AC_tag(dxpl_id, prev_tag, NULL) < 0)
            HDONE_ERROR(H5E_CACHE, H5E_CANTTAG, FAIL, "unable to apply metadata tag")
    } /* end of Count for loop */
    assert(type_info_init == count);
    assert(io_op_init == count);

#ifdef H5_HAVE_PARALLEL
    /* Adjust I/O info for any parallel I/O */
    if(H5D__ioinfo_adjust(count, &io_info, dxpl_id) < 0)
        HGOTO_ERROR(H5E_DATASET, H5E_CANTINIT, FAIL, "unable to adjust I/O info for parallel I/O")
#else
    io_info.is_coll_broken = TRUE;
#endif /*H5_HAVE_PARALLEL*/

    /* If collective mode is broken, perform write IO in independent mode via 
     * single-dset path with looping. 
     * Multiple-dset path can not be called since it is not supported, so make 
     * detour through single-dset path */
    if(TRUE == io_info.is_coll_broken) {
        haddr_t prev_tag = HADDR_UNDEF;

        /* loop with serial & single-dset write IO path */
        for(i = 0; i < count; i++) {
            /* set metadata tagging with dset oheader addr */
            if(H5AC_tag(dxpl_id, dset_info->dset->oloc.addr, &prev_tag) < 0)
                HGOTO_ERROR(H5E_CACHE, H5E_CANTTAG, FAIL, "unable to apply metadata tag")
            /* Invoke correct "high level" I/O routine */
            if((*io_info.io_ops.multi_write)(&io_info, &(dset_info[i].type_info), nelmts, dset_info[i].file_space, 
                                             dset_info[i].mem_space, &dset_info[i]) < 0)
                HGOTO_ERROR(H5E_DATASET, H5E_WRITEERROR, FAIL, "can't write data")
            /* Reset metadata tagging */
            if(H5AC_tag(dxpl_id, prev_tag, NULL) < 0)
                HDONE_ERROR(H5E_CACHE, H5E_CANTTAG, FAIL, "unable to apply metadata tag")
        }
    } /* end if */
    else
        /* Invoke correct "high level" I/O routine */
        if((*io_info.io_ops.multi_write_md)(file_id, count, &io_info) < 0)
            HGOTO_ERROR(H5E_DATASET, H5E_WRITEERROR, FAIL, "can't write data")

#ifdef OLD_WAY
/*
 * This was taken out because it can be called in a parallel program with
 * independent access, causing the metadata cache to get corrupted. Its been
 * disabled for all types of access (serial as well as parallel) to make the
 * modification time consistent for all programs. -QAK
 *
 * We should set a value in the dataset's shared information instead and flush
 * it to the file when the dataset is being closed. -QAK
 */
    /*
     * Update modification time.  We have to do this explicitly because
     * writing to a dataset doesn't necessarily change the object header.
     */
    if(H5O_touch(&(dataset->oloc), FALSE, dxpl_id) < 0)
        HGOTO_ERROR(H5E_DATASET, H5E_CANTINIT, FAIL, "unable to update modification time")
#endif /* OLD_WAY */

done:
    /* Shut down the I/O op information */
    for(i = 0; i < io_op_init; i++) 
        if(dset_info[i].layout_ops.io_term && (*dset_info[i].layout_ops.io_term)(&io_info, &(dset_info[i])) < 0)
            HDONE_ERROR(H5E_DATASET, H5E_CANTCLOSEOBJ, FAIL, "unable to shut down I/O op info")

#ifdef H5_HAVE_PARALLEL
    /* Shut down io_info struct */
    if(io_info_init && H5D__ioinfo_term(&io_info) < 0)
        HDONE_ERROR(H5E_DATASET, H5E_CANTCLOSEOBJ, FAIL, "can't shut down io_info")
#endif /*H5_HAVE_PARALLEL*/

    /* Shut down datatype info for operation */
    for(i = 0; i < type_info_init; i++)
        if(H5D__typeinfo_term(&(dset_info[i].type_info)) < 0)
            HDONE_ERROR(H5E_DATASET, H5E_CANTCLOSEOBJ, FAIL, "unable to shut down type info")

    /* Discard projected mem spaces if they were created */
    for(i = 0; i < count; i++)
        if(NULL != projected_mem_space[i])
            if(H5S_close(projected_mem_space[i]) < 0)
                HDONE_ERROR(H5E_DATASET, H5E_CANTCLOSEOBJ, FAIL, "unable to shut down projected memory dataspace")

    /* Free global piece skiplist */
    if(io_info.sel_pieces)
        if(H5SL_close(io_info.sel_pieces) < 0)
            HGOTO_ERROR(H5E_DATASET, H5E_CANTFREE, FAIL, "can't close dataset skip list")

    /* io_info.dsets_info was allocated in calling function */
    if(projected_mem_space)
        H5MM_xfree(projected_mem_space);
    if(store)
        H5MM_xfree(store);

    FUNC_LEAVE_NOAPI(ret_value)
} /* end H5D__write */


/*-------------------------------------------------------------------------
 * Function:	H5D__ioinfo_init
 *
 * Purpose:	Routine for determining correct I/O operations for each I/O action.
 *
 *          This was derived from H5D__ioinfo_init for multi-dset work.
 *
 * Return:	Non-negative on success/Negative on failure
 *
 * Programmer:	Jonathan Kim  Nov, 2013
 *-------------------------------------------------------------------------
 */
static herr_t
H5D__ioinfo_init(H5D_t *dset,
#ifndef H5_HAVE_PARALLEL
    const
#endif /* H5_HAVE_PARALLEL */
        H5D_dxpl_cache_t *dxpl_cache, hid_t dxpl_id,
    H5D_dset_info_t *dset_info, H5D_storage_t *store, H5D_io_info_t *io_info)
{
    FUNC_ENTER_STATIC_NOERR

    /* check args */
    HDassert(dset);
    HDassert(dset->oloc.file);
    //HDassert(&(dset_info->type_info));
    HDassert(dset_info->type_info.tpath);
    HDassert(io_info);

    /* Set up "normal" I/O fields */
    dset_info->dset = dset;
    io_info->dxpl_cache = dxpl_cache;
    io_info->dxpl_id = dxpl_id;
    io_info->is_coll_broken = FALSE;  /* is collective broken? */
    dset_info->store = store;

    /* Set I/O operations to initial values */
    dset_info->layout_ops = *dset->shared->layout.ops;

    /* Set the "high-level" I/O operations for the dataset */
    io_info->io_ops.multi_read = dset->shared->layout.ops->ser_read;
    io_info->io_ops.multi_write = dset->shared->layout.ops->ser_write;

    /* Set the I/O operations for reading/writing single blocks on disk */
    if(dset_info->type_info.is_xform_noop && dset_info->type_info.is_conv_noop) {
        /*
         * If there is no data transform or type conversion then read directly
         * into the application's buffer.  
         * This saves at least one mem-to-mem copy.
         */
        io_info->io_ops.single_read = H5D__select_read;
        io_info->io_ops.single_write = H5D__select_write;
    } /* end if */
    else {
        /*
         * This is the general case (type conversion, usually).
         */
        io_info->io_ops.single_read = H5D__scatgath_read;
        io_info->io_ops.single_write = H5D__scatgath_write;
    } /* end else */

#ifdef H5_HAVE_PARALLEL
    /* Determine if the file was opened with an MPI VFD */
    io_info->using_mpi_vfd = H5F_HAS_FEATURE(dset->oloc.file, H5FD_FEAT_HAS_MPI);
#endif /* H5_HAVE_PARALLEL */

    FUNC_LEAVE_NOAPI(SUCCEED)
} /* end H5D__ioinfo_init() */


/*-------------------------------------------------------------------------
 * Function:	H5D__typeinfo_init
 *
 * Purpose:	Routine for determining correct datatype information for
 *              each I/O action.
 *
 * Return:	Non-negative on success/Negative on failure
 *
 * Programmer:	Quincey Koziol
 *		Tuesday, March  4, 2008
 *
 *-------------------------------------------------------------------------
 */
static herr_t
H5D__typeinfo_init(const H5D_t *dset, const H5D_dxpl_cache_t *dxpl_cache,
    hid_t dxpl_id, hid_t mem_type_id, hbool_t do_write,
    H5D_type_info_t *type_info)
{
    const H5T_t	*src_type;              /* Source datatype */
    const H5T_t	*dst_type;              /* Destination datatype */
    herr_t ret_value = SUCCEED;	        /* Return value	*/

    FUNC_ENTER_STATIC

    /* check args */
    HDassert(type_info);
    HDassert(dset);

    /* Initialize type info safely */
    HDmemset(type_info, 0, sizeof(*type_info));

    /* Get the memory & dataset datatypes */
    if(NULL == (type_info->mem_type = (const H5T_t *)H5I_object_verify(mem_type_id, H5I_DATATYPE)))
	HGOTO_ERROR(H5E_ARGS, H5E_BADTYPE, FAIL, "not a datatype")
    type_info->dset_type = dset->shared->type;

    if(do_write) {
        src_type = type_info->mem_type;
        dst_type = dset->shared->type;
        type_info->src_type_id = mem_type_id;
        type_info->dst_type_id = dset->shared->type_id;
    } /* end if */
    else {
        src_type = dset->shared->type;
        dst_type = type_info->mem_type;
        type_info->src_type_id = dset->shared->type_id;
        type_info->dst_type_id = mem_type_id;
    } /* end else */

    /*
     * Locate the type conversion function and dataspace conversion
     * functions, and set up the element numbering information. If a data
     * type conversion is necessary then register datatype atoms. Data type
     * conversion is necessary if the user has set the `need_bkg' to a high
     * enough value in xfer_parms since turning off datatype conversion also
     * turns off background preservation.
     */
    if(NULL == (type_info->tpath = H5T_path_find(src_type, dst_type, NULL, NULL, dxpl_id, FALSE)))
	HGOTO_ERROR(H5E_DATASET, H5E_UNSUPPORTED, FAIL, "unable to convert between src and dest datatype")

    /* Precompute some useful information */
    type_info->src_type_size = H5T_get_size(src_type);
    type_info->dst_type_size = H5T_get_size(dst_type);
    type_info->max_type_size = MAX(type_info->src_type_size, type_info->dst_type_size);
    type_info->is_conv_noop = H5T_path_noop(type_info->tpath);
    type_info->is_xform_noop = H5Z_xform_noop(dxpl_cache->data_xform_prop);
    if(type_info->is_xform_noop && type_info->is_conv_noop) {
        type_info->cmpd_subset = NULL;
        type_info->need_bkg = H5T_BKG_NO;
    } /* end if */
    else {
        size_t	target_size;		/* Desired buffer size	*/

        /* Check if the datatypes are compound subsets of one another */
        type_info->cmpd_subset = H5T_path_compound_subset(type_info->tpath);

        /* Check if we need a background buffer */
        if(do_write && H5T_detect_class(dset->shared->type, H5T_VLEN, FALSE))
            type_info->need_bkg = H5T_BKG_YES;
        else {
            H5T_bkg_t path_bkg;     /* Type conversion's background info */

            if((path_bkg = H5T_path_bkg(type_info->tpath))) {
                /* Retrieve the bkgr buffer property */
                type_info->need_bkg = dxpl_cache->bkgr_buf_type;
                type_info->need_bkg = MAX(path_bkg, type_info->need_bkg);
            } /* end if */
            else
                type_info->need_bkg = H5T_BKG_NO; /*never needed even if app says yes*/
        } /* end else */


        /* Set up datatype conversion/background buffers */

        /* Get buffer size from DXPL */
        target_size = dxpl_cache->max_temp_buf;

        /* If the buffer is too small to hold even one element, try to make it bigger */
        if(target_size < type_info->max_type_size) {
            hbool_t default_buffer_info;    /* Whether the buffer information are the defaults */

            /* Detect if we have all default settings for buffers */
            default_buffer_info = (hbool_t)((H5D_TEMP_BUF_SIZE == dxpl_cache->max_temp_buf)
                    && (NULL == dxpl_cache->tconv_buf) && (NULL == dxpl_cache->bkgr_buf));

            /* Check if we are using the default buffer info */
            if(default_buffer_info)
                /* OK to get bigger for library default settings */
                target_size = type_info->max_type_size;
            else
                /* Don't get bigger than the application has requested */
                HGOTO_ERROR(H5E_DATASET, H5E_CANTINIT, FAIL, "temporary buffer max size is too small")
        } /* end if */

        /* Compute the number of elements that will fit into buffer */
        type_info->request_nelmts = target_size / type_info->max_type_size;

        /* Sanity check elements in temporary buffer */
        if(type_info->request_nelmts == 0)
            HGOTO_ERROR(H5E_DATASET, H5E_CANTINIT, FAIL, "temporary buffer max size is too small")

        /*
         * Get a temporary buffer for type conversion unless the app has already
         * supplied one through the xfer properties. Instead of allocating a
         * buffer which is the exact size, we allocate the target size.  The
         * malloc() is usually less resource-intensive if we allocate/free the
         * same size over and over.
         */
        if(NULL == (type_info->tconv_buf = (uint8_t *)dxpl_cache->tconv_buf)) {
            /* Allocate temporary buffer */
            if(NULL == (type_info->tconv_buf = H5FL_BLK_MALLOC(type_conv, target_size)))
                HGOTO_ERROR(H5E_RESOURCE, H5E_NOSPACE, FAIL, "memory allocation failed for type conversion")
            type_info->tconv_buf_allocated = TRUE;
        } /* end if */
        if(type_info->need_bkg && NULL == (type_info->bkg_buf = (uint8_t *)dxpl_cache->bkgr_buf)) {
            size_t	bkg_size;		/* Desired background buffer size	*/

            /* Compute the background buffer size */
            /* (don't try to use buffers smaller than the default size) */
            bkg_size = type_info->request_nelmts * type_info->dst_type_size;
            if(bkg_size < dxpl_cache->max_temp_buf)
                bkg_size = dxpl_cache->max_temp_buf;

            /* Allocate background buffer */
            /* (Need calloc()-like call since memory needs to be initialized) */
            if(NULL == (type_info->bkg_buf = H5FL_BLK_CALLOC(type_conv, bkg_size)))
                HGOTO_ERROR(H5E_RESOURCE, H5E_NOSPACE, FAIL, "memory allocation failed for background conversion")
            type_info->bkg_buf_allocated = TRUE;
        } /* end if */
    } /* end else */

done:
    FUNC_LEAVE_NOAPI(ret_value)
} /* end H5D__typeinfo_init() */

#ifdef H5_HAVE_PARALLEL

/*-------------------------------------------------------------------------
 * Function:	H5D__ioinfo_adjust
 *
 * Purpose:	Adjust operation's I/O info for any parallel I/O
 *
 *          This was derived from H5D__ioinfo_adjust for multi-dset work.
 *
 * Return:	Non-negative on success/Negative on failure
 *
 * Programmer:	Jonathan Kim  Nov, 2013
 *-------------------------------------------------------------------------
 */
static herr_t
H5D__ioinfo_adjust(const size_t count, H5D_io_info_t *io_info, hid_t dxpl_id)
{
    H5D_t *dset0;  /* only the first dset , also for single dsets case */
    H5P_genplist_t *dx_plist;       /* Data transer property list */
    H5D_mpio_actual_chunk_opt_mode_t actual_chunk_opt_mode; /* performed chunk optimization */
    H5D_mpio_actual_io_mode_t actual_io_mode; /* performed io mode */
    herr_t	ret_value = SUCCEED;	/* Return value	*/

    FUNC_ENTER_STATIC

    /* check args */
    HDassert(count > 0);
    HDassert(io_info);

    /* check the first dset, should exist either single or multi dset cases */
    HDassert(io_info->dsets_info[0].dset);
    dset0 = io_info->dsets_info[0].dset;
    HDassert(dset0->oloc.file);

    /* Get the dataset transfer property list */
    if(NULL == (dx_plist = (H5P_genplist_t *)H5I_object(dxpl_id)))
        HGOTO_ERROR(H5E_ARGS, H5E_BADTYPE, FAIL, "not a dataset transfer property list")

    /* Reset the actual io mode properties to the default values in case
     * the dxpl was previously used in a collective I/O operation.
     */
    actual_chunk_opt_mode = H5D_MPIO_NO_CHUNK_OPTIMIZATION;
    actual_io_mode = H5D_MPIO_NO_COLLECTIVE;
    if(H5P_set(dx_plist, H5D_MPIO_ACTUAL_CHUNK_OPT_MODE_NAME, &actual_chunk_opt_mode) < 0)
        HGOTO_ERROR(H5E_PLIST, H5E_CANTSET, FAIL, "couldn't set actual chunk opt mode property")
    if(H5P_set(dx_plist, H5D_MPIO_ACTUAL_IO_MODE_NAME, &actual_io_mode) < 0)
        HGOTO_ERROR(H5E_PLIST, H5E_CANTSET, FAIL, "couldn't set actual io mode property")

    /* Make any parallel I/O adjustments */
    if(io_info->using_mpi_vfd) {
        htri_t opt;         /* Flag whether a selection is optimizable */

        /* Record the original state of parallel I/O transfer options */
        io_info->orig.xfer_mode = io_info->dxpl_cache->xfer_mode;
        io_info->orig.coll_opt_mode = io_info->dxpl_cache->coll_opt_mode;
        /* single-dset */
        io_info->orig.io_ops.single_read = io_info->io_ops.single_read;
        io_info->orig.io_ops.single_write = io_info->io_ops.single_write;
        /* multi-dset */
        io_info->orig.io_ops.single_read_md = io_info->io_ops.single_read_md;
        io_info->orig.io_ops.single_write_md = io_info->io_ops.single_write_md;

        /* Get MPI communicator from the first dset */
        if(MPI_COMM_NULL == (io_info->comm = H5F_mpi_get_comm(dset0->oloc.file)))
            HGOTO_ERROR(H5E_DATASPACE, H5E_CANTGET, FAIL, "can't retrieve MPI communicator")
        /* Check if we can set direct MPI-IO read/write functions */
        if((opt = H5D__mpio_opt_possible(count, io_info, dx_plist)) < 0)
            HGOTO_ERROR(H5E_DATASPACE, H5E_BADRANGE, FAIL, "invalid check for direct IO dataspace ")

        /* Check if we can use the optimized parallel I/O routines */
        if(opt == TRUE) {
            /* Override the I/O op pointers to the MPI-specific routines */
            io_info->io_ops.multi_read = NULL;
            io_info->io_ops.multi_write = NULL;
            io_info->io_ops.multi_read_md = dset0->shared->layout.ops->par_read;
            io_info->io_ops.multi_write_md = dset0->shared->layout.ops->par_write;
            io_info->io_ops.single_read_md = H5D__mpio_select_read;
            io_info->io_ops.single_write_md = H5D__mpio_select_write;
        } /* end if */
        else {
            /* If we won't be doing collective I/O, but the user asked for
             * collective I/O, change the request to use independent I/O, but
             * mark it so that we remember to revert the change.
             */
            if(io_info->dxpl_cache->xfer_mode == H5FD_MPIO_COLLECTIVE) {
                /* Change the xfer_mode to independent for handling the I/O */
                io_info->dxpl_cache->xfer_mode = H5FD_MPIO_INDEPENDENT;
                if(H5P_set(dx_plist, H5D_XFER_IO_XFER_MODE_NAME, &io_info->dxpl_cache->xfer_mode) < 0)
                    HGOTO_ERROR(H5E_PLIST, H5E_CANTSET, FAIL, "can't set transfer mode")
                io_info->is_coll_broken = TRUE;
            } /* end if */
            else if(io_info->dxpl_cache->xfer_mode == H5FD_MPIO_INDEPENDENT)
                io_info->is_coll_broken = TRUE;
        } /* end else */
    } /* end if */
    else
        io_info->is_coll_broken = TRUE;
done:
    FUNC_LEAVE_NOAPI(ret_value)
} /* end H5D__ioinfo_adjust() */


/*-------------------------------------------------------------------------
 * Function:	H5D__ioinfo_term
 *
 * Purpose:	Common logic for terminating an I/O info object
 *          (Only used for restoring MPI transfer mode currently)
 *
 *          This was derived from H5D__ioinfo_term for multi-dset work.
 *
 * Return:	Non-negative on success/Negative on failure
 *
 * Programmer:	Jonathan Kim  Nov, 2013
 *-------------------------------------------------------------------------
 */
static herr_t
H5D__ioinfo_term(H5D_io_info_t *io_info)
{
    herr_t	ret_value = SUCCEED;	/*return value		*/

    FUNC_ENTER_STATIC

    /* Check if we used the MPI VFD for the I/O */
    if(io_info->using_mpi_vfd) {
        /* Check if we need to revert the change to the xfer mode */
        if(io_info->orig.xfer_mode != io_info->dxpl_cache->xfer_mode) {
            H5P_genplist_t *dx_plist;           /* Data transer property list */

            /* Get the dataset transfer property list */
            if(NULL == (dx_plist = (H5P_genplist_t *)H5I_object(io_info->dxpl_id)))
                HGOTO_ERROR(H5E_ARGS, H5E_BADTYPE, FAIL, "not a dataset transfer property list")

            /* Restore the original parallel I/O mode */
            if(H5P_set(dx_plist, H5D_XFER_IO_XFER_MODE_NAME, &io_info->orig.xfer_mode) < 0)
                HGOTO_ERROR(H5E_PLIST, H5E_CANTSET, FAIL, "can't set transfer mode")
        } /* end if */

        /* Check if we need to revert the change to the collective opt mode */
        if(io_info->orig.coll_opt_mode != io_info->dxpl_cache->coll_opt_mode) {
            H5P_genplist_t *dx_plist;           /* Data transer property list */

            /* Get the dataset transfer property list */
            if(NULL == (dx_plist = (H5P_genplist_t *)H5I_object(io_info->dxpl_id)))
                HGOTO_ERROR(H5E_ARGS, H5E_BADTYPE, FAIL, "not a dataset transfer property list")

            /* Restore the original parallel I/O mode */
            if(H5P_set(dx_plist, H5D_XFER_MPIO_COLLECTIVE_OPT_NAME, &io_info->orig.coll_opt_mode) < 0)
                HGOTO_ERROR(H5E_PLIST, H5E_CANTSET, FAIL, "can't set collective option mode")
        } /* end if */
    } /* end if */

done:
    FUNC_LEAVE_NOAPI(ret_value)
} /* end H5D__ioinfo_term() */
#endif /* H5_HAVE_PARALLEL */


/*-------------------------------------------------------------------------
 * Function:	H5D__typeinfo_term
 *
 * Purpose:	Common logic for terminating a type info object
 *
 * Return:	Non-negative on success/Negative on failure
 *
 * Programmer:	Quincey Koziol
 *		Thursday, March  6, 2008
 *
 *-------------------------------------------------------------------------
 */
static herr_t
H5D__typeinfo_term(const H5D_type_info_t *type_info)
{
    FUNC_ENTER_STATIC_NOERR

    /* Check for releasing datatype conversion & background buffers */
    if(type_info->tconv_buf_allocated) {
        HDassert(type_info->tconv_buf);
        (void)H5FL_BLK_FREE(type_conv, type_info->tconv_buf);
    } /* end if */
    if(type_info->bkg_buf_allocated) {
        HDassert(type_info->bkg_buf);
        (void)H5FL_BLK_FREE(type_conv, type_info->bkg_buf);
    } /* end if */

    FUNC_LEAVE_NOAPI(SUCCEED)
} /* end H5D__typeinfo_term() */
<|MERGE_RESOLUTION|>--- conflicted
+++ resolved
@@ -581,7 +581,6 @@
 
     /* Direct chunk write */
     if(direct_write) {
-<<<<<<< HEAD
         uint32_t direct_filters;        /* Filters already applied to chunk */
         hsize_t *direct_offset;         /* Offset of chunk */
         uint32_t direct_datasize;       /* [Pre-compressed] size of chunk */
@@ -597,21 +596,6 @@
         /* Verify dataset is chunked */
         if(H5D_CHUNKED != dset_info[0].dset->shared->layout.type)
             HGOTO_ERROR(H5E_ARGS, H5E_BADTYPE, FAIL, "not a chunked dataset")
-=======
-        H5P_genplist_t *plist;      /* Property list pointer */
-        uint32_t direct_filters;
-        hsize_t *direct_offset;
-        uint32_t direct_datasize;
-	hsize_t  internal_offset[H5O_LAYOUT_NDIMS];
-	unsigned u;                 /* Local index variable */
-
-        /* Get the dataset transfer property list */
-        if(NULL == (plist = (H5P_genplist_t *)H5I_object(dxpl_id)))
-            HGOTO_ERROR(H5E_ARGS, H5E_BADTYPE, FAIL, "not a dataset transfer property list")
-
-        if(H5D_CHUNKED != dset->shared->layout.type)
-	    HGOTO_ERROR(H5E_ARGS, H5E_BADTYPE, FAIL, "not a chunked dataset")
->>>>>>> bf53b8c9
 
         /* Retrieve parameters for direct chunk write */
         if(H5P_get(plist, H5D_XFER_DIRECT_CHUNK_WRITE_FILTERS_NAME, &direct_filters) < 0)
@@ -621,17 +605,16 @@
         if(H5P_get(plist, H5D_XFER_DIRECT_CHUNK_WRITE_DATASIZE_NAME, &direct_datasize) < 0)
             HGOTO_ERROR(H5E_PLIST, H5E_CANTGET, FAIL, "error getting data size for direct chunk write")
 
-<<<<<<< HEAD
         /* The library's chunking code requires the offset terminates with a 
          * zero. So transfer the offset array to an internal offset array */ 
         if((sndims = H5S_get_simple_extent_dims(dset_info[0].dset->shared->space, dims, NULL)) < 0)
             HGOTO_ERROR(H5E_DATASPACE, H5E_CANTGET, FAIL, "can't retrieve dataspace extent dims")
-        H5_ASSIGN_OVERFLOW(ndims, sndims, int, unsigned);
+        H5_CHECKED_ASSIGN(ndims, unsigned, sndims, int);
 
         /* Sanity check chunk offset and set up internal offset array */
         for(u = 0; u < ndims; u++) {
             /* Make sure the offset doesn't exceed the dataset's dimensions */
-            if(direct_offset[u] > dims[u])
+            if(direct_offset[u] > dset_info[0].dset->shared->curr_dims[u])
                 HGOTO_ERROR(H5E_DATASPACE, H5E_BADTYPE, FAIL, "offset exceeds dimensions of dataset")
 
             /* Make sure the offset fall right on a chunk's boundary */
@@ -644,30 +627,6 @@
         /* Terminate the offset with a zero */ 
         internal_offset[ndims] = 0;
 
-=======
-	/* The library's chunking code requires the offset terminates with a zero. So transfer the 
-         * offset array to an internal offset array */ 
-	for(u = 0; u < dset->shared->ndims; u++) {
-	    /* Make sure the offset doesn't exceed the dataset's dimensions */
-            if(direct_offset[u] > dset->shared->curr_dims[u])
-		HGOTO_ERROR(H5E_DATASPACE, H5E_BADTYPE, FAIL, "offset exceeds dimensions of dataset")
-
-            /* Make sure the offset fall right on a chunk's boundary */
-	    if(direct_offset[u] % dset->shared->layout.u.chunk.dim[u])
-		HGOTO_ERROR(H5E_DATASPACE, H5E_BADTYPE, FAIL, "offset doesn't fall on chunks's boundary")
-
-	    internal_offset[u] = direct_offset[u]; 
-	} /* end for */
-	   
-	/* Terminate the offset with a zero */ 
-	internal_offset[dset->shared->ndims] = 0;
-
-	/* write raw data */
-	if(H5D__chunk_direct_write(dset, dxpl_id, direct_filters, internal_offset, direct_datasize, buf) < 0)
-	    HGOTO_ERROR(H5E_DATASET, H5E_WRITEERROR, FAIL, "can't write chunk directly")
-    } /* end if */
-    else {     /* Normal write */
->>>>>>> bf53b8c9
         /* write raw data */
         if(H5D__chunk_direct_write(dset_info[0].dset, dxpl_id, direct_filters, internal_offset, 
                                    direct_datasize, dset_info[0].u.wbuf) < 0)
@@ -790,18 +749,8 @@
     if(NULL == (io_info.sel_pieces = H5SL_create(H5SL_TYPE_HADDR, NULL)))
         HGOTO_ERROR(H5E_DATASET, H5E_CANTCREATE, FAIL, "can't create skip list for piece selections")
 
-<<<<<<< HEAD
     /* Use provided dset_info */
     io_info.dsets_info = dset_info;
-=======
-    if(!file_space)
-        file_space = dataset->shared->space;
-    if(!mem_space)
-        mem_space = file_space;
-    if((snelmts = H5S_GET_SELECT_NPOINTS(mem_space)) < 0)
-	HGOTO_ERROR(H5E_ARGS, H5E_BADVALUE, FAIL, "dst dataspace has invalid selection")
-    H5_CHECKED_ASSIGN(nelmts, hsize_t, snelmts, hssize_t);
->>>>>>> bf53b8c9
 
     /* Allocate other buffers */
     if(NULL == (projected_mem_space = (H5S_t **)H5MM_calloc(count * sizeof(H5S_t*))))
@@ -840,7 +789,7 @@
 
         if((snelmts = H5S_GET_SELECT_NPOINTS(dset_info[i].mem_space)) < 0)
             HGOTO_ERROR(H5E_ARGS, H5E_BADVALUE, FAIL, "dst dataspace has invalid selection")
-        H5_ASSIGN_OVERFLOW(nelmts,snelmts,hssize_t,hsize_t);
+        H5_CHECKED_ASSIGN(nelmts, hsize_t, snelmts, hssize_t);
 
         /* Make certain that the number of elements in each selection is the same */
         if(nelmts != (hsize_t)H5S_GET_SELECT_NPOINTS(dset_info[i].file_space))
@@ -935,7 +884,7 @@
         /* Set up I/O operation */
         io_info.op_type = H5D_IO_OP_READ;
         if(H5D__ioinfo_init(dset_info[i].dset, dxpl_cache, dxpl_id, &(dset_info[i]), 
-                                  &(store[i]), &io_info) < 0)
+                            &(store[i]), &io_info) < 0)
             HGOTO_ERROR(H5E_DATASET, H5E_UNSUPPORTED, FAIL, "unable to set up I/O operation")
 #ifdef H5_HAVE_PARALLEL
         io_info_init = TRUE;
@@ -980,8 +929,10 @@
         /* Loop with serial & single-dset read IO path */
         for(i = 0; i < count; i++) {
             /* set metadata tagging with dset oheader addr */
-            if(H5AC_tag(dxpl_id, dset_info->dset->oloc.addr, &prev_tag) < 0)
+            if(H5AC_tag(dxpl_id, dset_info[i].dset->oloc.addr, &prev_tag) < 0)
                 HGOTO_ERROR(H5E_CACHE, H5E_CANTTAG, FAIL, "unable to apply metadata tag")
+
+            io_info.dsets_info = &(dset_info[i]);
 
             if((*io_info.io_ops.multi_read)(&io_info, &(dset_info[i].type_info), nelmts, dset_info[i].file_space, 
                                             dset_info[i].mem_space, &dset_info[i]) < 0)
@@ -1112,7 +1063,7 @@
             HGOTO_ERROR(H5E_ARGS, H5E_BADTYPE, FAIL, "not a file")
 
         /* set metadata tagging with dset oheader addr */
-        if(H5AC_tag(dxpl_id, dset_info->dset->oloc.addr, &prev_tag) < 0)
+        if(H5AC_tag(dxpl_id, dset_info[i].dset->oloc.addr, &prev_tag) < 0)
             HGOTO_ERROR(H5E_CACHE, H5E_CANTTAG, FAIL, "unable to apply metadata tag")
 
         /* All filters in the DCPL must have encoding enabled. */
@@ -1120,14 +1071,8 @@
             if(H5Z_can_apply(dset_info[i].dset->shared->dcpl_id, dset_info[i].dset->shared->type_id) < 0)
                 HGOTO_ERROR(H5E_PLINE, H5E_CANAPPLY, FAIL, "can't apply filters")
 
-<<<<<<< HEAD
             dset_info[i].dset->shared->checked_filters = TRUE;
         } /* end if */
-=======
-    if((snelmts = H5S_GET_SELECT_NPOINTS(mem_space)) < 0)
-	HGOTO_ERROR(H5E_ARGS, H5E_BADVALUE, FAIL, "src dataspace has invalid selection")
-    H5_CHECKED_ASSIGN(nelmts, hsize_t, snelmts, hssize_t);
->>>>>>> bf53b8c9
 
         /* Check if we are allowed to write to this file */
         if(0 == (H5F_INTENT(dset_info[i].dset->oloc.file) & H5F_ACC_RDWR))
@@ -1176,7 +1121,7 @@
 
         if((snelmts = H5S_GET_SELECT_NPOINTS(dset_info[i].mem_space)) < 0)
             HGOTO_ERROR(H5E_ARGS, H5E_BADVALUE, FAIL, "src dataspace has invalid selection")
-        H5_ASSIGN_OVERFLOW(nelmts, snelmts, hssize_t, hsize_t);
+        H5_CHECKED_ASSIGN(nelmts, hsize_t, snelmts, hssize_t);
 
         /* Make certain that the number of elements in each selection is the same */
         if(nelmts != (hsize_t)H5S_GET_SELECT_NPOINTS(dset_info[i].file_space))
@@ -1302,6 +1247,9 @@
             /* set metadata tagging with dset oheader addr */
             if(H5AC_tag(dxpl_id, dset_info->dset->oloc.addr, &prev_tag) < 0)
                 HGOTO_ERROR(H5E_CACHE, H5E_CANTTAG, FAIL, "unable to apply metadata tag")
+
+            io_info.dsets_info = &(dset_info[i]);
+
             /* Invoke correct "high level" I/O routine */
             if((*io_info.io_ops.multi_write)(&io_info, &(dset_info[i].type_info), nelmts, dset_info[i].file_space, 
                                              dset_info[i].mem_space, &dset_info[i]) < 0)
