--- conflicted
+++ resolved
@@ -60,13 +60,9 @@
         H5FA.c H5FAcache.c H5FAdbg.c H5FAdblock.c H5FAdblkpage.c H5FAhdr.c \
         H5FAstat.c H5FAtest.c \
         H5VL.c H5VLint.c H5VLnative.c \
-<<<<<<< HEAD
         H5VLiod.c H5VLiod_client.c H5VLiod_server.c \
 	H5VLiod_encdec.c H5VLiod_compactor.c H5VLiod_compactor_queue.c \
-=======
-        H5VLiod.c H5VLiod_client.c H5VLiod_server.c H5VLiod_encdec.c \
         H5VLiod_file.c H5VLiod_group.c H5VLiod_dset.c H5VLiod_dtype.c H5VLiod_attr.c H5VLiod_link.c H5VLiod_obj.c \
->>>>>>> e74f49bd
         H5FD.c H5FDcore.c  \
         H5FDdirect.c H5FDfamily.c H5FDint.c H5FDlog.c H5FDmpi.c H5FDmpio.c \
         H5FDmpiposix.c H5FDmulti.c H5FDsec2.c H5FDspace.c H5FDstdio.c \
