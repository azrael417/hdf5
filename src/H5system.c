/* * * * * * * * * * * * * * * * * * * * * * * * * * * * * * * * * * * * * * *
 * Copyright by The HDF Group.                                               *
 * Copyright by the Board of Trustees of the University of Illinois.         *
 * All rights reserved.                                                      *
 *                                                                           *
 * This file is part of HDF5.  The full HDF5 copyright notice, including     *
 * terms governing use, modification, and redistribution, is contained in    *
 * the COPYING file, which can be found at the root of the source code       *
 * distribution tree, or in https://support.hdfgroup.org/ftp/HDF5/releases.  *
 * If you do not have access to either file, you may request a copy from     *
 * help@hdfgroup.org.                                                        *
 * * * * * * * * * * * * * * * * * * * * * * * * * * * * * * * * * * * * * * */

/*-------------------------------------------------------------------------
 *
 * Created:    H5system.c
 *      Aug 21 2006
 *      Quincey Koziol <koziol@hdfgroup.org>
 *
 * Purpose:    System call wrapper implementations.
 *
 *-------------------------------------------------------------------------
 */

/****************/
/* Module Setup */
/****************/


/***********/
/* Headers */
/***********/
#include "H5private.h"        /* Generic Functions            */
#include "H5Eprivate.h"        /* Error handling              */
#include "H5Fprivate.h"        /* File access                */
#include "H5MMprivate.h"    /* Memory management            */


/****************/
/* Local Macros */
/****************/


/******************/
/* Local Typedefs */
/******************/


/********************/
/* Package Typedefs */
/********************/


/********************/
/* Local Prototypes */
/********************/


/*********************/
/* Package Variables */
/*********************/


/*****************************/
/* Library Private Variables */
/*****************************/


/*******************/
/* Local Variables */
/*******************/

/* Track whether tzset routine was called */
static hbool_t H5_ntzset = FALSE;


/*-------------------------------------------------------------------------
 * Function:  HDfprintf
 *
 * Purpose:  Prints the optional arguments under the control of the format
 *    string FMT to the stream STREAM.  This function takes the
 *    same format as fprintf(3c) with a few added features:
 *
 *    The conversion modifier `H' refers to the size of an
 *    `hsize_t' or `hssize_t' type.  For instance, "0x%018Hx"
 *    prints an `hsize_t' value as a hex number right justified and
 *    zero filled in an 18-character field.
 *
 *    The conversion `a' refers to an `haddr_t' type.
 *
 * Return:  Success:  Number of characters printed
 *
 *    Failure:  -1
 *
 * Programmer:  Robb Matzke
 *              Thursday, April  9, 1998
 *
 * Modifications:
 *    Robb Matzke, 1999-07-27
 *    The `%a' format refers to an argument of `haddr_t' type
 *    instead of `haddr_t*' and the return value is correct.
 *-------------------------------------------------------------------------
 */
int
HDfprintf(FILE *stream, const char *fmt, ...)
{
    int    n=0, nout = 0;
    int    fwidth, prec;
    int    zerofill;
    int    leftjust;
    int    plussign;
    int    ldspace;
    int    prefix;
    char  modifier[8];
    int    conv;
    char  *rest, format_templ[128];
    int    len;
    const char  *s;
    va_list  ap;

    HDassert(stream);
    HDassert(fmt);

    va_start (ap, fmt);
    while (*fmt) {
        fwidth = prec = 0;
        zerofill = 0;
        leftjust = 0;
        plussign = 0;
        prefix = 0;
        ldspace = 0;
        modifier[0] = '\0';

        if ('%'==fmt[0] && '%'==fmt[1]) {
            HDputc ('%', stream);
            fmt += 2;
            nout++;
        } else if ('%'==fmt[0]) {
            s = fmt + 1;

            /* Flags */
            while(HDstrchr("-+ #", *s)) {
                switch(*s) {
                    case '-':
                        leftjust = 1;
                        break;

                    case '+':
                        plussign = 1;
                        break;

                    case ' ':
                        ldspace = 1;
                        break;

                    case '#':
                        prefix = 1;
                        break;

                    default:
                        HDassert(0 && "Unknown format flag");
                } /* end switch */ /*lint !e744 Switch statement doesn't _need_ default */
                s++;
            } /* end while */

            /* Field width */
            if(HDisdigit(*s)) {
                zerofill = ('0' == *s);
                fwidth = (int)HDstrtol (s, &rest, 10);
                s = rest;
            } /* end if */
            else if ('*'==*s) {
                fwidth = va_arg(ap, int);
                if(fwidth < 0) {
                    leftjust = 1;
                    fwidth = -fwidth;
                }
                s++;
            }

            /* Precision */
            if('.'==*s) {
                s++;
                if(HDisdigit(*s)) {
                    prec = (int)HDstrtol(s, &rest, 10);
                    s = rest;
                } else if('*'==*s) {
                    prec = va_arg(ap, int);
                    s++;
                }
                if(prec < 1)
                    prec = 1;
            }

            /* Extra type modifiers */
            if(HDstrchr("zZHhlqLI", *s)) {
                switch(*s) {
                    /*lint --e{506} Don't issue warnings about constant value booleans */
                    /*lint --e{774} Don't issue warnings boolean within 'if' always evaluates false/true */
                    case 'H':
                        if(sizeof(hsize_t) < sizeof(long))
                            modifier[0] = '\0';
                        else if(sizeof(hsize_t) == sizeof(long)) {
                            HDstrncpy(modifier, "l", sizeof(modifier));
                            modifier[sizeof(modifier) - 1] = '\0';
                        } /* end if */
                        else {
                            HDstrncpy(modifier, H5_PRINTF_LL_WIDTH, sizeof(modifier));
                            modifier[sizeof(modifier) - 1] = '\0';
                        } /* end else */
                        break;

                    case 'Z':
                    case 'z':
                        if(sizeof(size_t) < sizeof(long))
                            modifier[0] = '\0';
                        else if(sizeof(size_t) == sizeof(long)) {
                            HDstrncpy(modifier, "l", sizeof(modifier));
                            modifier[sizeof(modifier) - 1] = '\0';
                        } /* end if */
                        else {
                            HDstrncpy(modifier, H5_PRINTF_LL_WIDTH, sizeof(modifier));
                            modifier[sizeof(modifier) - 1] = '\0';
                        } /* end else */
                        break;

                    default:
                        /* Handle 'I64' modifier for Microsoft's "__int64" type */
                        if(*s=='I' && *(s+1)=='6' && *(s+2)=='4') {
                            modifier[0] = *s;
                            modifier[1] = *(s+1);
                            modifier[2] = *(s+2);
                            modifier[3] = '\0';
                            s += 2; /* Increment over 'I6', the '4' is taken care of below */
                        } /* end if */
                        else {
                            /* Handle 'll' for long long types */
                            if(*s=='l' && *(s+1)=='l') {
                                modifier[0] = *s;
                                modifier[1] = *s;
                                modifier[2] = '\0';
                                s++; /* Increment over first 'l', second is taken care of below */
                            } /* end if */
                            else {
                                modifier[0] = *s;
                                modifier[1] = '\0';
                            } /* end else */
                        } /* end else */
                        break;
                }
                s++;
            }

            /* Conversion */
            conv = *s++;

            /* Create the format template */
            len = 0;
            len += HDsnprintf(format_templ, (sizeof(format_templ) - (size_t)(len + 1)), "%%%s%s%s%s%s", (leftjust ? "-" : ""),
                    (plussign ? "+" : ""), (ldspace ? " " : ""),
                    (prefix ? "#" : ""), (zerofill ? "0" : ""));
            if(fwidth > 0)
                len += HDsnprintf(format_templ + len, (sizeof(format_templ) - (size_t)(len + 1)), "%d", fwidth);
            if(prec > 0)
                len += HDsnprintf(format_templ + len, (sizeof(format_templ) - (size_t)(len + 1)), ".%d", prec);
            if(*modifier)
                len += HDsnprintf(format_templ + len, (sizeof(format_templ) - (size_t)(len + 1)), "%s", modifier);
            HDsnprintf(format_templ + len, (sizeof(format_templ) - (size_t)(len + 1)), "%c", conv);

            /* Conversion */
            switch (conv) {
                case 'd':
                case 'i':
                    if(!HDstrcmp(modifier, "h")) {
                        short x = (short)va_arg(ap, int);
                        n = fprintf(stream, format_templ, x);
                    } else if(!*modifier) {
                        int x = va_arg(ap, int);
                        n = fprintf(stream, format_templ, x);
                    } else if(!HDstrcmp(modifier, "l")) {
                        long x = va_arg(ap, long);
                        n = fprintf(stream, format_templ, x);
                    } else {
                        int64_t x = va_arg(ap, int64_t);
                        n = fprintf(stream, format_templ, x);
                    }
                    break;

                case 'o':
                case 'u':
                case 'x':
                case 'X':
                    if(!HDstrcmp(modifier, "h")) {
                        unsigned short x = (unsigned short)va_arg(ap, unsigned int);
                        n = fprintf(stream, format_templ, x);
                    } else if(!*modifier) {
                        unsigned int x = va_arg(ap, unsigned int); /*lint !e732 Loss of sign not really occuring */
                        n = fprintf(stream, format_templ, x);
                    } else if(!HDstrcmp(modifier, "l")) {
                        unsigned long x = va_arg(ap, unsigned long); /*lint !e732 Loss of sign not really occuring */
                        n = fprintf(stream, format_templ, x);
                    } else {
                        uint64_t x = va_arg(ap, uint64_t); /*lint !e732 Loss of sign not really occuring */
                        n = fprintf(stream, format_templ, x);
                    }
                    break;

                case 'f':
                case 'e':
                case 'E':
                case 'g':
                case 'G':
                    if(!HDstrcmp(modifier, "h")) {
                        float x = (float)va_arg(ap, double);
                        n = fprintf(stream, format_templ, (double)x);
                    } else if(!*modifier || !HDstrcmp(modifier, "l")) {
                        double x = va_arg(ap, double);
                        n = fprintf(stream, format_templ, x);
                    } else {
                    /*
                    * Some compilers complain when `long double' and
                    * `double' are the same thing.
                    */
#if H5_SIZEOF_LONG_DOUBLE != H5_SIZEOF_DOUBLE
                        long double x = va_arg(ap, long double);
                        n = fprintf(stream, format_templ, x);
#else
                        double x = va_arg(ap, double);
                        n = fprintf(stream, format_templ, x);
#endif
                    }
                    break;

                case 'a':
                    {
                        haddr_t x = va_arg(ap, haddr_t); /*lint !e732 Loss of sign not really occuring */

                        if(H5F_addr_defined(x)) {
                            len = 0;
                            len += HDsnprintf(format_templ, (sizeof(format_templ) - (size_t)(len + 1)), "%%%s%s%s%s%s",
                                (leftjust ? "-" : ""), (plussign ? "+" : ""),
                                (ldspace ? " " : ""), (prefix ? "#" : ""),
                                (zerofill ? "0" : ""));
                            if(fwidth > 0)
                                len += HDsnprintf(format_templ + len, (sizeof(format_templ) - (size_t)(len + 1)), "%d", fwidth);

                            /*lint --e{506} Don't issue warnings about constant value booleans */
                            /*lint --e{774} Don't issue warnings boolean within 'if' always evaluates false/true */
                            if(sizeof(x) == H5_SIZEOF_INT) {
                                HDstrncat(format_templ, "u", (sizeof(format_templ) - (size_t)(len + 1)));
                                len++;
                            } /* end if */
                            else if(sizeof(x) == H5_SIZEOF_LONG) {
                                HDstrncat(format_templ, "lu", (sizeof(format_templ) - (size_t)(len + 1)));
                                len++;
                            } /* end if */
                            else if(sizeof(x) == H5_SIZEOF_LONG_LONG) {
                                HDstrncat(format_templ, H5_PRINTF_LL_WIDTH, (sizeof(format_templ) - (size_t)(len + 1)));
                                len += (int)sizeof(H5_PRINTF_LL_WIDTH);
                                HDstrncat(format_templ, "u", (sizeof(format_templ) - (size_t)(len + 1)));
                                len++;
                            }
                            n = fprintf(stream, format_templ, x);
                        } else {
                            len = 0;
                            HDstrncpy(format_templ, "%", (sizeof(format_templ) - (size_t)(len + 1)));
                            len++;
                            if(leftjust) {
                                HDstrncat(format_templ, "-", (sizeof(format_templ) - (size_t)(len + 1)));
                                len++;
                            } /* end if */
                            if(fwidth)
                                len += HDsnprintf(format_templ + len, (sizeof(format_templ) - (size_t)(len + 1)),  "%d", fwidth);
                            HDstrncat(format_templ, "s", (sizeof(format_templ) - (size_t)(len + 1)));
                            fprintf(stream, format_templ, "UNDEF");
                        }
                    }
                    break;

                case 'c':
                    {
                        char x = (char)va_arg(ap, int);
                        n = fprintf(stream, format_templ, x);
                    }
                    break;

                case 's':
                case 'p':
                    {
                        char *x = va_arg(ap, char*); /*lint !e64 Type mismatch not really occuring */
                        n = fprintf(stream, format_templ, x);
                    }
                    break;

                case 'n':
                    format_templ[HDstrlen(format_templ) - 1] = 'u';
                    n = fprintf(stream, format_templ, nout);
                    break;

                case 't':
                    {
                        htri_t tri_var = va_arg(ap, htri_t);

                        if(tri_var > 0)
                            fprintf(stream, "TRUE");
                        else if(!tri_var)
                            fprintf(stream, "FALSE");
                        else
                            fprintf(stream, "FAIL(%d)", (int)tri_var);
                    }
                    break;

                default:
                    HDfputs(format_templ, stream);
                    n = (int)HDstrlen(format_templ);
                    break;
            }
            nout += n;
            fmt = s;
        } else {
            HDputc(*fmt, stream);
            fmt++;
            nout++;
        }
    }
    va_end(ap);
    return nout;
} /* end HDfprintf() */


/*-------------------------------------------------------------------------
 * Function:  HDstrtoll
 *
 * Purpose:  Converts the string S to an int64_t value according to the
 *    given BASE, which must be between 2 and 36 inclusive, or be
 *    the special value zero.
 *
 *    The string must begin with an arbitrary amount of white space
 *    (as determined by isspace(3c)) followed by a single optional
 *              `+' or `-' sign.  If BASE is zero or 16 the string may then
 *    include a `0x' or `0X' prefix, and the number will be read in
 *    base 16; otherwise a zero BASE is taken as 10 (decimal)
 *    unless the next character is a `0', in which case it is taken
 *    as 8 (octal).
 *
 *    The remainder of the string is converted to an int64_t in the
 *    obvious manner, stopping at the first character which is not
 *    a valid digit in the given base.  (In bases above 10, the
 *    letter `A' in either upper or lower case represetns 10, `B'
 *    represents 11, and so forth, with `Z' representing 35.)
 *
 *    If REST is not null, the address of the first invalid
 *    character in S is stored in *REST.  If there were no digits
 *    at all, the original value of S is stored in *REST.  Thus, if
 *    *S is not `\0' but **REST is `\0' on return the entire string
 *    was valid.
 *
 * Return:  Success:  The result.
 *
 *    Failure:  If the input string does not contain any
 *        digits then zero is returned and REST points
 *        to the original value of S.  If an overflow
 *        or underflow occurs then the maximum or
 *        minimum possible value is returned and the
 *        global `errno' is set to ERANGE.  If BASE is
 *        incorrect then zero is returned.
 *
 * Programmer:  Robb Matzke
 *              Thursday, April  9, 1998
 *
 * Modifications:
 *
 *-------------------------------------------------------------------------
 */
#ifndef HDstrtoll
int64_t
HDstrtoll(const char *s, const char **rest, int base)
{
    int64_t  sign=1, acc=0;
    hbool_t  overflow = FALSE;

    errno = 0;
    if (!s || (base && (base<2 || base>36))) {
        if (rest)
            *rest = s;
        return 0;
    }

    /* Skip white space */
    while (HDisspace (*s)) s++;

    /* Optional minus or plus sign */
    if ('+'==*s) {
        s++;
    } else if ('-'==*s) {
        sign = -1;
        s++;
    }

    /* Zero base prefix */
    if (0==base && '0'==*s && ('x'==s[1] || 'X'==s[1])) {
        base = 16;
        s += 2;
    } else if (0==base && '0'==*s) {
        base = 8;
        s++;
    } else if (0==base) {
        base = 10;
    }

    /* Digits */
    while ((base<=10 && *s>='0' && *s<'0'+base) ||
     (base>10 && ((*s>='0' && *s<='9') ||
      (*s>='a' && *s<'a'+base-10) ||
      (*s>='A' && *s<'A'+base-10)))) {
        if (!overflow) {
            int64_t digit = 0;

            if (*s>='0' && *s<='9')
                digit = *s - '0';
            else if (*s>='a' && *s<='z')
                digit = (*s-'a')+10;
            else
                digit = (*s-'A')+10;

            if (acc*base+digit < acc) {
                overflow = TRUE;
            } else {
                acc = acc*base + digit;
            }
        }
        s++;
    }

    /* Overflow */
    if (overflow) {
        if (sign>0) {
            acc = ((uint64_t)1<<(8*sizeof(int64_t)-1))-1;
        } else {
            acc = (int64_t)((uint64_t)1<<(8*sizeof(int64_t)-1));
        }
        errno = ERANGE;
    }

    /* Return values */
    acc *= sign;
    if (rest)
        *rest = s;
    return acc;
} /* end HDstrtoll() */
#endif

/*-------------------------------------------------------------------------
 * Function:  HDrand/HDsrand
 *
 * Purpose:  Wrapper function for rand.  If rand_r exists on this system,
 *     use it.
 *
 *     Wrapper function for srand.  If rand_r is available, it will keep
 *     track of the seed locally instead of using srand() which modifies
 *     global state and can break other programs.
 *
 * Return:  Success:  Random number from 0 to RAND_MAX
 *
 *    Failure:  Cannot fail.
 *
 * Programmer:  Leon Arber
 *              March 6, 2006.
 *
 *-------------------------------------------------------------------------
 */
#ifdef H5_HAVE_RAND_R

static unsigned int g_seed = 42;

int HDrand(void)
{
    return rand_r(&g_seed);
}

void HDsrand(unsigned int seed)
{
    g_seed = seed;
}
#endif /* H5_HAVE_RAND_R */



/*-------------------------------------------------------------------------
 * Function:    Pflock
 *
 * Purpose:     Wrapper function for POSIX systems where flock(2) is not
 *              available.
 *
 * Return:      Success:    0
 *              Failure:    -1
 *
 *-------------------------------------------------------------------------
 */
/* NOTE: Compile this all the time on POSIX systems, even when flock(2) is
 *       present so that it's less likely to become dead code.
 */
#ifdef H5_HAVE_FCNTL
int
Pflock(int fd, int operation) {

    struct flock    flk;

    /* Set the lock type */
    if(operation & LOCK_UN)
        flk.l_type = F_UNLCK;
    else if(operation & LOCK_SH)
        flk.l_type = F_RDLCK;
    else
        flk.l_type = F_WRLCK;

    /* Set the other flock struct values */
    flk.l_whence = SEEK_SET;
    flk.l_start = 0;
    flk.l_len = 0;              /* to EOF */
    flk.l_pid = 0;              /* not used with set */

    /* Lock or unlock */
    if(HDfcntl(fd, F_SETLK, flk) < 0)
        return -1;

    return 0;

} /* end Pflock() */
#endif /* H5_HAVE_FCNTL */


/*-------------------------------------------------------------------------
 * Function:    Nflock
 *
 * Purpose:     Wrapper function for systems where no file locking is
 *              available.
 *
 * Return:      Failure:    -1 (always fails)
 *
 *-------------------------------------------------------------------------
 */
int H5_ATTR_CONST
Nflock(int H5_ATTR_UNUSED fd, int H5_ATTR_UNUSED operation) {
    /* just fail */
    return -1;
} /* end Nflock() */


/*-------------------------------------------------------------------------
 * Function:    H5_make_time
 *
 * Purpose:    Portability routine to abstract converting a 'tm' struct into
 *        a time_t value.
 *
 * Note:    This is a little problematic because mktime() operates on
 *        local times.  We convert to local time and then figure out the
 *        adjustment based on the local time zone and daylight savings
 *        setting.
 *
 * Return:    Success:  The value of timezone
 *        Failure:  -1
 *
 * Programmer:  Quincey Koziol
 *              November 18, 2015
 *
 *-------------------------------------------------------------------------
 */
time_t
H5_make_time(struct tm *tm)
{
    time_t the_time;    /* The converted time */
#if defined(H5_HAVE_VISUAL_STUDIO) && (_MSC_VER >= 1900)  /* VS 2015 */
    /* In gcc and in Visual Studio prior to VS 2015 'timezone' is a global
     * variable declared in time.h. That variable was deprecated and in
     * VS 2015 is removed, with _get_timezone replacing it.
     */
    long timezone = 0;
#endif /* defined(H5_HAVE_VISUAL_STUDIO) && (_MSC_VER >= 1900) */
    time_t ret_value;   /* Return value */

    FUNC_ENTER_NOAPI_NOINIT

    /* Sanity check */
    HDassert(tm);

    /* Initialize timezone information */
    if(!H5_ntzset) {
        HDtzset();
        H5_ntzset = TRUE;
    } /* end if */

    /* Perform base conversion */
    if((time_t)-1 == (the_time = HDmktime(tm)))
        HGOTO_ERROR(H5E_INTERNAL, H5E_CANTCONVERT, FAIL, "badly formatted modification time message")

    /* Adjust for timezones */
#if defined(H5_HAVE_TM_GMTOFF)
    /* BSD-like systems */
    the_time += tm->tm_gmtoff;
#elif defined(H5_HAVE_TIMEZONE)
#if defined(H5_HAVE_VISUAL_STUDIO) && (_MSC_VER >= 1900)  /* VS 2015 */
    /* In gcc and in Visual Studio prior to VS 2015 'timezone' is a global
     * variable declared in time.h. That variable was deprecated and in
     * VS 2015 is removed, with _get_timezone replacing it.
     */
    _get_timezone(&timezone);
#endif /* defined(H5_HAVE_VISUAL_STUDIO) && (_MSC_VER >= 1900) */

    the_time -= timezone - (tm->tm_isdst ? 3600 : 0);
#else
    /*
     * The catch-all.  If we can't convert a character string universal
     * coordinated time to a time_t value reliably then we can't decode the
     * modification time message. This really isn't as bad as it sounds -- the
     * only way a user can get the modification time is from our internal
     * query routines, which can gracefully recover.
     */
    HGOTO_ERROR(H5E_INTERNAL, H5E_UNSUPPORTED, FAIL, "unable to obtain local timezone information")
#endif

    /* Set return value */
    ret_value = the_time;

done:
    FUNC_LEAVE_NOAPI(ret_value)
} /* end H5_make_time() */

#ifdef H5_HAVE_WIN32_API

/* Offset between 1/1/1601 and 1/1/1970 in 100 nanosecond units */
#define _W32_FT_OFFSET (116444736000000000ULL)


/*-------------------------------------------------------------------------
 * Function:  Wgettimeofday
 *
 * Purpose:  Wrapper function for gettimeofday on Windows systems
 *
 *     This function can get the time as well as a timezone
 *
 * Return:  0
 *
 *      This implementation is taken from the Cygwin source distribution at
 *          src/winsup/mingw/mingwex/gettimeofday.c
 *
 *      The original source code was contributed by
 *          Danny Smith <dannysmith@users.sourceforge.net>
 *      and released in the public domain.
 *
 * Programmer:  Scott Wegner
 *              May 19, 2009
 *
 *-------------------------------------------------------------------------
 */
int
Wgettimeofday(struct timeval *tv, struct timezone *tz)
{
  union {
    unsigned long long ns100; /*time since 1 Jan 1601 in 100ns units */
    FILETIME ft;
  }  _now;

    static int tzsetflag;

    if(tv) {
      GetSystemTimeAsFileTime (&_now.ft);
      tv->tv_usec=(long)((_now.ns100 / 10ULL) % 1000000ULL );
      tv->tv_sec= (long)((_now.ns100 - _W32_FT_OFFSET) / 10000000ULL);
    }

    if(tz) {
        if(!tzsetflag) {
            _tzset();
            tzsetflag = 1;
        }
        tz->tz_minuteswest = _timezone / 60;
        tz->tz_dsttime = _daylight;
    }

  /* Always return 0 as per Open Group Base Specifications Issue 6.
     Do not set errno on error.  */
  return 0;
} /* end Wgettimeofday() */


/*-------------------------------------------------------------------------
 * Function:    Wsetenv
 *
 * Purpose:     Wrapper function for setenv on Windows systems.
 *              Interestingly, getenv *is* available in the Windows
 *              POSIX layer, just not setenv.
 *
 * Return:      Success:    0
 *              Failure:    non-zero error code
 *
 * Programmer:  Dana Robinson
 *              February 2016
 *
 *-------------------------------------------------------------------------
 */
int
Wsetenv(const char *name, const char *value, int overwrite)
{
    size_t bufsize;
    errno_t err;

    /* If we're not overwriting, check if the environment variable exists.
     * If it does (i.e.: the required buffer size to store the variable's
     * value is non-zero), then return an error code.
     */
    if(!overwrite) {
        err = getenv_s(&bufsize, NULL, 0, name);
        if (err || bufsize)
            return (int)err;
    } /* end if */

    return (int)_putenv_s(name, value);
} /* end Wsetenv() */

#ifdef H5_HAVE_WINSOCK2_H
#pragma comment(lib, "advapi32.lib")
#endif

#define WloginBuffer_count 256
static char Wlogin_buffer[WloginBuffer_count];

char*
Wgetlogin()
{

#ifdef H5_HAVE_WINSOCK2_H
    long bufferCount = WloginBuffer_count;
    if (GetUserName(Wlogin_buffer, &bufferCount) == 0)
        return (Wlogin_buffer);
    else
#endif /* H5_HAVE_WINSOCK2_H */
        return NULL;
}

int c99_snprintf(char* str, size_t size, const char* format, ...)
{
    int count;
    va_list ap;

    va_start(ap, format);
    count = c99_vsnprintf(str, size, format, ap);
    va_end(ap);

    return count;
}

int c99_vsnprintf(char* str, size_t size, const char* format, va_list ap)
{
    int count = -1;

    if (size != 0)
        count = _vsnprintf_s(str, size, _TRUNCATE, format, ap);
    if (count == -1)
        count = _vscprintf(format, ap);

    return count;
}


/*-------------------------------------------------------------------------
 * Function:    Wflock
 *
 * Purpose:     Wrapper function for flock on Windows systems
 *
 * Return:      Success:    0
 *              Failure:    -1
 *
 *-------------------------------------------------------------------------
 */
int
Wflock(int H5_ATTR_UNUSED fd, int H5_ATTR_UNUSED operation) {

/* This is a no-op while we implement a Win32 VFD */
#if 0
int
Wflock(int fd, int operation) {

    HANDLE          hFile;
    DWORD           dwFlags = LOCKFILE_FAIL_IMMEDIATELY;
    DWORD           dwReserved = 0;
                    /* MAXDWORD for entire file */
    DWORD           nNumberOfBytesToLockLow = MAXDWORD;
    DWORD           nNumberOfBytesToLockHigh = MAXDWORD;
                    /* Must initialize OVERLAPPED struct */
    OVERLAPPED      overlapped = {0};

    /* Get Windows HANDLE */
    hFile = _get_osfhandle(fd);

    /* Convert to Windows flags */
    if(operation & LOCK_EX)
        dwFlags |= LOCKFILE_EXCLUSIVE_LOCK;

    /* Lock or unlock */
    if(operation & LOCK_UN)
        if(0 == UnlockFileEx(hFile, dwReserved, nNumberOfBytesToLockLow,
                            nNumberOfBytesToLockHigh, &overlapped))
            return -1;
    else
        if(0 == LockFileEx(hFile, dwFlags, dwReserved, nNumberOfBytesToLockLow,
                            nNumberOfBytesToLockHigh, &overlapped))
            return -1;
#endif /* 0 */
    return 0;
} /* end Wflock() */


 /*--------------------------------------------------------------------------
  * Function:    Wnanosleep
  *
  * Purpose:     Sleep for a given # of nanoseconds (Windows version)
  *
  * Return:      SUCCEED/FAIL
  *
  * Programmer:  Dana Robinson
  *              Fall 2016
  *--------------------------------------------------------------------------
  */
int
Wnanosleep(const struct timespec *req, struct timespec *rem)
{
    /* XXX: Currently just a placeholder */
    return 0;

} /* end Wnanosleep() */


/*-------------------------------------------------------------------------
 * Function:    Wllround, Wllroundf, Wlround, Wlroundf, Wround, Wroundf
 *
 * Purpose:     Wrapper function for round functions for use with VS2012
 *              and earlier.
 *
 * Return:      The rounded value that was passed in.
 *
 * Programmer:  Dana Robinson
 *              December 2016
 *
 *-------------------------------------------------------------------------
 */
long long
Wllround(double arg)
{
    return (long long)(arg < 0.0 ? HDceil(arg - 0.5) : HDfloor(arg + 0.5));
}

long long
Wllroundf(float arg)
{
    return (long long)(arg < 0.0F ? HDceil(arg - 0.5F) : HDfloor(arg + 0.5F));
}

long
Wlround(double arg)
{
    return (long)(arg < 0.0 ? HDceil(arg - 0.5) : HDfloor(arg + 0.5));
}

long
Wlroundf(float arg)
{
    return (long)(arg < 0.0F ? HDceil(arg - 0.5F) : HDfloor(arg + 0.5F));
}

double
Wround(double arg)
{
    return arg < 0.0 ? HDceil(arg - 0.5) : HDfloor(arg + 0.5);
}

float
Wroundf(float arg)
{
    return arg < 0.0F ? HDceil(arg - 0.5F) : HDfloor(arg + 0.5F);
}

#endif /* H5_HAVE_WIN32_API */


/*-------------------------------------------------------------------------
 * Function:    H5_build_extpath
 *
 * Purpose:     To build the path for later searching of target file for external
 *              links and external files.  This path can be either:
 *                  1. The absolute path of NAME
 *                      or
 *                  2. The current working directory + relative path of NAME
 *
 * Return:      SUCCEED/FAIL
 *
 * Programmer:  Vailin Choi
 *              April 2, 2008
 *
 *-------------------------------------------------------------------------
 */
#define MAX_PATH_LEN     1024

herr_t
H5_build_extpath(const char *name, char **extpath /*out*/)
{
    char        *full_path = NULL;      /* Pointer to the full path, as built or passed in */
    char        *cwdpath = NULL;        /* Pointer to the current working directory path */
    char        *new_name = NULL;       /* Pointer to the name of the file */
    herr_t      ret_value = SUCCEED;    /* Return value */

    FUNC_ENTER_NOAPI_NOINIT

    /* Sanity check */
    HDassert(name);
    HDassert(extpath);

    /* Clear external path pointer to begin with */
    *extpath = NULL;

    /*
     * Unix: name[0] is a "/"
     * Windows: name[0-2] is "<drive letter>:\" or "<drive-letter>:/"
     */
    if(H5_CHECK_ABSOLUTE(name)) {
        if(NULL == (full_path = (char *)H5MM_strdup(name)))
            HGOTO_ERROR(H5E_INTERNAL, H5E_NOSPACE, FAIL, "memory allocation failed")
    } /* end if */
    else { /* relative pathname */
        char *retcwd;
        size_t name_len;
        int drive;

        if(NULL == (cwdpath = (char *)H5MM_malloc(MAX_PATH_LEN)))
            HGOTO_ERROR(H5E_INTERNAL, H5E_NOSPACE, FAIL, "memory allocation failed")
        name_len = HDstrlen(name) + 1;
        if(NULL == (new_name = (char *)H5MM_malloc(name_len)))
            HGOTO_ERROR(H5E_INTERNAL, H5E_NOSPACE, FAIL, "memory allocation failed")

        /*
         * Windows: name[0-1] is "<drive-letter>:"
         *   Get current working directory on the drive specified in NAME
         * Unix: does not apply
         */
        if(H5_CHECK_ABS_DRIVE(name)) {
            drive = name[0] - 'A' + 1;
            retcwd = HDgetdcwd(drive, cwdpath, MAX_PATH_LEN);
            HDstrncpy(new_name, &name[2], name_len);
        } /* end if */
       /*
        * Windows: name[0] is a '/' or '\'
        *  Get current drive
        * Unix: does not apply
        */
        else if(H5_CHECK_ABS_PATH(name) && (0 != (drive = HDgetdrive()))) {
            HDsnprintf(cwdpath, MAX_PATH_LEN, "%c:%c", (drive + 'A' - 1), name[0]);
            retcwd = cwdpath;
            HDstrncpy(new_name, &name[1], name_len);
        }
        /* totally relative for Unix and Windows: get current working directory  */
        else {
            retcwd = HDgetcwd(cwdpath, MAX_PATH_LEN);
            HDstrncpy(new_name, name, name_len);
        } /* end if */

        if(retcwd != NULL) {
            size_t cwdlen;
            size_t path_len;

            HDassert(cwdpath);
            cwdlen = HDstrlen(cwdpath);
            HDassert(cwdlen);
            HDassert(new_name);
            path_len = cwdlen + HDstrlen(new_name) + 2;
            if(NULL == (full_path = (char *)H5MM_malloc(path_len)))
                HGOTO_ERROR(H5E_INTERNAL, H5E_NOSPACE, FAIL, "memory allocation failed")

            HDstrncpy(full_path, cwdpath, cwdlen + 1);
            if(!H5_CHECK_DELIMITER(cwdpath[cwdlen - 1]))
                HDstrncat(full_path, H5_DIR_SEPS, HDstrlen(H5_DIR_SEPS));
            HDstrncat(full_path, new_name, HDstrlen(new_name));
        } /* end if */
    } /* end else */

    /* strip out the last component (the file name itself) from the path */
    if(full_path) {
        char *ptr = NULL;

        H5_GET_LAST_DELIMITER(full_path, ptr)
        HDassert(ptr);
        *++ptr = '\0';
        *extpath = full_path;
    } /* end if */

done:
    /* Release resources */
    if(cwdpath)
        H5MM_xfree(cwdpath);
    if(new_name)
        H5MM_xfree(new_name);

    FUNC_LEAVE_NOAPI(ret_value)
} /* end H5_build_extpath() */


/*--------------------------------------------------------------------------
 * Function:    H5_combine_path
 *
 * Purpose:     If path2 is relative, interpret path2 as relative to path1
 *              and store the result in full_name. Otherwise store path2
 *              in full_name.
 *
 * Return:      SUCCEED/FAIL
 *
 * Programmer:  Steffen Kiess
 *              June 22, 2015
 *--------------------------------------------------------------------------
 */
herr_t
H5_combine_path(const char* path1, const char* path2, char **full_name /*out*/)
{
    size_t      path1_len;            /* length of path1 */
    size_t      path2_len;            /* length of path2 */
    herr_t      ret_value = SUCCEED;  /* Return value */

    FUNC_ENTER_NOAPI_NOINIT

    HDassert(path1);
    HDassert(path2);

    path1_len = HDstrlen(path1);
    path2_len = HDstrlen(path2);

    if(*path1 == '\0' || H5_CHECK_ABSOLUTE(path2)) {

        /* If path1 is empty or path2 is absolute, simply use path2 */
        if(NULL == (*full_name = (char *)H5MM_strdup(path2)))
            HGOTO_ERROR(H5E_RESOURCE, H5E_NOSPACE, FAIL, "memory allocation failed")

    } /* end if */
    else if(H5_CHECK_ABS_PATH(path2)) {

        /* On windows path2 is a path absolute name */
        if (H5_CHECK_ABSOLUTE(path1) || H5_CHECK_ABS_DRIVE(path1)) {
            /* path1 is absolute or drive absolute and path2 is path absolute.
             * Use the drive letter of path1 + path2
             */
            if(NULL == (*full_name = (char *)H5MM_malloc(path2_len + 3)))
                HGOTO_ERROR(H5E_RESOURCE, H5E_NOSPACE, FAIL, "unable to allocate path2 buffer")
            HDsnprintf(*full_name, (path2_len + 3), "%c:%s", path1[0], path2);
        } /* end if */
        else {
            /* On windows path2 is path absolute name ("\foo\bar"),
             * path1 does not have a drive letter (i.e. is "a\b" or "\a\b").
             * Use path2.
             */
            if(NULL == (*full_name = (char *)H5MM_strdup(path2)))
                HGOTO_ERROR(H5E_RESOURCE, H5E_NOSPACE, FAIL, "memory allocation failed")
        } /* end else */

    } /* end else if */
    else {

        /* Relative path2:
         * Allocate a buffer to hold path1 + path2 + possibly the delimiter
         *      + terminating null byte
         */
        if(NULL == (*full_name = (char *)H5MM_malloc(path1_len + path2_len + 2)))
            HGOTO_ERROR(H5E_RESOURCE, H5E_NOSPACE, FAIL, "unable to allocate filename buffer")

        /* Compose the full file name */
        HDsnprintf(*full_name, (path1_len + path2_len + 2), "%s%s%s", path1,
                   (H5_CHECK_DELIMITER(path1[path1_len - 1]) ? "" : H5_DIR_SEPS), path2);
    } /* end else */

done:
    FUNC_LEAVE_NOAPI(ret_value)
} /* end H5_combine_path() */


/*--------------------------------------------------------------------------
 * Function:    H5_nanosleep
 *
 * Purpose:     Sleep for a given # of nanoseconds
 *
 * Return:      SUCCEED/FAIL
 *
 * Programmer:  Quincey Koziol
 *              October 01, 2016
 *--------------------------------------------------------------------------
 */
void
H5_nanosleep(uint64_t nanosec)
{
    struct timespec sleeptime;  /* Struct to hold time to sleep */

    FUNC_ENTER_NOAPI_NOINIT_NOERR

    /* Set up time to sleep */
    sleeptime.tv_sec = 0;
    sleeptime.tv_nsec = (long)nanosec;

    HDnanosleep(&sleeptime, NULL);

    FUNC_LEAVE_NOAPI_VOID
} /* end H5_nanosleep() */


/*--------------------------------------------------------------------------
 * Function:    H5_get_time
 *
 * Purpose:     Get the current time, as the time of seconds after the UNIX epoch
 *
 * Return:      SUCCEED/FAIL
 *
 * Programmer:  Quincey Koziol
 *              October 05, 2016
 *--------------------------------------------------------------------------
 */
double
H5_get_time(void)
{
#ifdef H5_HAVE_GETTIMEOFDAY
    struct timeval curr_time;
#endif /* H5_HAVE_GETTIMEOFDAY */
    double ret_value = (double)0.0f;

    FUNC_ENTER_NOAPI_NOINIT_NOERR

#ifdef H5_HAVE_GETTIMEOFDAY
    HDgettimeofday(&curr_time, NULL);

    ret_value = (double)curr_time.tv_sec + ((double)curr_time.tv_usec / (double)1000000.0f);
#endif /* H5_HAVE_GETTIMEOFDAY */

    FUNC_LEAVE_NOAPI(ret_value)
} /* end H5_get_time() */


#ifdef H5_HAVE_WIN32_API

#define H5_WIN32_ENV_VAR_BUFFER_SIZE    32767


/*-------------------------------------------------------------------------
 * Function:    H5_expand_windows_env_vars()
 *
 * Purpose:     Replaces windows environment variables of the form %foo%
 *              with user-specific values.
 *
 * Return:      SUCCEED/FAIL
 *
 *-------------------------------------------------------------------------
 */
herr_t
H5_expand_windows_env_vars(char **env_var)
{
    long    n_chars = 0;
    char   *temp_buf = NULL;
    herr_t  ret_value = SUCCEED;    /* Return value */

    FUNC_ENTER_NOAPI_NOINIT

    /* Allocate buffer for expanded environment variable string */
    if (NULL == (temp_buf = (char *)H5MM_calloc((size_t)H5_WIN32_ENV_VAR_BUFFER_SIZE)))
        HGOTO_ERROR(H5E_PLUGIN, H5E_CANTALLOC, FAIL, "can't allocate memory for expanded path")

    /* Expand the environment variable string */
<<<<<<< HEAD
    if ((n_chars = ExpandEnvironmentStringsA(*env_var, temp_buf, H5_WIN32_ENV_VAR_BUFFER_SIZE)) > H5_WIN32_ENV_VAR_BUFFER_SIZE) {
        temp_buf = (char *)H5MM_xfree(temp_buf);
        HGOTO_ERROR(H5E_PLUGIN, H5E_NOSPACE, FAIL, "expanded path is too long")
    }

    if (n_chars == 0) {
        temp_buf = (char *)H5MM_xfree(temp_buf);
        HGOTO_ERROR(H5E_PLUGIN, H5E_CANTGET, FAIL, "failed to expand path")
    }
=======
    if ((n_chars = ExpandEnvironmentStringsA(*env_var, temp_buf, H5_WIN32_ENV_VAR_BUFFER_SIZE)) > H5_WIN32_ENV_VAR_BUFFER_SIZE)
        HGOTO_ERROR(H5E_PLUGIN, H5E_NOSPACE, FAIL, "expanded path is too long")

    if (0 == n_chars)
        HGOTO_ERROR(H5E_PLUGIN, H5E_CANTGET, FAIL, "failed to expand path")
>>>>>>> 464926f2

    *env_var = (char *)H5MM_xfree(*env_var);
    *env_var = temp_buf;

done:
    if (FAIL == ret_value && temp_buf)
        temp_buf = (char *)H5MM_xfree(temp_buf);

    FUNC_LEAVE_NOAPI(ret_value)
} /* end H5_expand_windows_env_vars() */
#endif /* H5_HAVE_WIN32_API */
<|MERGE_RESOLUTION|>--- conflicted
+++ resolved
@@ -1282,23 +1282,11 @@
         HGOTO_ERROR(H5E_PLUGIN, H5E_CANTALLOC, FAIL, "can't allocate memory for expanded path")
 
     /* Expand the environment variable string */
-<<<<<<< HEAD
-    if ((n_chars = ExpandEnvironmentStringsA(*env_var, temp_buf, H5_WIN32_ENV_VAR_BUFFER_SIZE)) > H5_WIN32_ENV_VAR_BUFFER_SIZE) {
-        temp_buf = (char *)H5MM_xfree(temp_buf);
-        HGOTO_ERROR(H5E_PLUGIN, H5E_NOSPACE, FAIL, "expanded path is too long")
-    }
-
-    if (n_chars == 0) {
-        temp_buf = (char *)H5MM_xfree(temp_buf);
-        HGOTO_ERROR(H5E_PLUGIN, H5E_CANTGET, FAIL, "failed to expand path")
-    }
-=======
     if ((n_chars = ExpandEnvironmentStringsA(*env_var, temp_buf, H5_WIN32_ENV_VAR_BUFFER_SIZE)) > H5_WIN32_ENV_VAR_BUFFER_SIZE)
         HGOTO_ERROR(H5E_PLUGIN, H5E_NOSPACE, FAIL, "expanded path is too long")
 
     if (0 == n_chars)
         HGOTO_ERROR(H5E_PLUGIN, H5E_CANTGET, FAIL, "failed to expand path")
->>>>>>> 464926f2
 
     *env_var = (char *)H5MM_xfree(*env_var);
     *env_var = temp_buf;
