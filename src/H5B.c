/* * * * * * * * * * * * * * * * * * * * * * * * * * * * * * * * * * * * * * *
 * Copyright by The HDF Group.                                               *
 * Copyright by the Board of Trustees of the University of Illinois.         *
 * All rights reserved.                                                      *
 *                                                                           *
 * This file is part of HDF5.  The full HDF5 copyright notice, including     *
 * terms governing use, modification, and redistribution, is contained in    *
 * the files COPYING and Copyright.html.  COPYING can be found at the root   *
 * of the source code distribution tree; Copyright.html can be found at the  *
 * root level of an installed copy of the electronic HDF5 document set and   *
 * is linked from the top-level documents page.  It can also be found at     *
 * http://hdfgroup.org/HDF5/doc/Copyright.html.  If you do not have          *
 * access to either file, you may request a copy from help@hdfgroup.org.     *
 * * * * * * * * * * * * * * * * * * * * * * * * * * * * * * * * * * * * * * */

/*-------------------------------------------------------------------------
 *
 * Created:		H5B.c
 *			Jul 10 1997
 *			Robb Matzke <matzke@llnl.gov>
 *
 * Purpose:		Implements balanced, sibling-linked, N-ary trees
 *			capable of storing any type of data with unique key
 *			values.
 *
 *			A B-link-tree is a balanced tree where each node has
 *			a pointer to its left and right siblings.  A
 *			B-link-tree is a rooted tree having the following
 *			properties:
 *
 *			1. Every node, x, has the following fields:
 *
 *			   a. level[x], the level in the tree at which node
 *			      x appears.  Leaf nodes are at level zero.
 *
 *			   b. n[x], the number of children pointed to by the
 *			      node.  Internal nodes point to subtrees while
 *			      leaf nodes point to arbitrary data.
 *
 *			   c. The child pointers themselves, child[x,i] such
 *			      that 0 <= i < n[x].
 *
 *			   d. n[x]+1 key values stored in increasing
 *			      order:
 *
 *				key[x,0] < key[x,1] < ... < key[x,n[x]].
 *
 *			   e. left[x] is a pointer to the node's left sibling
 *			      or the null pointer if this is the left-most
 *			      node at this level in the tree.
 *
 *			   f. right[x] is a pointer to the node's right
 *			      sibling or the null pointer if this is the
 *			      right-most node at this level in the tree.
 *
 *			3. The keys key[x,i] partition the key spaces of the
 *			   children of x:
 *
 *			      key[x,i] <= key[child[x,i],j] <= key[x,i+1]
 *
 *			   for any valid combination of i and j.
 *
 *			4. There are lower and upper bounds on the number of
 *			   child pointers a node can contain.  These bounds
 *			   can be expressed in terms of a fixed integer k>=2
 *			   called the `minimum degree' of the B-tree.
 *
 *			   a. Every node other than the root must have at least
 *			      k child pointers and k+1 keys.  If the tree is
 *			      nonempty, the root must have at least one child
 *			      pointer and two keys.
 *
 *			   b. Every node can contain at most 2k child pointers
 *			      and 2k+1 keys.  A node is `full' if it contains
 *			      exactly 2k child pointers and 2k+1 keys.
 *
 *			5. When searching for a particular value, V, and
 *			   key[V] = key[x,i] for some node x and entry i,
 *			   then:
 *
 *			   a. If i=0 the child[0] is followed.
 *
 *			   b. If i=n[x] the child[n[x]-1] is followed.
 *
 *			   c. Otherwise, the child that is followed
 *			      (either child[x,i-1] or child[x,i]) is
 *			      determined by the type of object to which the
 *			      leaf nodes of the tree point and is controlled
 *			      by the key comparison function registered for
 *			      that type of B-tree.
 *
 *
 *-------------------------------------------------------------------------
 */

/****************/
/* Module Setup */
/****************/

#define H5B_PACKAGE		/*suppress error about including H5Bpkg	  */


/***********/
/* Headers */
/***********/
#include "H5private.h"		/* Generic Functions			*/
#include "H5Bpkg.h"		/* B-link trees				*/
#include "H5Dprivate.h"		/* Datasets				*/
#include "H5Eprivate.h"		/* Error handling		  	*/
#include "H5Iprivate.h"		/* IDs			  		*/
#include "H5MFprivate.h"	/* File memory management		*/
#include "H5Pprivate.h"         /* Property lists                       */


/****************/
/* Local Macros */
/****************/
#define H5B_SIZEOF_HDR(F)						      \
   (H5_SIZEOF_MAGIC +		/*magic number				  */  \
    4 +				/*type, level, num entries		  */  \
    2*H5F_SIZEOF_ADDR(F))	/*left and right sibling addresses	  */


/******************/
/* Local Typedefs */
/******************/

/* "user data" for iterating over B-tree (collects B-tree metadata size) */
typedef struct H5B_iter_ud_t {
    H5B_info_t *bt_info;        /* Information about B-tree */
    void    *udata;             /* Node type's 'udata' for loading & iterator callback */
} H5B_info_ud_t;


/********************/
/* Local Prototypes */
/********************/
static H5B_ins_t H5B_insert_helper(H5F_t *f, hid_t dxpl_id, haddr_t addr,
				   const H5B_class_t *type,
				   uint8_t *lt_key,
				   hbool_t *lt_key_changed,
				   uint8_t *md_key, void *udata,
				   uint8_t *rt_key,
				   hbool_t *rt_key_changed,
				   haddr_t *retval);
static herr_t H5B_insert_child(H5B_t *bt, unsigned *bt_flags,
                               unsigned idx, haddr_t child,
			       H5B_ins_t anchor, const void *md_key);
static herr_t H5B_split(H5F_t *f, hid_t dxpl_id, H5B_t *old_bt,
                        unsigned *old_bt_flags, haddr_t old_addr,
                        unsigned idx, void *udata, haddr_t *new_addr/*out*/);
static H5B_t * H5B_copy(const H5B_t *old_bt);


/*********************/
/* Package Variables */
/*********************/

/* Declare a free list to manage the haddr_t sequence information */
H5FL_SEQ_DEFINE(haddr_t);

/* Declare a PQ free list to manage the native block information */
H5FL_BLK_DEFINE(native_block);

/* Declare a free list to manage the H5B_t struct */
H5FL_DEFINE(H5B_t);


/*****************************/
/* Library Private Variables */
/*****************************/


/*******************/
/* Local Variables */
/*******************/

/* Declare a free list to manage the H5B_shared_t struct */
H5FL_DEFINE_STATIC(H5B_shared_t);

/* Declare a free list to manage the raw page information */
H5FL_BLK_DEFINE_STATIC(page);

/* Declare a free list to manage the native key offset sequence information */
H5FL_SEQ_DEFINE_STATIC(size_t);



/*-------------------------------------------------------------------------
 * Function:	H5B_create
 *
 * Purpose:	Creates a new empty B-tree leaf node.  The UDATA pointer is
 *		passed as an argument to the sizeof_rkey() method for the
 *		B-tree.
 *
 * Return:	Success:	Non-negative, and the address of new node is
 *				returned through the ADDR_P argument.
 *
 * 		Failure:	Negative
 *
 * Programmer:	Robb Matzke
 *		matzke@llnl.gov
 *		Jun 23 1997
 *
 *-------------------------------------------------------------------------
 */
herr_t
H5B_create(H5F_t *f, hid_t dxpl_id, const H5B_class_t *type, void *udata,
	   haddr_t *addr_p/*out*/)
{
    H5B_t		*bt = NULL;
    H5B_shared_t        *shared=NULL;        /* Pointer to shared B-tree info */
    herr_t		ret_value = SUCCEED;

    FUNC_ENTER_NOAPI(H5B_create, FAIL)

    /*
     * Check arguments.
     */
    HDassert(f);
    HDassert(type);
    HDassert(addr_p);

    /*
     * Allocate file and memory data structures.
     */
    if(NULL == (bt = H5FL_MALLOC(H5B_t)))
	HGOTO_ERROR(H5E_BTREE, H5E_CANTALLOC, FAIL, "memory allocation failed for B-tree root node")
    HDmemset(&bt->cache_info, 0, sizeof(H5AC_info_t));
    bt->level = 0;
    bt->left = HADDR_UNDEF;
    bt->right = HADDR_UNDEF;
    bt->nchildren = 0;
    if(NULL == (bt->rc_shared = (type->get_shared)(f, udata)))
	HGOTO_ERROR(H5E_BTREE, H5E_CANTGET, FAIL, "can't retrieve B-tree node buffer")
    shared=(H5B_shared_t *)H5RC_GET_OBJ(bt->rc_shared);
    HDassert(shared);
    if(NULL == (bt->native = H5FL_BLK_MALLOC(native_block, shared->sizeof_keys)) ||
            NULL == (bt->child = H5FL_SEQ_MALLOC(haddr_t, (size_t)shared->two_k)))
	HGOTO_ERROR(H5E_BTREE, H5E_CANTALLOC, FAIL, "memory allocation failed for B-tree root node")
    if(HADDR_UNDEF == (*addr_p = H5MF_alloc(f, H5FD_MEM_BTREE, dxpl_id, (hsize_t)shared->sizeof_rnode)))
	HGOTO_ERROR(H5E_BTREE, H5E_CANTALLOC, FAIL, "file allocation failed for B-tree root node")

    /*
     * Cache the new B-tree node.
     */
    if(H5AC_set(f, dxpl_id, H5AC_BT, *addr_p, bt, H5AC__NO_FLAGS_SET) < 0)
	HGOTO_ERROR(H5E_BTREE, H5E_CANTINIT, FAIL, "can't add B-tree root node to cache")
#ifdef H5B_DEBUG
    H5B_assert(f, dxpl_id, *addr_p, shared->type, udata);
#endif

done:
    if(ret_value < 0) {
        if(shared && shared->sizeof_rnode>0) {
            H5_CHECK_OVERFLOW(shared->sizeof_rnode,size_t,hsize_t);
            (void)H5MF_xfree(f, H5FD_MEM_BTREE, dxpl_id, *addr_p, (hsize_t)shared->sizeof_rnode);
        } /* end if */
	if(bt)
            (void)H5B_dest(f, bt);
    } /* end if */

    FUNC_LEAVE_NOAPI(ret_value)
} /* end H5B_create() */        /*lint !e818 Can't make udata a pointer to const */


/*-------------------------------------------------------------------------
 * Function:	H5B_find
 *
 * Purpose:	Locate the specified information in a B-tree and return
 *		that information by filling in fields of the caller-supplied
 *		UDATA pointer depending on the type of leaf node
 *		requested.  The UDATA can point to additional data passed
 *		to the key comparison function.
 *
 * Note:	This function does not follow the left/right sibling
 *		pointers since it assumes that all nodes can be reached
 *		from the parent node.
 *
 * Return:	Non-negative (TRUE/FALSE) on success (if found, values returned
 *              through the UDATA argument). Negative on failure (if not found,
 *              UDATA is undefined).
 *
 * Programmer:	Robb Matzke
 *		matzke@llnl.gov
 *		Jun 23 1997
 *
 *-------------------------------------------------------------------------
 */
htri_t
H5B_find(H5F_t *f, hid_t dxpl_id, const H5B_class_t *type, haddr_t addr, void *udata)
{
    H5B_t	*bt = NULL;
    H5B_shared_t *shared;               /* Pointer to shared B-tree info */
<<<<<<< HEAD
    unsigned    idx = 0, lt = 0, rt;    /* Final, left & right key indices */
=======
    unsigned    idx=0, lt = 0, rt;      /* Final, left & right key indices */
>>>>>>> de952f36
    int	        cmp = 1;                /* Key comparison value */
    htri_t	ret_value;              /* Return value */

    FUNC_ENTER_NOAPI(H5B_find, FAIL)

    /*
     * Check arguments.
     */
    HDassert(f);
    HDassert(type);
    HDassert(type->decode);
    HDassert(type->cmp3);
    HDassert(type->found);
    HDassert(H5F_addr_defined(addr));

    /*
     * Perform a binary search to locate the child which contains
     * the thing for which we're searching.
     */
    if(NULL == (bt = (H5B_t *)H5AC_protect(f, dxpl_id, H5AC_BT, addr, type, udata, H5AC_READ)))
<<<<<<< HEAD
	HGOTO_ERROR(H5E_BTREE, H5E_CANTLOAD, FAIL, "unable to load B-tree node")
    shared = (H5B_shared_t *)H5RC_GET_OBJ(bt->rc_shared);
=======
	HGOTO_ERROR(H5E_BTREE, H5E_CANTPROTECT, FAIL, "unable to load B-tree node")
    shared=(H5B_shared_t *)H5RC_GET_OBJ(bt->rc_shared);
>>>>>>> de952f36
    HDassert(shared);

<<<<<<< HEAD
    rt = bt->nchildren;
    while(lt < rt && cmp) {
	idx = (lt + rt) / 2;
	/* compare */
	if((cmp = (type->cmp3)(f, dxpl_id, H5B_NKEY(bt, shared, idx), udata, H5B_NKEY(bt, shared, (idx + 1)))) < 0)
=======
    while(lt < rt && cmp) {
	idx = (lt + rt) / 2;
	/* compare */
	if((cmp = (type->cmp3)(f, dxpl_id, H5B_NKEY(bt, shared, idx), udata, H5B_NKEY(bt, shared, idx + 1))) < 0)
>>>>>>> de952f36
	    rt = idx;
	else
	    lt = idx + 1;
    } /* end while */
<<<<<<< HEAD
    /* Check if not found */
    if(cmp)
	HGOTO_DONE(FALSE)
=======
    if(cmp)
        /* Note: don't push error on stack, leave that to next higher level,
         *      since many times the B-tree is searched in order to determine
         *      if an object exists in the B-tree or not. -QAK
         */
#ifdef OLD_WAY
	HGOTO_ERROR(H5E_BTREE, H5E_NOTFOUND, FAIL, "B-tree key not found")
#else /* OLD_WAY */
	HGOTO_DONE(FAIL)
#endif /* OLD_WAY */
>>>>>>> de952f36

    /*
     * Follow the link to the subtree or to the data node.
     */
    HDassert(idx < bt->nchildren);

    if(bt->level > 0) {
<<<<<<< HEAD
	if((ret_value = H5B_find(f, dxpl_id, type, bt->child[idx], udata)) < 0)
	    HGOTO_ERROR(H5E_BTREE, H5E_NOTFOUND, FAIL, "can't lookup key in subtree")
    } /* end if */
    else {
	if((ret_value = (type->found)(f, dxpl_id, bt->child[idx], H5B_NKEY(bt, shared, idx), udata)) < 0)
            HGOTO_ERROR(H5E_BTREE, H5E_NOTFOUND, FAIL, "can't lookup key in leaf node")
    } /* end else */
=======
	if(H5B_find(f, dxpl_id, type, bt->child[idx], udata) < 0)
        /* Note: don't push error on stack, leave that to next higher level,
         *      since many times the B-tree is searched in order to determine
         *      if an object exists in the B-tree or not. -QAK
         */
#ifdef OLD_WAY
	    HGOTO_ERROR(H5E_BTREE, H5E_NOTFOUND, FAIL, "key not found in subtree")
#else /* OLD_WAY */
            HGOTO_DONE(FAIL)
#endif /* OLD_WAY */
    } else {
	if((type->found)(f, dxpl_id, bt->child[idx], H5B_NKEY(bt, shared, idx), udata) < 0)
        /* Note: don't push error on stack, leave that to next higher level,
         *      since many times the B-tree is searched in order to determine
         *      if an object exists in the B-tree or not. -QAK
         */
#ifdef OLD_WAY
            HGOTO_ERROR(H5E_BTREE, H5E_NOTFOUND, FAIL, "key not found in leaf node")
#else /* OLD_WAY */
            HGOTO_DONE(FAIL)
#endif /* OLD_WAY */
    }
>>>>>>> de952f36

done:
    if(bt && H5AC_unprotect(f, dxpl_id, H5AC_BT, addr, bt, H5AC__NO_FLAGS_SET) < 0)
	HDONE_ERROR(H5E_BTREE, H5E_CANTUNPROTECT, FAIL, "unable to release node")

    FUNC_LEAVE_NOAPI(ret_value)
} /* end H5B_find() */


/*-------------------------------------------------------------------------
 * Function:	H5B_split
 *
 * Purpose:	Split a single node into two nodes.  The old node will
 *		contain the left children and the new node will contain the
 *		right children.
 *
 *		The UDATA pointer is passed to the sizeof_rkey() method but is
 *		otherwise unused.
 *
 *		The OLD_BT argument is a pointer to a protected B-tree
 *		node.
 *
 * Return:	Non-negative on success (The address of the new node is
 *              returned through the NEW_ADDR argument). Negative on failure.
 *
 * Programmer:	Robb Matzke
 *		matzke@llnl.gov
 *		Jul  3 1997
 *
 *-------------------------------------------------------------------------
 */
static herr_t
H5B_split(H5F_t *f, hid_t dxpl_id, H5B_t *old_bt, unsigned *old_bt_flags,
    haddr_t old_addr, unsigned idx, void *udata, haddr_t *new_addr_p/*out*/)
{
    H5P_genplist_t *dx_plist;           /* Data transfer property list */
    H5B_shared_t        *shared;        /* Pointer to shared B-tree info */
    unsigned 	new_bt_flags = H5AC__NO_FLAGS_SET;
    H5B_t	*new_bt = NULL;
    unsigned	nleft, nright;          /* Number of keys in left & right halves */
    double      split_ratios[3];        /* B-tree split ratios */
    herr_t	ret_value = SUCCEED;    /* Return value */

    FUNC_ENTER_NOAPI_NOINIT(H5B_split)

    /*
     * Check arguments.
     */
    HDassert(f);
    HDassert(old_bt);
    HDassert(old_bt_flags);
    HDassert(H5F_addr_defined(old_addr));

    /*
     * Initialize variables.
     */
    shared = (H5B_shared_t *)H5RC_GET_OBJ(old_bt->rc_shared);
    HDassert(shared);
    HDassert(old_bt->nchildren == shared->two_k);

    /* Get the dataset transfer property list */
    if(NULL == (dx_plist = (H5P_genplist_t *)H5I_object(dxpl_id)))
        HGOTO_ERROR(H5E_BTREE, H5E_BADTYPE, FAIL, "not a dataset transfer property list")

    /* Get B-tree split ratios */
    if(H5P_get(dx_plist, H5D_XFER_BTREE_SPLIT_RATIO_NAME, &split_ratios[0]) < 0)
        HGOTO_ERROR(H5E_BTREE, H5E_CANTGET, FAIL, "can't retrieve B-tree split ratios")

#ifdef H5B_DEBUG
    if(H5DEBUG(B)) {
	const char *side;

	if(!H5F_addr_defined(old_bt->left) && !H5F_addr_defined(old_bt->right))
	    side = "ONLY";
	else if(!H5F_addr_defined(old_bt->right))
	    side = "RIGHT";
	else if(!H5F_addr_defined(old_bt->left))
	    side = "LEFT";
	else
	    side = "MIDDLE";
	fprintf(H5DEBUG(B), "H5B_split: %3u {%5.3f,%5.3f,%5.3f} %6s",
		shared->two_k, split_ratios[0], split_ratios[1], split_ratios[2], side);
    }
#endif

    /*
     * Decide how to split the children of the old node among the old node
     * and the new node.
     */
    if(!H5F_addr_defined(old_bt->right))
	nleft = (unsigned)((double)shared->two_k * split_ratios[2]);	/*right*/
    else if(!H5F_addr_defined(old_bt->left))
	nleft = (unsigned)((double)shared->two_k * split_ratios[0]);	/*left*/
    else
	nleft = (unsigned)((double)shared->two_k * split_ratios[1]);	/*middle*/

    /*
     * Keep the new child in the same node as the child that split.  This can
     * result in nodes that have an unused child when data is written
     * sequentially, but it simplifies stuff below.
     */
    if(idx < nleft && nleft == shared->two_k)
	--nleft;
    else if(idx >= nleft && 0 == nleft)
	nleft++;
    nright = shared->two_k - nleft;
#ifdef H5B_DEBUG
    if(H5DEBUG(B))
	fprintf(H5DEBUG(B), " split %3d/%-3d\n", nleft, nright);
#endif

    /*
     * Create the new B-tree node.
     */
    if(H5B_create(f, dxpl_id, shared->type, udata, new_addr_p/*out*/) < 0)
	HGOTO_ERROR(H5E_BTREE, H5E_CANTINIT, FAIL, "unable to create B-tree")
    if(NULL == (new_bt = (H5B_t *)H5AC_protect(f, dxpl_id, H5AC_BT, *new_addr_p, shared->type, udata, H5AC_WRITE)))
	HGOTO_ERROR(H5E_BTREE, H5E_CANTPROTECT, FAIL, "unable to protect B-tree")
    new_bt->level = old_bt->level;

    /*
     * Copy data from the old node to the new node.
     */

    /* this function didn't used to mark the new bt entry as dirty.  Since
     * we just inserted the entry, this doesn't matter unless the entry
     * somehow gets flushed between the insert and the protect.  At present,
     * I don't think this can happen, but it doesn't hurt to mark the entry
     * dirty again.
     *                                          -- JRM
     */
    new_bt_flags |= H5AC__DIRTIED_FLAG;
    HDmemcpy(new_bt->native,
	     old_bt->native + nleft * shared->type->sizeof_nkey,
	     (nright + 1) * shared->type->sizeof_nkey);
    HDmemcpy(new_bt->child,
            &old_bt->child[nleft],
            nright * sizeof(haddr_t));

    new_bt->nchildren = nright;

    /*
     * Truncate the old node.
     */
    *old_bt_flags |= H5AC__DIRTIED_FLAG;
    old_bt->nchildren = nleft;

    /*
     * Update sibling pointers.
     */
    new_bt->left = old_addr;
    new_bt->right = old_bt->right;

    if(H5F_addr_defined(old_bt->right)) {
        H5B_t	*tmp_bt;

	if(NULL == (tmp_bt = (H5B_t *)H5AC_protect(f, dxpl_id, H5AC_BT, old_bt->right, shared->type, udata, H5AC_WRITE)))
	    HGOTO_ERROR(H5E_BTREE, H5E_CANTPROTECT, FAIL, "unable to load right sibling")

	tmp_bt->left = *new_addr_p;

        if(H5AC_unprotect(f, dxpl_id, H5AC_BT, old_bt->right, tmp_bt, H5AC__DIRTIED_FLAG) < 0)
            HGOTO_ERROR(H5E_BTREE, H5E_CANTUNPROTECT, FAIL, "unable to release B-tree node")
    } /* end if */

    old_bt->right = *new_addr_p;

done:
    if(new_bt && H5AC_unprotect(f, dxpl_id, H5AC_BT, *new_addr_p, new_bt, new_bt_flags) < 0)
        HDONE_ERROR(H5E_BTREE, H5E_CANTUNPROTECT, FAIL, "unable to release B-tree node")

    FUNC_LEAVE_NOAPI(ret_value)
} /* end H5B_split() */


/*-------------------------------------------------------------------------
 * Function:	H5B_insert
 *
 * Purpose:	Adds a new item to the B-tree.	If the root node of
 *		the B-tree splits then the B-tree gets a new address.
 *
 * Return:	Non-negative on success/Negative on failure
 *
 * Programmer:	Robb Matzke
 *		matzke@llnl.gov
 *		Jun 23 1997
 *
 *-------------------------------------------------------------------------
 */
herr_t
H5B_insert(H5F_t *f, hid_t dxpl_id, const H5B_class_t *type, haddr_t addr,
           void *udata)
{
    /*
     * These are defined this way to satisfy alignment constraints.
     */
    uint64_t	_lt_key[128], _md_key[128], _rt_key[128];
    uint8_t	*lt_key=(uint8_t*)_lt_key;
    uint8_t	*md_key=(uint8_t*)_md_key;
    uint8_t	*rt_key=(uint8_t*)_rt_key;

    hbool_t	lt_key_changed = FALSE, rt_key_changed = FALSE;
    haddr_t	child, old_root;
    unsigned	level;
    H5B_t	*bt;
    H5B_t	*new_bt;        /* Copy of B-tree info */
    H5B_shared_t        *shared;        /* Pointer to shared B-tree info */
    H5B_ins_t	my_ins = H5B_INS_ERROR;
    herr_t	ret_value = SUCCEED;

    FUNC_ENTER_NOAPI(H5B_insert, FAIL)

    /* Check arguments. */
    HDassert(f);
    HDassert(type);
    HDassert(type->sizeof_nkey <= sizeof _lt_key);
    HDassert(H5F_addr_defined(addr));

    if((int)(my_ins = H5B_insert_helper(f, dxpl_id, addr, type, lt_key,
            &lt_key_changed, md_key, udata, rt_key, &rt_key_changed, &child/*out*/)) < 0)
	HGOTO_ERROR(H5E_BTREE, H5E_CANTINIT, FAIL, "unable to insert key")
    if(H5B_INS_NOOP == my_ins)
        HGOTO_DONE(SUCCEED)
    HDassert(H5B_INS_RIGHT == my_ins);

    /* the current root */
    if(NULL == (bt = (H5B_t *)H5AC_protect(f, dxpl_id, H5AC_BT, addr, type, udata, H5AC_READ)))
	HGOTO_ERROR(H5E_BTREE, H5E_CANTPROTECT, FAIL, "unable to locate root of B-tree")
    shared=(H5B_shared_t *)H5RC_GET_OBJ(bt->rc_shared);
    HDassert(shared);

    level = bt->level;

    if(!lt_key_changed)
	HDmemcpy(lt_key, H5B_NKEY(bt,shared,0), type->sizeof_nkey);

    if(H5AC_unprotect(f, dxpl_id, H5AC_BT, addr, bt, H5AC__NO_FLAGS_SET) < 0)
        HGOTO_ERROR(H5E_BTREE, H5E_CANTUNPROTECT, FAIL, "unable to release new child")
    bt = NULL;

    /* the new node */
    if(NULL == (bt = (H5B_t *)H5AC_protect(f, dxpl_id, H5AC_BT, child, type, udata, H5AC_READ)))
	HGOTO_ERROR(H5E_BTREE, H5E_CANTPROTECT, FAIL, "unable to load new node")

    if(!rt_key_changed)
	HDmemcpy(rt_key, H5B_NKEY(bt,shared,bt->nchildren), type->sizeof_nkey);

    if(H5AC_unprotect(f, dxpl_id, H5AC_BT, child, bt, H5AC__NO_FLAGS_SET) < 0)
        HGOTO_ERROR(H5E_BTREE, H5E_CANTUNPROTECT, FAIL, "unable to release new child")
    bt = NULL;

    /*
     * Copy the old root node to some other file location and make the new
     * root at the old root's previous address.	 This prevents the B-tree
     * from "moving".
     */
    H5_CHECK_OVERFLOW(shared->sizeof_rnode,size_t,hsize_t);
    if(HADDR_UNDEF == (old_root = H5MF_alloc(f, H5FD_MEM_BTREE, dxpl_id, (hsize_t)shared->sizeof_rnode)))
        HGOTO_ERROR(H5E_BTREE, H5E_CANTALLOC, FAIL, "unable to allocate file space to move root")

    /* update the new child's left pointer */
    if(NULL == (bt = (H5B_t *)H5AC_protect(f, dxpl_id, H5AC_BT, child, type, udata, H5AC_WRITE)))
        HGOTO_ERROR(H5E_BTREE, H5E_CANTPROTECT, FAIL, "unable to load new child")

    bt->left = old_root;

    if(H5AC_unprotect(f, dxpl_id, H5AC_BT, child, bt, H5AC__DIRTIED_FLAG) < 0)
        HGOTO_ERROR(H5E_BTREE, H5E_CANTUNPROTECT, FAIL, "unable to release new child")
    bt = NULL;    /* Make certain future references will be caught */

    /*
     * Move the node to the new location by checking it out & checking it in
     * at the new location -QAK
     */
    /* Bring the old root into the cache if it's not already */
    if(NULL == (bt = (H5B_t *)H5AC_protect(f, dxpl_id, H5AC_BT, addr, type, udata, H5AC_WRITE)))
        HGOTO_ERROR(H5E_BTREE, H5E_CANTPROTECT, FAIL, "unable to load new child")

    /* Make certain the old root info is marked as dirty before moving it, */
    /* so it is certain to be written out at the new location */

    /* Make a copy of the old root information */
    if(NULL == (new_bt = H5B_copy(bt))) {
        HCOMMON_ERROR(H5E_BTREE, H5E_CANTCOPY, "unable to copy old root");

        if(H5AC_unprotect(f, dxpl_id, H5AC_BT, addr, bt, H5AC__DIRTIED_FLAG) < 0)
            HGOTO_ERROR(H5E_BTREE, H5E_CANTUNPROTECT, FAIL, "unable to release new child")

        HGOTO_DONE(FAIL)
    } /* end if */

    if(H5AC_unprotect(f, dxpl_id, H5AC_BT, addr, bt, H5AC__DIRTIED_FLAG) < 0)
        HGOTO_ERROR(H5E_BTREE, H5E_CANTUNPROTECT, FAIL, "unable to release new child")
    bt = NULL;    /* Make certain future references will be caught */

    /* Move the location of the old root on the disk */
    if(H5AC_rename(f, H5AC_BT, addr, old_root) < 0)
        HGOTO_ERROR(H5E_BTREE, H5E_CANTSPLIT, FAIL, "unable to move B-tree root node")

    /* clear the old root info at the old address (we already copied it) */
    new_bt->left = HADDR_UNDEF;
    new_bt->right = HADDR_UNDEF;

    /* Set the new information for the copy */
    new_bt->level = level + 1;
    new_bt->nchildren = 2;

    new_bt->child[0] = old_root;
    HDmemcpy(H5B_NKEY(new_bt,shared,0), lt_key, shared->type->sizeof_nkey);

    new_bt->child[1] = child;
    HDmemcpy(H5B_NKEY(new_bt,shared,1), md_key, shared->type->sizeof_nkey);

    HDmemcpy(H5B_NKEY(new_bt,shared,2), rt_key, shared->type->sizeof_nkey);

    /* Insert the modified copy of the old root into the file again */
    if(H5AC_set(f, dxpl_id, H5AC_BT, addr, new_bt, H5AC__NO_FLAGS_SET) < 0)
        HGOTO_ERROR(H5E_BTREE, H5E_CANTFLUSH, FAIL, "unable to flush old B-tree root node")

#ifdef H5B_DEBUG
    H5B_assert(f, dxpl_id, addr, type, udata);
#endif

done:
    FUNC_LEAVE_NOAPI(ret_value)
} /* end H5B_insert() */


/*-------------------------------------------------------------------------
 * Function:	H5B_insert_child
 *
 * Purpose:	Insert a child to the left or right of child[IDX] depending
 *		on whether ANCHOR is H5B_INS_LEFT or H5B_INS_RIGHT. The BT
 *		argument is a pointer to a protected B-tree node.
 *
 * Return:	Non-negative on success/Negative on failure
 *
 * Programmer:	Robb Matzke
 *		matzke@llnl.gov
 *		Jul  8 1997
 *
 *-------------------------------------------------------------------------
 */
static herr_t
H5B_insert_child(H5B_t *bt, unsigned *bt_flags, unsigned idx,
    haddr_t child, H5B_ins_t anchor, const void *md_key)
{
    H5B_shared_t        *shared;        /* Pointer to shared B-tree info */
    uint8_t             *base;          /* Base offset for move */

    FUNC_ENTER_NOAPI_NOINIT_NOFUNC(H5B_insert_child)

    HDassert(bt);
    HDassert(bt_flags);
    shared = (H5B_shared_t *)H5RC_GET_OBJ(bt->rc_shared);
    HDassert(shared);
    HDassert(bt->nchildren < shared->two_k);

    /* Check for inserting right-most key into node (common when just appending
     * records to an unlimited dimension chunked dataset)
     */
    base = H5B_NKEY(bt, shared, (idx + 1));
    if((idx + 1) == bt->nchildren) {
        /* Make room for the new key */
        HDmemcpy(base + shared->type->sizeof_nkey, base,
                  shared->type->sizeof_nkey);   /* No overlap possible - memcpy() OK */
        HDmemcpy(base, md_key, shared->type->sizeof_nkey);

        /* The MD_KEY is the left key of the new node */
        if(H5B_INS_RIGHT == anchor)
            idx++;  /* Don't have to memmove() child addresses down, just add new child */
        else
            /* Make room for the new child address */
            bt->child[idx + 1] = bt->child[idx];
    } /* end if */
    else {
        /* Make room for the new key */
        HDmemmove(base + shared->type->sizeof_nkey, base,
                  (bt->nchildren - idx) * shared->type->sizeof_nkey);
        HDmemcpy(base, md_key, shared->type->sizeof_nkey);

        /* The MD_KEY is the left key of the new node */
        if(H5B_INS_RIGHT == anchor)
            idx++;

        /* Make room for the new child address */
        HDmemmove(bt->child + idx + 1, bt->child + idx,
                  (bt->nchildren - idx) * sizeof(haddr_t));
    } /* end if */

    bt->child[idx] = child;
    bt->nchildren += 1;

    /* Mark node as dirty */
    *bt_flags |= H5AC__DIRTIED_FLAG;

    FUNC_LEAVE_NOAPI(SUCCEED)
}


/*-------------------------------------------------------------------------
 * Function:	H5B_insert_helper
 *
 * Purpose:	Inserts the item UDATA into the tree rooted at ADDR and having
 *		the specified type.
 *
 *		On return, if LT_KEY_CHANGED is non-zero, then LT_KEY is
 *		the new native left key.  Similarily for RT_KEY_CHANGED
 *		and RT_KEY.
 *
 *		If the node splits, then MD_KEY contains the key that
 *		was split between the two nodes (that is, the key that
 *		appears as the max key in the left node and the min key
 *		in the right node).
 *
 * Return:	Success:	A B-tree operation.  The address of the new
 *				node, if the node splits, is returned through
 *				the NEW_NODE_P argument. The new node is always
 *				to the right of the previous node.  This
 *				function is called recursively and the return
 *				value influences the behavior of the caller.
 *				See also, declaration of H5B_ins_t.
 *
 *		Failure:	H5B_INS_ERROR
 *
 * Programmer:	Robb Matzke
 *		matzke@llnl.gov
 *		Jul  9 1997
 *
 *-------------------------------------------------------------------------
 */
static H5B_ins_t
H5B_insert_helper(H5F_t *f, hid_t dxpl_id, haddr_t addr, const H5B_class_t *type,
                  uint8_t *lt_key, hbool_t *lt_key_changed,
                  uint8_t *md_key, void *udata,
		  uint8_t *rt_key, hbool_t *rt_key_changed,
		  haddr_t *new_node_p/*out*/)
{
    unsigned	bt_flags = H5AC__NO_FLAGS_SET, twin_flags = H5AC__NO_FLAGS_SET;
    H5B_t	*bt = NULL, *twin = NULL;
    H5B_shared_t        *shared;        /* Pointer to shared B-tree info */
    unsigned	lt = 0, idx = 0, rt;    /* Left, final & right index values */
    int         cmp = -1;               /* Key comparison value */
    haddr_t	child_addr = HADDR_UNDEF;
    H5B_ins_t	my_ins = H5B_INS_ERROR;
    H5B_ins_t	ret_value = H5B_INS_ERROR;      /* Return value */

    FUNC_ENTER_NOAPI_NOINIT(H5B_insert_helper)

    /*
     * Check arguments
     */
    HDassert(f);
    HDassert(H5F_addr_defined(addr));
    HDassert(type);
    HDassert(type->decode);
    HDassert(type->cmp3);
    HDassert(type->new_node);
    HDassert(lt_key);
    HDassert(lt_key_changed);
    HDassert(rt_key);
    HDassert(rt_key_changed);
    HDassert(new_node_p);

    *lt_key_changed = FALSE;
    *rt_key_changed = FALSE;

    /*
     * Use a binary search to find the child that will receive the new
     * data.  When the search completes IDX points to the child that
     * should get the new data.
     */
    if(NULL == (bt = (H5B_t *)H5AC_protect(f, dxpl_id, H5AC_BT, addr, type, udata, H5AC_WRITE)))
	HGOTO_ERROR(H5E_BTREE, H5E_CANTPROTECT, H5B_INS_ERROR, "unable to load node")
    shared=(H5B_shared_t *)H5RC_GET_OBJ(bt->rc_shared);
    HDassert(shared);
    rt = bt->nchildren;

    while(lt < rt && cmp) {
	idx = (lt + rt) / 2;
	if((cmp = (type->cmp3)(f, dxpl_id, H5B_NKEY(bt, shared, idx), udata, H5B_NKEY(bt, shared, idx + 1))) < 0)
	    rt = idx;
	else
	    lt = idx + 1;
    } /* end while */

    if(0 == bt->nchildren) {
	/*
	 * The value being inserted will be the only value in this tree. We
	 * must necessarily be at level zero.
	 */
	HDassert(0 == bt->level);
	if((type->new_node)(f, dxpl_id, H5B_INS_FIRST, H5B_NKEY(bt, shared, 0), udata,
			     H5B_NKEY(bt, shared, 1), bt->child + 0/*out*/) < 0)
	    HGOTO_ERROR(H5E_BTREE, H5E_CANTINIT, H5B_INS_ERROR, "unable to create leaf node")
	bt->nchildren = 1;
        bt_flags |= H5AC__DIRTIED_FLAG;
	idx = 0;

	if(type->follow_min) {
	    if((int)(my_ins = (type->insert)(f, dxpl_id, bt->child[idx], H5B_NKEY(bt, shared, idx),
                     lt_key_changed, md_key, udata, H5B_NKEY(bt, shared, idx + 1),
                     rt_key_changed, &child_addr/*out*/)) < 0)
		HGOTO_ERROR(H5E_BTREE, H5E_CANTINSERT, H5B_INS_ERROR, "unable to insert first leaf node")
	} /* end if */
        else
	    my_ins = H5B_INS_NOOP;
    } else if(cmp < 0 && idx == 0 && bt->level > 0) {
	/*
	 * The value being inserted is less than any value in this tree.
	 * Follow the minimum branch out of this node to a subtree.
	 */
	if((int)(my_ins = H5B_insert_helper(f, dxpl_id, bt->child[idx], type,
                H5B_NKEY(bt,shared,idx), lt_key_changed, md_key,
                udata, H5B_NKEY(bt, shared, idx + 1), rt_key_changed,
                &child_addr/*out*/)) < 0)
	    HGOTO_ERROR(H5E_BTREE, H5E_CANTINSERT, H5B_INS_ERROR, "can't insert minimum subtree")
    } else if(cmp < 0 && idx == 0 && type->follow_min) {
	/*
	 * The value being inserted is less than any leaf node out of this
	 * current node.  Follow the minimum branch to a leaf node and let the
	 * subclass handle the problem.
	 */
	if((int)(my_ins = (type->insert)(f, dxpl_id, bt->child[idx], H5B_NKEY(bt, shared, idx),
                 lt_key_changed, md_key, udata, H5B_NKEY(bt, shared, idx + 1),
                 rt_key_changed, &child_addr/*out*/)) < 0)
	    HGOTO_ERROR(H5E_BTREE, H5E_CANTINSERT, H5B_INS_ERROR, "can't insert minimum leaf node")
    } else if(cmp < 0 && idx == 0) {
	/*
	 * The value being inserted is less than any leaf node out of the
	 * current node. Create a new minimum leaf node out of this B-tree
	 * node. This node is not empty (handled above).
	 */
	my_ins = H5B_INS_LEFT;
	HDmemcpy(md_key, H5B_NKEY(bt,shared,idx), type->sizeof_nkey);
	if((type->new_node)(f, dxpl_id, H5B_INS_LEFT, H5B_NKEY(bt, shared, idx), udata,
                 md_key, &child_addr/*out*/) < 0)
	    HGOTO_ERROR(H5E_BTREE, H5E_CANTINSERT, H5B_INS_ERROR, "can't insert minimum leaf node")
	*lt_key_changed = TRUE;
    } else if(cmp > 0 && idx + 1 >= bt->nchildren && bt->level > 0) {
	/*
	 * The value being inserted is larger than any value in this tree.
	 * Follow the maximum branch out of this node to a subtree.
	 */
	idx = bt->nchildren - 1;
	if((int)(my_ins = H5B_insert_helper(f, dxpl_id, bt->child[idx], type,
                H5B_NKEY(bt, shared, idx), lt_key_changed, md_key, udata,
                H5B_NKEY(bt, shared, idx + 1), rt_key_changed, &child_addr/*out*/)) < 0)
	    HGOTO_ERROR(H5E_BTREE, H5E_CANTINSERT, H5B_INS_ERROR, "can't insert maximum subtree")
    } else if(cmp > 0 && idx + 1 >= bt->nchildren && type->follow_max) {
	/*
	 * The value being inserted is larger than any leaf node out of the
	 * current node.  Follow the maximum branch to a leaf node and let the
	 * subclass handle the problem.
	 */
	idx = bt->nchildren - 1;
	if((int)(my_ins = (type->insert)(f, dxpl_id, bt->child[idx], H5B_NKEY(bt, shared, idx),
                 lt_key_changed, md_key, udata, H5B_NKEY(bt, shared, idx + 1),
                 rt_key_changed, &child_addr/*out*/)) < 0)
	    HGOTO_ERROR(H5E_BTREE, H5E_CANTINSERT, H5B_INS_ERROR, "can't insert maximum leaf node")
    } else if(cmp > 0 && idx + 1 >= bt->nchildren) {
	/*
	 * The value being inserted is larger than any leaf node out of the
	 * current node.  Create a new maximum leaf node out of this B-tree
	 * node.
	 */
	idx = bt->nchildren - 1;
	my_ins = H5B_INS_RIGHT;
	HDmemcpy(md_key, H5B_NKEY(bt, shared, idx + 1), type->sizeof_nkey);
	if((type->new_node)(f, dxpl_id, H5B_INS_RIGHT, md_key, udata,
                H5B_NKEY(bt, shared, idx + 1), &child_addr/*out*/) < 0)
	    HGOTO_ERROR(H5E_BTREE, H5E_CANTINSERT, H5B_INS_ERROR, "can't insert maximum leaf node")
	*rt_key_changed = TRUE;
    } else if(cmp) {
	/*
	 * We couldn't figure out which branch to follow out of this node. THIS
	 * IS A MAJOR PROBLEM THAT NEEDS TO BE FIXED --rpm.
	 */
	HDassert("INTERNAL HDF5 ERROR (contact rpm)" && 0);
#ifdef NDEBUG
	HDabort();
#endif /* NDEBUG */
    } else if(bt->level > 0) {
	/*
	 * Follow a branch out of this node to another subtree.
	 */
	HDassert(idx < bt->nchildren);
	if((int)(my_ins = H5B_insert_helper(f, dxpl_id, bt->child[idx], type,
                H5B_NKEY(bt, shared, idx), lt_key_changed, md_key, udata,
                H5B_NKEY(bt, shared, idx + 1), rt_key_changed, &child_addr/*out*/)) < 0)
	    HGOTO_ERROR(H5E_BTREE, H5E_CANTINSERT, H5B_INS_ERROR, "can't insert subtree")
    } else {
	/*
	 * Follow a branch out of this node to a leaf node of some other type.
	 */
	HDassert(idx < bt->nchildren);
	if((int)(my_ins = (type->insert)(f, dxpl_id, bt->child[idx], H5B_NKEY(bt, shared, idx),
                  lt_key_changed, md_key, udata, H5B_NKEY(bt, shared, idx + 1),
                  rt_key_changed, &child_addr/*out*/)) < 0)
	    HGOTO_ERROR(H5E_BTREE, H5E_CANTINSERT, H5B_INS_ERROR, "can't insert leaf node")
    }
    HDassert((int)my_ins >= 0);

    /*
     * Update the left and right keys of the current node.
     */
    if(*lt_key_changed) {
        bt_flags |= H5AC__DIRTIED_FLAG;
	if(idx > 0)
	    *lt_key_changed = FALSE;
	else
	    HDmemcpy(lt_key, H5B_NKEY(bt, shared, idx), type->sizeof_nkey);
    } /* end if */
    if(*rt_key_changed) {
        bt_flags |= H5AC__DIRTIED_FLAG;
	if(idx + 1 < bt->nchildren)
	    *rt_key_changed = FALSE;
	else
	    HDmemcpy(rt_key, H5B_NKEY(bt, shared, idx + 1), type->sizeof_nkey);
    } /* end if */
    if(H5B_INS_CHANGE == my_ins) {
	/*
	 * The insertion simply changed the address for the child.
	 */
	bt->child[idx] = child_addr;
        bt_flags |= H5AC__DIRTIED_FLAG;
	ret_value = H5B_INS_NOOP;
    } else if(H5B_INS_LEFT == my_ins || H5B_INS_RIGHT == my_ins) {
        hbool_t *tmp_bt_flags_ptr = NULL;
        H5B_t	*tmp_bt;

	/*
	 * If this node is full then split it before inserting the new child.
	 */
	if(bt->nchildren == shared->two_k) {
	    if(H5B_split(f, dxpl_id, bt, &bt_flags, addr, idx, udata, new_node_p/*out*/) < 0)
		HGOTO_ERROR(H5E_BTREE, H5E_CANTSPLIT, H5B_INS_ERROR, "unable to split node")
	    if(NULL == (twin = (H5B_t *)H5AC_protect(f, dxpl_id, H5AC_BT, *new_node_p, type, udata, H5AC_WRITE)))
		HGOTO_ERROR(H5E_BTREE, H5E_CANTPROTECT, H5B_INS_ERROR, "unable to load node")
	    if(idx < bt->nchildren) {
		tmp_bt = bt;
                tmp_bt_flags_ptr = &bt_flags;
	    } else {
		idx -= bt->nchildren;
		tmp_bt = twin;
                tmp_bt_flags_ptr = &twin_flags;
	    }
	} /* end if */
        else {
	    tmp_bt = bt;
            tmp_bt_flags_ptr = &bt_flags;
	} /* end else */

	/* Insert the child */
	if(H5B_insert_child(tmp_bt, tmp_bt_flags_ptr, idx, child_addr, my_ins, md_key) < 0)
	    HGOTO_ERROR(H5E_BTREE, H5E_CANTINSERT, H5B_INS_ERROR, "can't insert child")
    }

    /*
     * If this node split, return the mid key (the one that is shared
     * by the left and right node).
     */
    if(twin) {
	HDmemcpy(md_key, H5B_NKEY(twin, shared, 0), type->sizeof_nkey);
	ret_value = H5B_INS_RIGHT;
#ifdef H5B_DEBUG
	/*
	 * The max key in the original left node must be equal to the min key
	 * in the new node.
	 */
	cmp = (type->cmp2)(f, dxpl_id, H5B_NKEY(bt, shared, bt->nchildren), udata,
			    H5B_NKEY(twin, shared, 0));
	HDassert(0 == cmp);
#endif
    } /* end if */
    else
	ret_value = H5B_INS_NOOP;

done:
    {
	herr_t e1 = (bt && H5AC_unprotect(f, dxpl_id, H5AC_BT, addr, bt, bt_flags) < 0);
	herr_t e2 = (twin && H5AC_unprotect(f, dxpl_id, H5AC_BT, *new_node_p, twin, twin_flags) < 0);
	if(e1 || e2)  /*use vars to prevent short-circuit of side effects */
	    HDONE_ERROR(H5E_BTREE, H5E_CANTUNPROTECT, H5B_INS_ERROR, "unable to release node(s)")
    }

    FUNC_LEAVE_NOAPI(ret_value)
}


/*-------------------------------------------------------------------------
 * Function:	H5B_iterate_helper
 *
 * Purpose:	Calls the list callback for each leaf node of the
 *		B-tree, passing it the caller's UDATA structure.
 *
 * Return:	Non-negative on success/Negative on failure
 *
 * Programmer:	Robb Matzke
 *		matzke@llnl.gov
 *		Jun 23 1997
 *
 *-------------------------------------------------------------------------
 */
static herr_t
H5B_iterate_helper(H5F_t *f, hid_t dxpl_id, const H5B_class_t *type, haddr_t addr,
    H5B_operator_t op, void *udata)
{
    H5B_t		*bt = NULL;     /* Pointer to current B-tree node */
    uint8_t		*native = NULL;	/* Array of keys in native format */
    haddr_t		*child = NULL;	/* Array of child pointers */
    herr_t		ret_value;      /* Return value */

    FUNC_ENTER_NOAPI_NOINIT(H5B_iterate_helper)

    /*
     * Check arguments.
     */
    HDassert(f);
    HDassert(type);
    HDassert(H5F_addr_defined(addr));
    HDassert(op);
    HDassert(udata);

    /* Protect the initial/current node */
    if(NULL == (bt = (H5B_t *)H5AC_protect(f, dxpl_id, H5AC_BT, addr, type, udata, H5AC_READ)))
	HGOTO_ERROR(H5E_BTREE, H5E_CANTPROTECT, H5_ITER_ERROR, "unable to load B-tree node")

    if(bt->level > 0) {
        haddr_t left_child = bt->child[0];     /* Address of left-most child in node */

        /* Release current node */
        if(H5AC_unprotect(f, dxpl_id, H5AC_BT, addr, bt, H5AC__NO_FLAGS_SET) < 0)
            HGOTO_ERROR(H5E_BTREE, H5E_CANTUNPROTECT, H5_ITER_ERROR, "unable to release B-tree node")
        bt = NULL;

	/* Keep following the left-most child until we reach a leaf node. */
	if((ret_value = H5B_iterate_helper(f, dxpl_id, type, left_child, op, udata)) < 0)
	    HGOTO_ERROR(H5E_BTREE, H5E_CANTLIST, H5_ITER_ERROR, "unable to list B-tree node")
    } /* end if */
    else {
        H5B_shared_t *shared;   /* Pointer to shared B-tree info */
        unsigned nchildren;	/* Number of child pointers */
        haddr_t	next_addr;      /* Address of next node to the right */

        /* Get the shared B-tree information */
        shared = (H5B_shared_t *)H5RC_GET_OBJ(bt->rc_shared);
        HDassert(shared);

        /* Allocate space for a copy of the native records & child pointers */
        if(NULL == (native = H5FL_BLK_MALLOC(native_block, shared->sizeof_keys)))
            HGOTO_ERROR(H5E_BTREE, H5E_CANTALLOC, H5_ITER_ERROR, "memory allocation failed for shared B-tree native records")
        if(NULL == (child = H5FL_SEQ_MALLOC(haddr_t, (size_t)shared->two_k)))
            HGOTO_ERROR(H5E_BTREE, H5E_CANTALLOC, H5_ITER_ERROR, "memory allocation failed for shared B-tree child addresses")

        /* Cache information from this node */
        nchildren = bt->nchildren;
        next_addr = bt->right;

        /* Copy the native keys & child pointers into local arrays */
        HDmemcpy(native, bt->native, shared->sizeof_keys);
        HDmemcpy(child, bt->child, (nchildren * sizeof(haddr_t)));

        /* Release current node */
        if(H5AC_unprotect(f, dxpl_id, H5AC_BT, addr, bt, H5AC__NO_FLAGS_SET) < 0)
            HGOTO_ERROR(H5E_BTREE, H5E_CANTUNPROTECT, H5_ITER_ERROR, "unable to release B-tree node")
        bt = NULL;

	/*
	 * We've reached the left-most leaf.  Now follow the right-sibling
	 * pointer from leaf to leaf until we've processed all leaves.
	 */
        ret_value = H5_ITER_CONT;
	while(ret_value == H5_ITER_CONT) {
            haddr_t	*curr_child;         /* Pointer to node's child addresses */
            uint8_t	*curr_native;           /* Pointer to node's native keys */
            unsigned	u;              /* Local index variable */

	    /*
	     * Perform the iteration operator, which might invoke an
	     * application callback.
	     */
	    for(u = 0, curr_child = child, curr_native = native; u < nchildren && ret_value == H5_ITER_CONT; u++, curr_child++, curr_native += type->sizeof_nkey) {
		ret_value = (*op)(f, dxpl_id, curr_native, *curr_child, curr_native + type->sizeof_nkey, udata);
		if(ret_value < 0)
                    HERROR(H5E_BTREE, H5E_CANTLIST, "iterator function failed");
	    } /* end for */

            /* Check for continuing iteration */
            if(ret_value == H5_ITER_CONT) {
                /* Check for another node */
                if(H5F_addr_defined(next_addr)) {
                    /* Protect the next node to the right */
                    addr = next_addr;
                    if(NULL == (bt = (H5B_t *)H5AC_protect(f, dxpl_id, H5AC_BT, addr, type, udata, H5AC_READ)))
                        HGOTO_ERROR(H5E_BTREE, H5E_CANTPROTECT, H5_ITER_ERROR, "B-tree node")

                    /* Cache information from this node */
                    nchildren = bt->nchildren;
                    next_addr = bt->right;

                    /* Copy the native keys & child pointers into local arrays */
                    HDmemcpy(native, bt->native, shared->sizeof_keys);
                    HDmemcpy(child, bt->child, nchildren * sizeof(haddr_t));

                    /* Unprotect node */
                    if(H5AC_unprotect(f, dxpl_id, H5AC_BT, addr, bt, H5AC__NO_FLAGS_SET) < 0)
                        HGOTO_ERROR(H5E_BTREE, H5E_CANTUNPROTECT, H5_ITER_ERROR, "unable to release B-tree node")
                    bt = NULL;
                } /* end if */
                else
                    /* Exit loop */
                    break;
            } /* end if */
        } /* end while */
    } /* end else */

done:
    if(bt && H5AC_unprotect(f, dxpl_id, H5AC_BT, addr, bt, H5AC__NO_FLAGS_SET) < 0)
        HDONE_ERROR(H5E_BTREE, H5E_CANTUNPROTECT, H5_ITER_ERROR, "unable to release B-tree node")
    if(native)
        (void)H5FL_BLK_FREE(native_block, native);
    if(child)
        (void)H5FL_SEQ_FREE(haddr_t, child);

    FUNC_LEAVE_NOAPI(ret_value)
} /* end H5B_iterate_helper() */


/*-------------------------------------------------------------------------
 * Function:	H5B_iterate
 *
 * Purpose:	Calls the list callback for each leaf node of the
 *		B-tree, passing it the UDATA structure.
 *
 * Return:	Non-negative on success/Negative on failure
 *
 * Programmer:	Robb Matzke
 *		matzke@llnl.gov
 *		Jun 23 1997
 *
 *-------------------------------------------------------------------------
 */
herr_t
H5B_iterate(H5F_t *f, hid_t dxpl_id, const H5B_class_t *type, haddr_t addr,
    H5B_operator_t op, void *udata)
{
    herr_t		ret_value;      /* Return value */

    FUNC_ENTER_NOAPI_NOERR(H5B_iterate, -)

    /*
     * Check arguments.
     */
    HDassert(f);
    HDassert(type);
    HDassert(H5F_addr_defined(addr));
    HDassert(op);
    HDassert(udata);

    /* Iterate over the B-tree records */
    if((ret_value = H5B_iterate_helper(f, dxpl_id, type, addr, op, udata)) < 0)
        HERROR(H5E_BTREE, H5E_BADITER, "B-tree iteration failed");

    FUNC_LEAVE_NOAPI(ret_value)
} /* end H5B_iterate() */


/*-------------------------------------------------------------------------
 * Function:	H5B_remove_helper
 *
 * Purpose:	The recursive part of removing an item from a B-tree.  The
 *		sub B-tree that is being considered is located at ADDR and
 *		the item to remove is described by UDATA.  If the removed
 *		item falls at the left or right end of the current level then
 *		it might be necessary to adjust the left and/or right keys
 *		(LT_KEY and/or RT_KEY) to to indicate that they changed by
 * 		setting LT_KEY_CHANGED and/or RT_KEY_CHANGED.
 *
 * Return:	Success:	A B-tree operation, see comments for
 *				H5B_ins_t declaration.  This function is
 *				called recursively and the return value
 *				influences the actions of the caller. It is
 *				also called by H5B_remove().
 *
 *		Failure:	H5B_INS_ERROR, a negative value.
 *
 * Programmer:	Robb Matzke
 *              Wednesday, September 16, 1998
 *
 *-------------------------------------------------------------------------
 */
static H5B_ins_t
H5B_remove_helper(H5F_t *f, hid_t dxpl_id, haddr_t addr, const H5B_class_t *type,
		  int level, uint8_t *lt_key/*out*/,
		  hbool_t *lt_key_changed/*out*/, void *udata,
		  uint8_t *rt_key/*out*/, hbool_t *rt_key_changed/*out*/)
{
    H5B_t	*bt = NULL, *sibling = NULL;
    unsigned	bt_flags = H5AC__NO_FLAGS_SET;
    H5B_shared_t *shared;               /* Pointer to shared B-tree info */
    unsigned    idx = 0, lt = 0, rt;    /* Final, left & right indices */
    int         cmp = 1;                /* Key comparison value */
    H5B_ins_t	ret_value = H5B_INS_ERROR;

    FUNC_ENTER_NOAPI(H5B_remove_helper, H5B_INS_ERROR)

    HDassert(f);
    HDassert(H5F_addr_defined(addr));
    HDassert(type);
    HDassert(type->decode);
    HDassert(type->cmp3);
    HDassert(lt_key && lt_key_changed);
    HDassert(udata);
    HDassert(rt_key && rt_key_changed);

    /*
     * Perform a binary search to locate the child which contains the thing
     * for which we're searching.
     */
    if(NULL == (bt = (H5B_t *)H5AC_protect(f, dxpl_id, H5AC_BT, addr, type, udata, H5AC_WRITE)))
	HGOTO_ERROR(H5E_BTREE, H5E_CANTPROTECT, H5B_INS_ERROR, "unable to load B-tree node")
    shared=(H5B_shared_t *)H5RC_GET_OBJ(bt->rc_shared);
    HDassert(shared);

    rt = bt->nchildren;
    while(lt < rt && cmp) {
	idx = (lt + rt) / 2;
	if((cmp = (type->cmp3)(f, dxpl_id, H5B_NKEY(bt, shared, idx), udata, H5B_NKEY(bt, shared, idx + 1))) < 0)
	    rt = idx;
	else
	    lt = idx + 1;
    } /* end while */
    if(cmp)
	HGOTO_ERROR(H5E_BTREE, H5E_NOTFOUND, H5B_INS_ERROR, "B-tree key not found")

    /*
     * Follow the link to the subtree or to the data node.  The return value
     * will be one of H5B_INS_ERROR, H5B_INS_NOOP, or H5B_INS_REMOVE.
     */
    HDassert(idx < bt->nchildren);
    if(bt->level > 0) {
	/* We're at an internal node -- call recursively */
	if((int)(ret_value = H5B_remove_helper(f, dxpl_id,
                 bt->child[idx], type, level + 1, H5B_NKEY(bt, shared, idx)/*out*/,
                 lt_key_changed/*out*/, udata, H5B_NKEY(bt, shared, idx + 1)/*out*/,
                 rt_key_changed/*out*/)) < 0)
	    HGOTO_ERROR(H5E_BTREE, H5E_NOTFOUND, H5B_INS_ERROR, "key not found in subtree")
    } else if(type->remove) {
	/*
	 * We're at a leaf node but the leaf node points to an object that
	 * has a removal method.  Pass the removal request to the pointed-to
	 * object and let it decide how to progress.
	 */
	if((int)(ret_value = (type->remove)(f, dxpl_id,
                  bt->child[idx], H5B_NKEY(bt, shared, idx), lt_key_changed, udata,
                  H5B_NKEY(bt, shared, idx + 1), rt_key_changed)) < 0)
	    HGOTO_ERROR(H5E_BTREE, H5E_NOTFOUND, H5B_INS_ERROR, "key not found in leaf node")
    } else {
	/*
	 * We're at a leaf node which points to an object that has no removal
	 * method.  The best we can do is to leave the object alone but
	 * remove the B-tree reference to the object.
	 */
	*lt_key_changed = FALSE;
	*rt_key_changed = FALSE;
	ret_value = H5B_INS_REMOVE;
    }

    /*
     * Update left and right key dirty bits if the subtree indicates that they
     * have changed.  If the subtree's left key changed and the subtree is the
     * left-most child of the current node then we must update the key in our
     * parent and indicate that it changed.  Similarly, if the right subtree
     * key changed and it's the right most key of this node we must update
     * our right key and indicate that it changed.
     */
    if(*lt_key_changed) {
        bt_flags |= H5AC__DIRTIED_FLAG;

	if(idx > 0)
            /* Don't propagate change out of this B-tree node */
	    *lt_key_changed = FALSE;
	else
	    HDmemcpy(lt_key, H5B_NKEY(bt, shared, idx), type->sizeof_nkey);
    } /* end if */
    if(*rt_key_changed) {
        bt_flags |= H5AC__DIRTIED_FLAG;
	if(idx + 1 < bt->nchildren) {
            /* Don't propagate change out of this B-tree node */
	    *rt_key_changed = FALSE;
	} /* end if */
        else {
	    HDmemcpy(rt_key, H5B_NKEY(bt, shared, idx + 1), type->sizeof_nkey);

            /* Since our right key was changed, we must check for a right
             * sibling and change it's left-most key as well.
             * (Handle the ret_value==H5B_INS_REMOVE case below)
             */
            if(ret_value != H5B_INS_REMOVE && level > 0) {
                if(H5F_addr_defined(bt->right)) {
                    if(NULL == (sibling = (H5B_t *)H5AC_protect(f, dxpl_id, H5AC_BT, bt->right, type, udata, H5AC_WRITE)))
                        HGOTO_ERROR(H5E_BTREE, H5E_CANTPROTECT, H5B_INS_ERROR, "unable to unlink node from tree")

                    /* Make certain the native key for the right sibling is set up */
                    HDmemcpy(H5B_NKEY(sibling, shared, 0), H5B_NKEY(bt, shared, idx + 1), type->sizeof_nkey);

                    if(H5AC_unprotect(f, dxpl_id, H5AC_BT, bt->right, sibling, H5AC__DIRTIED_FLAG) < 0)
                        HGOTO_ERROR(H5E_BTREE, H5E_CANTUNPROTECT, H5B_INS_ERROR, "unable to release node from tree")
                    sibling = NULL;   /* Make certain future references will be caught */
                } /* end if */
            } /* end if */
	} /* end else */
    } /* end if */

    /*
     * If the subtree returned H5B_INS_REMOVE then we should remove the
     * subtree entry from the current node.  There are four cases:
     */
    if(H5B_INS_REMOVE == ret_value && 1 == bt->nchildren) {
	/*
	 * The subtree is the only child of this node.  Discard both
	 * keys and the subtree pointer. Free this node (unless it's the
	 * root node) and return H5B_INS_REMOVE.
	 */
        bt_flags |= H5AC__DIRTIED_FLAG;
	bt->nchildren = 0;
	if(level > 0) {
	    if(H5F_addr_defined(bt->left)) {
		if(NULL == (sibling = (H5B_t *)H5AC_protect(f, dxpl_id, H5AC_BT, bt->left, type, udata, H5AC_WRITE)))
		    HGOTO_ERROR(H5E_BTREE, H5E_CANTPROTECT, H5B_INS_ERROR, "unable to load node from tree")

		sibling->right = bt->right;

                if(H5AC_unprotect(f, dxpl_id, H5AC_BT, bt->left, sibling, H5AC__DIRTIED_FLAG) < 0)
                    HGOTO_ERROR(H5E_BTREE, H5E_CANTUNPROTECT, H5B_INS_ERROR, "unable to release node from tree")
                sibling = NULL;   /* Make certain future references will be caught */
	    } /* end if */
	    if(H5F_addr_defined(bt->right)) {
		if(NULL == (sibling = (H5B_t *)H5AC_protect(f, dxpl_id, H5AC_BT, bt->right, type, udata, H5AC_WRITE)))
		    HGOTO_ERROR(H5E_BTREE, H5E_CANTPROTECT, H5B_INS_ERROR, "unable to unlink node from tree")

                /* Copy left-most key from deleted node to left-most key in it's right neighbor */
                HDmemcpy(H5B_NKEY(sibling, shared, 0), H5B_NKEY(bt, shared, 0), type->sizeof_nkey);

		sibling->left = bt->left;

                if(H5AC_unprotect(f, dxpl_id, H5AC_BT, bt->right, sibling, H5AC__DIRTIED_FLAG) < 0)
                    HGOTO_ERROR(H5E_BTREE, H5E_CANTUNPROTECT, H5B_INS_ERROR, "unable to release node from tree")
                sibling = NULL;   /* Make certain future references will be caught */
	    } /* end if */
	    bt->left = HADDR_UNDEF;
	    bt->right = HADDR_UNDEF;
<<<<<<< HEAD
            H5_CHECK_OVERFLOW(shared->sizeof_rnode,size_t,hsize_t);
	    if(H5AC_unprotect(f, dxpl_id, H5AC_BT, addr, bt, bt_flags | H5AC__DELETED_FLAG | H5AC__FREE_FILE_SPACE_FLAG) < 0) {
		bt = NULL;
                bt_flags = H5AC__NO_FLAGS_SET;
		HGOTO_ERROR(H5E_BTREE, H5E_PROTECT, H5B_INS_ERROR, "unable to free B-tree node")
=======
            H5_CHECK_OVERFLOW(shared->sizeof_rnode, size_t, hsize_t);
	    if(H5MF_xfree(f, H5FD_MEM_BTREE, dxpl_id, addr, (hsize_t)shared->sizeof_rnode) < 0
                    || H5AC_unprotect(f, dxpl_id, H5AC_BT, addr, bt, bt_flags | H5C__DELETED_FLAG) < 0) {
		bt = NULL;
                bt_flags = H5AC__NO_FLAGS_SET;
		HGOTO_ERROR(H5E_BTREE, H5E_CANTUNPROTECT, H5B_INS_ERROR, "unable to free B-tree node")
>>>>>>> de952f36
	    } /* end if */
	    bt = NULL;
            bt_flags = H5AC__NO_FLAGS_SET;
	} /* end if */
<<<<<<< HEAD
    } else if (H5B_INS_REMOVE==ret_value && 0==idx) {
=======
    } else if(H5B_INS_REMOVE == ret_value && 0 == idx) {
>>>>>>> de952f36
	/*
	 * The subtree is the left-most child of this node. We discard the
	 * left-most key and the left-most child (the child has already been
	 * freed) and shift everything down by one.  We copy the new left-most
	 * key into lt_key and notify the caller that the left key has
	 * changed.  Return H5B_INS_NOOP.
	 */
        bt_flags |= H5AC__DIRTIED_FLAG;
	bt->nchildren -= 1;

	HDmemmove(bt->native,
		  bt->native + type->sizeof_nkey,
		  (bt->nchildren + 1) * type->sizeof_nkey);
	HDmemmove(bt->child,
		  bt->child + 1,
		  bt->nchildren * sizeof(haddr_t));
	HDmemcpy(lt_key, H5B_NKEY(bt, shared, 0), type->sizeof_nkey);
	*lt_key_changed = TRUE;
	ret_value = H5B_INS_NOOP;
    } else if(H5B_INS_REMOVE == ret_value && idx + 1 == bt->nchildren) {
	/*
	 * The subtree is the right-most child of this node.  We discard the
	 * right-most key and the right-most child (the child has already been
	 * freed).  We copy the new right-most key into rt_key and notify the
	 * caller that the right key has changed.  Return H5B_INS_NOOP.
	 */
        bt_flags |= H5AC__DIRTIED_FLAG;
	bt->nchildren -= 1;
	HDmemcpy(rt_key, H5B_NKEY(bt, shared, bt->nchildren), type->sizeof_nkey);
	*rt_key_changed = TRUE;

        /* Since our right key was changed, we must check for a right
         * sibling and change it's left-most key as well.
         * (Handle the ret_value==H5B_INS_REMOVE case below)
         */
        if(level > 0) {
            if(H5F_addr_defined(bt->right)) {
                if(NULL == (sibling = (H5B_t *)H5AC_protect(f, dxpl_id, H5AC_BT, bt->right, type, udata, H5AC_WRITE)))
                    HGOTO_ERROR(H5E_BTREE, H5E_CANTPROTECT, H5B_INS_ERROR, "unable to unlink node from tree")

                HDmemcpy(H5B_NKEY(sibling, shared, 0), H5B_NKEY(bt, shared, bt->nchildren), type->sizeof_nkey);

                if(H5AC_unprotect(f, dxpl_id, H5AC_BT, bt->right, sibling, H5AC__DIRTIED_FLAG) < 0)
                    HGOTO_ERROR(H5E_BTREE, H5E_CANTUNPROTECT, H5B_INS_ERROR, "unable to release node from tree")
                sibling = NULL;   /* Make certain future references will be caught */
            } /* end if */
        } /* end if */

	ret_value = H5B_INS_NOOP;
    } else if(H5B_INS_REMOVE == ret_value) {
	/*
	 * There are subtrees out of this node to both the left and right of
	 * the subtree being removed.  The key to the left of the subtree and
	 * the subtree are removed from this node and all keys and nodes to
	 * the right are shifted left by one place.  The subtree has already
	 * been freed). Return H5B_INS_NOOP.
	 */
        bt_flags |= H5AC__DIRTIED_FLAG;
	bt->nchildren -= 1;

	HDmemmove(bt->native + idx * type->sizeof_nkey,
		  bt->native + (idx + 1) * type->sizeof_nkey,
		  (bt->nchildren + 1 - idx) * type->sizeof_nkey);
	HDmemmove(bt->child + idx,
		  bt->child + idx + 1,
		  (bt->nchildren - idx) * sizeof(haddr_t));
	ret_value = H5B_INS_NOOP;
    } else
	ret_value = H5B_INS_NOOP;

done:
    if(bt && H5AC_unprotect(f, dxpl_id, H5AC_BT, addr, bt, bt_flags) < 0)
	HDONE_ERROR(H5E_BTREE, H5E_CANTUNPROTECT, H5B_INS_ERROR, "unable to release node")

    FUNC_LEAVE_NOAPI(ret_value)
}


/*-------------------------------------------------------------------------
 * Function:	H5B_remove
 *
 * Purpose:	Removes an item from a B-tree.
 *
 * Note:	The current version does not attempt to rebalance the tree.
 *              (Read the paper Yao & Lehman paper for details on why)
 *
 * Return:	Non-negative on success/Negative on failure (failure includes
 *		not being able to find the object which is to be removed).
 *
 * Programmer:	Robb Matzke
 *              Wednesday, September 16, 1998
 *
 *-------------------------------------------------------------------------
 */
herr_t
H5B_remove(H5F_t *f, hid_t dxpl_id, const H5B_class_t *type, haddr_t addr, void *udata)
{
    /* These are defined this way to satisfy alignment constraints */
    uint64_t	_lt_key[128], _rt_key[128];
    uint8_t	*lt_key = (uint8_t*)_lt_key;	/*left key*/
    uint8_t	*rt_key = (uint8_t*)_rt_key;	/*right key*/
    hbool_t	lt_key_changed = FALSE;		/*left key changed?*/
    hbool_t	rt_key_changed = FALSE;		/*right key changed?*/
    unsigned	bt_flags = H5AC__NO_FLAGS_SET;
    H5B_t	*bt = NULL;			/*btree node */
    herr_t      ret_value=SUCCEED;       /* Return value */

    FUNC_ENTER_NOAPI(H5B_remove, FAIL)

    /* Check args */
    HDassert(f);
    HDassert(type);
    HDassert(type->sizeof_nkey <= sizeof _lt_key);
    HDassert(H5F_addr_defined(addr));

    /* The actual removal */
    if(H5B_remove_helper(f, dxpl_id, addr, type, 0, lt_key, &lt_key_changed,
			  udata, rt_key, &rt_key_changed) == H5B_INS_ERROR)
	HGOTO_ERROR(H5E_BTREE, H5E_CANTINIT, FAIL, "unable to remove entry from B-tree")

    /*
     * If the B-tree is now empty then make sure we mark the root node as
     * being at level zero
     */
    if(NULL == (bt = (H5B_t *)H5AC_protect(f, dxpl_id, H5AC_BT, addr, type, udata, H5AC_WRITE)))
	HGOTO_ERROR(H5E_BTREE, H5E_CANTPROTECT, FAIL, "unable to load B-tree root node")

    if(0 == bt->nchildren && 0 != bt->level) {
	bt->level = 0;
        bt_flags |= H5AC__DIRTIED_FLAG;
    } /* end if */

    if(H5AC_unprotect(f, dxpl_id, H5AC_BT, addr, bt, bt_flags) < 0)
        HGOTO_ERROR(H5E_BTREE, H5E_CANTUNPROTECT, FAIL, "unable to release node")
    bt = NULL;    /* Make certain future references will be caught */

#ifdef H5B_DEBUG
    H5B_assert(f, dxpl_id, addr, type, udata);
#endif
done:
    FUNC_LEAVE_NOAPI(ret_value)
}


/*-------------------------------------------------------------------------
 * Function:	H5B_delete
 *
 * Purpose:	Deletes an entire B-tree from the file, calling the 'remove'
 *              callbacks for each node.
 *
 * Return:	Non-negative on success/Negative on failure
 *
 * Programmer:	Quincey Koziol
 *              Thursday, March 20, 2003
 *
 *-------------------------------------------------------------------------
 */
herr_t
H5B_delete(H5F_t *f, hid_t dxpl_id, const H5B_class_t *type, haddr_t addr, void *udata)
{
    H5B_t	*bt = NULL;             /* B-tree node being operated on */
    H5B_shared_t *shared;               /* Pointer to shared B-tree info */
    unsigned    u;                      /* Local index variable */
    herr_t      ret_value = SUCCEED;    /* Return value */

    FUNC_ENTER_NOAPI(H5B_delete, FAIL)

    /* Check args */
    HDassert(f);
    HDassert(type);
    HDassert(H5F_addr_defined(addr));

    /* Lock this B-tree node into memory for now */
    if(NULL == (bt = (H5B_t *)H5AC_protect(f, dxpl_id, H5AC_BT, addr, type, udata, H5AC_WRITE)))
	HGOTO_ERROR(H5E_BTREE, H5E_CANTPROTECT, FAIL, "unable to load B-tree node")
    shared=(H5B_shared_t *)H5RC_GET_OBJ(bt->rc_shared);
    HDassert(shared);

    /* Iterate over all children in tree, deleting them */
    if(bt->level > 0) {
        /* Iterate over all children in node, deleting them */
        for(u = 0; u < bt->nchildren; u++)
            if(H5B_delete(f, dxpl_id, type, bt->child[u], udata) < 0)
                HGOTO_ERROR(H5E_BTREE, H5E_CANTLIST, FAIL, "unable to delete B-tree node")

    } /* end if */
    else {
        hbool_t lt_key_changed, rt_key_changed; /* Whether key changed (unused here, just for callback) */

        /* Check for removal callback */
        if(type->remove) {
            /* Iterate over all entries in node, calling callback */
            for(u = 0; u < bt->nchildren; u++) {
                /* Call user's callback for each entry */
                if((type->remove)(f, dxpl_id,
                          bt->child[u], H5B_NKEY(bt, shared, u), &lt_key_changed, udata,
                          H5B_NKEY(bt, shared, u + 1), &rt_key_changed) < H5B_INS_NOOP)
                    HGOTO_ERROR(H5E_BTREE, H5E_NOTFOUND, FAIL, "can't remove B-tree node")
            } /* end for */
        } /* end if */
    } /* end else */

<<<<<<< HEAD
done:
    if(bt && H5AC_unprotect(f, dxpl_id, H5AC_BT, addr, bt, H5AC__DELETED_FLAG | H5AC__FREE_FILE_SPACE_FLAG) < 0)
        HDONE_ERROR(H5E_BTREE, H5E_PROTECT, FAIL, "unable to release B-tree node in cache")
=======
    /* Delete this node from disk */
    if(H5MF_xfree(f, H5FD_MEM_BTREE, dxpl_id, addr, (hsize_t)shared->sizeof_rnode) < 0)
        HGOTO_ERROR(H5E_BTREE, H5E_CANTFREE, FAIL, "unable to free B-tree node")

done:
    if(bt && H5AC_unprotect(f, dxpl_id, H5AC_BT, addr, bt, H5C__DELETED_FLAG) < 0)
        HDONE_ERROR(H5E_BTREE, H5E_CANTUNPROTECT, FAIL, "unable to release B-tree node in cache")
>>>>>>> de952f36

    FUNC_LEAVE_NOAPI(ret_value)
} /* end H5B_delete() */


/*-------------------------------------------------------------------------
 * Function:	H5B_shared_new
 *
 * Purpose:	Allocates & constructs a shared v1 B-tree struct for client.
 *
 * Return:	Success:	non-NULL pointer to struct allocated
 *		Failure:	NULL
 *
 * Programmer:	Quincey Koziol
 *		koziol@hdfgroup.org
 *		May 27 2008
 *
 *-------------------------------------------------------------------------
 */
H5B_shared_t *
H5B_shared_new(const H5F_t *f, const H5B_class_t *type, size_t sizeof_rkey)
{
    H5B_shared_t *shared = NULL;        /* New shared B-tree struct */
    size_t	u;                      /* Local index variable */
    H5B_shared_t *ret_value;            /* Return value */

    FUNC_ENTER_NOAPI(H5B_shared_new, NULL)

    /*
     * Check arguments.
     */
    HDassert(type);

    /* Allocate space for the shared structure */
<<<<<<< HEAD
    if(NULL == (shared = H5FL_CALLOC(H5B_shared_t)))
=======
    if(NULL == (shared = H5FL_MALLOC(H5B_shared_t)))
>>>>>>> de952f36
	HGOTO_ERROR(H5E_BTREE, H5E_CANTALLOC, NULL, "memory allocation failed for shared B-tree info")

    /* Set up the "global" information for this file's groups */
    shared->type = type;
    shared->two_k = 2 * H5F_KVALUE(f, type);
    shared->sizeof_rkey = sizeof_rkey;
    HDassert(shared->sizeof_rkey);
    shared->sizeof_keys = (shared->two_k + 1) * type->sizeof_nkey;
    shared->sizeof_rnode = (H5B_SIZEOF_HDR(f) + 	/*node header	*/
	    shared->two_k * H5F_SIZEOF_ADDR(f) +	/*child pointers */
	    (shared->two_k + 1) * shared->sizeof_rkey);	/*keys		*/
    HDassert(shared->sizeof_rnode);

    /* Allocate shared buffers */
    if(NULL == (shared->page = H5FL_BLK_MALLOC(page, shared->sizeof_rnode)))
	HGOTO_ERROR(H5E_BTREE, H5E_CANTALLOC, NULL, "memory allocation failed for B-tree page")
#ifdef H5_CLEAR_MEMORY
HDmemset(shared->page, 0, shared->sizeof_rnode);
#endif /* H5_CLEAR_MEMORY */
<<<<<<< HEAD
    if(NULL == (shared->nkey = H5FL_SEQ_MALLOC(size_t, (size_t)(shared->two_k + 1))))
	HGOTO_ERROR(H5E_BTREE, H5E_CANTALLOC, NULL, "memory allocation failed for B-tree native keys")
=======
    if(NULL == (shared->nkey = H5FL_SEQ_MALLOC(size_t, (size_t)(2 * H5F_KVALUE(f, type) + 1))))
	HGOTO_ERROR(H5E_BTREE, H5E_CANTALLOC, NULL, "memory allocation failed for B-tree page")
>>>>>>> de952f36

    /* Initialize the offsets into the native key buffer */
    for(u = 0; u < (shared->two_k + 1); u++)
        shared->nkey[u] = u * type->sizeof_nkey;

    /* Set return value */
    ret_value = shared;

done:
    if(NULL == ret_value)
        if(shared) {
            if(shared->page)
                shared->page = H5FL_BLK_FREE(page, shared->page);
            if(shared->nkey)
                shared->nkey = H5FL_SEQ_FREE(size_t, shared->nkey);
            shared = H5FL_FREE(H5B_shared_t, shared);
        } /* end if */

    FUNC_LEAVE_NOAPI(ret_value)
} /* end H5B_shared_new() */


/*-------------------------------------------------------------------------
 * Function:	H5B_shared_free
 *
 * Purpose:	Free B-tree shared info
 *
 * Return:	Non-negative on success/Negative on failure
 *
 * Programmer:	Quincey Koziol
 *              Tuesday, May 27, 2008
 *
 *-------------------------------------------------------------------------
 */
herr_t
H5B_shared_free(void *_shared)
{
    H5B_shared_t *shared = (H5B_shared_t *)_shared;

    FUNC_ENTER_NOAPI_NOINIT_NOFUNC(H5B_shared_free)

    /* Free the raw B-tree node buffer */
    (void)H5FL_BLK_FREE(page, shared->page);

    /* Free the B-tree native key offsets buffer */
    (void)H5FL_SEQ_FREE(size_t, shared->nkey);

    /* Free the shared B-tree info */
    (void)H5FL_FREE(H5B_shared_t, shared);

    FUNC_LEAVE_NOAPI(SUCCEED)
} /* end H5B_shared_free() */


/*-------------------------------------------------------------------------
 * Function:	H5B_copy
 *
 * Purpose:	Deep copies an existing H5B_t node.
 *
 * Return:	Success:	Pointer to H5B_t object.
 *
 * 		Failure:	NULL
 *
 * Programmer:	Quincey Koziol
 *		koziol@ncsa.uiuc.edu
 *		Apr 18 2000
 *
 *-------------------------------------------------------------------------
 */
static H5B_t *
H5B_copy(const H5B_t *old_bt)
{
    H5B_t		*new_node = NULL;
    H5B_shared_t        *shared;        /* Pointer to shared B-tree info */
    H5B_t		*ret_value;

    FUNC_ENTER_NOAPI(H5B_copy, NULL)

    /*
     * Check arguments.
     */
    HDassert(old_bt);
<<<<<<< HEAD
    shared = (H5B_shared_t *)H5RC_GET_OBJ(old_bt->rc_shared);
=======
    shared=(H5B_shared_t *)H5RC_GET_OBJ(old_bt->rc_shared);
>>>>>>> de952f36
    HDassert(shared);

    /* Allocate memory for the new H5B_t object */
    if(NULL == (new_node = H5FL_MALLOC(H5B_t)))
<<<<<<< HEAD
        HGOTO_ERROR(H5E_RESOURCE, H5E_NOSPACE, NULL, "memory allocation failed for B-tree root node")
=======
        HGOTO_ERROR(H5E_BTREE, H5E_CANTALLOC, NULL, "memory allocation failed for B-tree root node")
>>>>>>> de952f36

    /* Copy the main structure */
    HDmemcpy(new_node, old_bt, sizeof(H5B_t));

    /* Reset cache info */
    HDmemset(&new_node->cache_info, 0, sizeof(H5AC_info_t));

    if(NULL == (new_node->native = H5FL_BLK_MALLOC(native_block, shared->sizeof_keys)) ||
            NULL == (new_node->child = H5FL_SEQ_MALLOC(haddr_t, (size_t)shared->two_k)))
<<<<<<< HEAD
        HGOTO_ERROR(H5E_RESOURCE, H5E_NOSPACE, NULL, "memory allocation failed for B-tree root node")
=======
        HGOTO_ERROR(H5E_BTREE, H5E_CANTALLOC, NULL, "memory allocation failed for B-tree root node")
>>>>>>> de952f36

    /* Copy the other structures */
    HDmemcpy(new_node->native, old_bt->native, shared->sizeof_keys);
    HDmemcpy(new_node->child, old_bt->child, (sizeof(haddr_t) * shared->two_k));

    /* Increment the ref-count on the raw page */
    H5RC_INC(new_node->rc_shared);

    /* Set return value */
    ret_value = new_node;

done:
<<<<<<< HEAD
    if(NULL == ret_value) {
=======
    if(ret_value == NULL) {
>>>>>>> de952f36
        if(new_node) {
	    new_node->native = H5FL_BLK_FREE(native_block, new_node->native);
	    new_node->child = H5FL_SEQ_FREE(haddr_t, new_node->child);
	    new_node = H5FL_FREE(H5B_t, new_node);
        } /* end if */
    } /* end if */

    FUNC_LEAVE_NOAPI(ret_value)
} /* end H5B_copy() */


/*-------------------------------------------------------------------------
 * Function:	H5B_get_info_helper
 *
 * Purpose:	Walks the B-tree nodes, getting information for all of them.
 *
 * Return:	Non-negative on success/Negative on failure
 *
 * Programmer:	Quincey Koziol
 *		koziol@hdfgroup.org
 *		Jun  3 2008
 *
 *-------------------------------------------------------------------------
 */
static herr_t
H5B_get_info_helper(H5F_t *f, hid_t dxpl_id, const H5B_class_t *type, haddr_t addr,
    const H5B_info_ud_t *info_udata)
{
    H5B_t *bt = NULL;           /* Pointer to current B-tree node */
    H5B_shared_t *shared;       /* Pointer to shared B-tree info */
    unsigned level;		/* Node level			     */
    size_t sizeof_rnode;	/* Size of raw (disk) node	     */
    haddr_t next_addr;          /* Address of next node to the right */
    haddr_t left_child;         /* Address of left-most child in node */
    herr_t ret_value = SUCCEED; /* Return value */

    FUNC_ENTER_NOAPI_NOINIT(H5B_get_info_helper)

    /*
     * Check arguments.
     */
    HDassert(f);
    HDassert(type);
    HDassert(H5F_addr_defined(addr));
    HDassert(info_udata);
    HDassert(info_udata->bt_info);
    HDassert(info_udata->udata);

    /* Protect the initial/current node */
    if(NULL == (bt = (H5B_t *)H5AC_protect(f, dxpl_id, H5AC_BT, addr, type, info_udata->udata, H5AC_READ)))
	HGOTO_ERROR(H5E_BTREE, H5E_CANTPROTECT, FAIL, "unable to load B-tree node")

    /* Get the shared B-tree information */
    shared = (H5B_shared_t *)H5RC_GET_OBJ(bt->rc_shared);
    HDassert(shared);

    /* Get the raw node size for iteration */
    sizeof_rnode = shared->sizeof_rnode;

    /* Cache information from this node */
    left_child = bt->child[0];
    next_addr = bt->right;
    level = bt->level;

    /* Update B-tree info */
    info_udata->bt_info->size += sizeof_rnode;
    info_udata->bt_info->num_nodes++;

    /* Release current node */
    if(H5AC_unprotect(f, dxpl_id, H5AC_BT, addr, bt, H5AC__NO_FLAGS_SET) < 0)
        HGOTO_ERROR(H5E_BTREE, H5E_CANTUNPROTECT, FAIL, "unable to release B-tree node")
    bt = NULL;

    /*
     * Follow the right-sibling pointer from node to node until we've
     *      processed all nodes.
     */
    while(H5F_addr_defined(next_addr)) {
        /* Protect the next node to the right */
        addr = next_addr;
        if(NULL == (bt = (H5B_t *)H5AC_protect(f, dxpl_id, H5AC_BT, addr, type, info_udata->udata, H5AC_READ)))
            HGOTO_ERROR(H5E_BTREE, H5E_CANTPROTECT, FAIL, "B-tree node")

        /* Cache information from this node */
        next_addr = bt->right;

        /* Update B-tree info */
        info_udata->bt_info->size += sizeof_rnode;
        info_udata->bt_info->num_nodes++;

        /* Unprotect node */
        if(H5AC_unprotect(f, dxpl_id, H5AC_BT, addr, bt, H5AC__NO_FLAGS_SET) < 0)
            HGOTO_ERROR(H5E_BTREE, H5E_CANTUNPROTECT, FAIL, "unable to release B-tree node")
        bt = NULL;
    } /* end while */

    /* Check for another "row" of B-tree nodes to iterate over */
    if(level > 0) {
	/* Keep following the left-most child until we reach a leaf node. */
	if(H5B_get_info_helper(f, dxpl_id, type, left_child, info_udata) < 0)
	    HGOTO_ERROR(H5E_BTREE, H5E_CANTLIST, FAIL, "unable to list B-tree node")
    } /* end if */

done:
    if(bt && H5AC_unprotect(f, dxpl_id, H5AC_BT, addr, bt, H5AC__NO_FLAGS_SET) < 0)
        HDONE_ERROR(H5E_BTREE, H5E_CANTUNPROTECT, FAIL, "unable to release B-tree node")

    FUNC_LEAVE_NOAPI(ret_value)
} /* end H5B_get_info_helper() */


/*-------------------------------------------------------------------------
 * Function:    H5B_get_info
 *
 * Purpose:     Return the amount of storage used for the btree.
 *
 * Return:      Non-negative on success/Negative on failure
 *
 * Programmer:  Vailin Choi
 *              June 19, 2007
 *
 *-------------------------------------------------------------------------
 */
herr_t
H5B_get_info(H5F_t *f, hid_t dxpl_id, const H5B_class_t *type, haddr_t addr,
    H5B_info_t *bt_info, H5B_operator_t op, void *udata)
{
    H5B_info_ud_t       info_udata;     /* User-data for B-tree size iteration */
    herr_t		ret_value = SUCCEED;      /* Return value */

    FUNC_ENTER_NOAPI(H5B_get_info, FAIL)

    /*
     * Check arguments.
     */
    HDassert(f);
    HDassert(type);
    HDassert(bt_info);
    HDassert(H5F_addr_defined(addr));
    HDassert(udata);

    /* Portably initialize B-tree info struct */
    HDmemset(bt_info, 0, sizeof(*bt_info));

    /* Set up internal user-data for the B-tree 'get info' helper routine */
    info_udata.bt_info = bt_info;
    info_udata.udata = udata;

    /* Iterate over the B-tree nodes */
    if(H5B_get_info_helper(f, dxpl_id, type, addr, &info_udata) < 0)
        HGOTO_ERROR(H5E_BTREE, H5E_BADITER, FAIL, "B-tree iteration failed")

    /* Iterate over the B-tree records, making any "leaf" callbacks */
    /* (Only if operator defined) */
    if(op)
        if((ret_value = H5B_iterate_helper(f, dxpl_id, type, addr, op, udata)) < 0)
            HERROR(H5E_BTREE, H5E_BADITER, "B-tree iteration failed");

done:
    FUNC_LEAVE_NOAPI(ret_value)
} /* end H5B_get_info() */


/*-------------------------------------------------------------------------
 * Function:    H5B_valid
 *
 * Purpose:     Attempt to load a b-tree node.
 *
 * Return:      Non-negative on success/Negative on failure
 *
 * Programmer:  Neil Fortner
 *              March 17, 2009
 *
 *-------------------------------------------------------------------------
 */
htri_t
H5B_valid(H5F_t *f, hid_t dxpl_id, const H5B_class_t *type, haddr_t addr)
{
<<<<<<< HEAD
    H5B_t               *bt = NULL;                 /* The btree */
    htri_t		ret_value = SUCCEED;        /* Return value */
=======
    H5B_t	*bt = NULL;
    H5B_shared_t *shared;               /* Pointer to shared B-tree info */
    unsigned	u;                      /* Local index variable */
    herr_t      ret_value=SUCCEED;       /* Return value */
>>>>>>> de952f36

    FUNC_ENTER_NOAPI(H5B_valid, FAIL)

    /*
     * Check arguments.
     */
    HDassert(f);
<<<<<<< HEAD
    HDassert(type);
=======
    HDassert(H5F_addr_defined(addr));
    HDassert(stream);
    HDassert(indent >= 0);
    HDassert(fwidth >= 0);
    HDassert(type);

    /*
     * Load the tree node.
     */
    if(NULL == (bt = (H5B_t *)H5AC_protect(f, dxpl_id, H5AC_BT, addr, type, udata, H5AC_READ)))
	HGOTO_ERROR(H5E_BTREE, H5E_CANTPROTECT, FAIL, "unable to load B-tree node")
    shared = (H5B_shared_t *)H5RC_GET_OBJ(bt->rc_shared);
    HDassert(shared);
>>>>>>> de952f36

    if(!H5F_addr_defined(addr))
        HGOTO_ERROR(H5E_ARGS, H5E_BADVALUE, FAIL, "address is undefined")

<<<<<<< HEAD
    /* Protect the node */
    if(NULL == (bt = (H5B_t *)H5AC_protect(f, dxpl_id, H5AC_BT, addr, type, NULL, H5AC_READ)))
	HGOTO_ERROR(H5E_BTREE, H5E_CANTPROTECT, FAIL, "unable to load B-tree node")
=======
    /*
     * Print the child addresses
     */
    for(u = 0; u < bt->nchildren; u++) {
	HDfprintf(stream, "%*sChild %d...\n", indent, "", u);
	HDfprintf(stream, "%*s%-*s %a\n", indent + 3, "", MAX(0, fwidth - 3),
		  "Address:", bt->child[u]);

        /* If there is a key debugging routine, use it to display the left & right keys */
	if(type->debug_key) {
            /* Decode the 'left' key & print it */
            HDfprintf(stream, "%*s%-*s\n", indent + 3, "", MAX(0, fwidth - 3),
                      "Left Key:");
            HDassert(H5B_NKEY(bt, shared, u));
	    (void)(type->debug_key)(stream, f, dxpl_id, indent + 6, MAX(0, fwidth - 6),
			      H5B_NKEY(bt, shared, u), udata);

            /* Decode the 'right' key & print it */
            HDfprintf(stream, "%*s%-*s\n", indent + 3, "", MAX(0, fwidth - 3),
                      "Right Key:");
            HDassert(H5B_NKEY(bt, shared, u + 1));
	    (void)(type->debug_key)(stream, f, dxpl_id, indent + 6, MAX(0, fwidth - 6),
			      H5B_NKEY(bt, shared, u + 1), udata);
	} /* end if */
    } /* end for */
>>>>>>> de952f36

done:
    /* Release the node */
    if(bt && H5AC_unprotect(f, dxpl_id, H5AC_BT, addr, bt, H5AC__NO_FLAGS_SET) < 0)
        HDONE_ERROR(H5E_BTREE, H5E_CANTUNPROTECT, FAIL, "unable to release B-tree node")
<<<<<<< HEAD

=======

    FUNC_LEAVE_NOAPI(ret_value)
}


/*-------------------------------------------------------------------------
 * Function:	H5B_assert
 *
 * Purpose:	Verifies that the tree is structured correctly.
 *
 * Return:	Success:	SUCCEED
 *
 *		Failure:	aborts if something is wrong.
 *
 * Programmer:	Robb Matzke
 *		Tuesday, November  4, 1997
 *
 *-------------------------------------------------------------------------
 */
#ifdef H5B_DEBUG
static herr_t
H5B_assert(H5F_t *f, hid_t dxpl_id, haddr_t addr, const H5B_class_t *type, void *udata)
{
    H5B_t	*bt = NULL;
    H5B_shared_t        *shared;        /* Pointer to shared B-tree info */
    int	i, ncell, cmp;
    static int	ncalls = 0;
    herr_t	status;
    herr_t      ret_value = SUCCEED;    /* Return value */

    /* A queue of child data */
    struct child_t {
	haddr_t			addr;
	unsigned		level;
	struct child_t	       *next;
    } *head = NULL, *tail = NULL, *prev = NULL, *cur = NULL, *tmp = NULL;

    FUNC_ENTER_NOAPI(H5B_assert, FAIL)

    if(0 == ncalls++) {
	if(H5DEBUG(B))
	    fprintf(H5DEBUG(B), "H5B: debugging B-trees (expensive)\n");
    } /* end if */
    /* Initialize the queue */
    bt = (H5B_t *)H5AC_protect(f, dxpl_id, H5AC_BT, addr, type, udata, H5AC_READ);
    HDassert(bt);
    shared=(H5B_shared_t *)H5RC_GET_OBJ(bt->rc_shared);
    HDassert(shared);
    cur = H5MM_calloc(sizeof(struct child_t));
    HDassert(cur);
    cur->addr = addr;
    cur->level = bt->level;
    head = tail = cur;

    status = H5AC_unprotect(f, dxpl_id, H5AC_BT, addr, bt, H5AC__NO_FLAGS_SET);
    HDassert(status >= 0);
    bt = NULL;    /* Make certain future references will be caught */

    /*
     * Do a breadth-first search of the tree.  New nodes are added to the end
     * of the queue as the `cur' pointer is advanced toward the end.  We don't
     * remove any nodes from the queue because we need them in the uniqueness
     * test.
     */
    for(ncell = 0; cur; ncell++) {
	bt = (H5B_t *)H5AC_protect(f, dxpl_id, H5AC_BT, cur->addr, type, udata, H5AC_READ);
	HDassert(bt);

	/* Check node header */
	HDassert(bt->level == cur->level);
	if(cur->next && cur->next->level == bt->level)
	    HDassert(H5F_addr_eq(bt->right, cur->next->addr));
	else
	    HDassert(!H5F_addr_defined(bt->right));
	if(prev && prev->level == bt->level)
	    HDassert(H5F_addr_eq(bt->left, prev->addr));
	else
	    HDassert(!H5F_addr_defined(bt->left));

	if(cur->level > 0) {
	    for(i = 0; i < bt->nchildren; i++) {

		/*
		 * Check that child nodes haven't already been seen.  If they
		 * have then the tree has a cycle.
		 */
		for(tmp = head; tmp; tmp = tmp->next)
		    HDassert(H5F_addr_ne(tmp->addr, bt->child[i]));

		/* Add the child node to the end of the queue */
		tmp = H5MM_calloc(sizeof(struct child_t));
		HDassert(tmp);
		tmp->addr = bt->child[i];
		tmp->level = bt->level - 1;
		tail->next = tmp;
		tail = tmp;

		/* Check that the keys are monotonically increasing */
		cmp = (type->cmp2)(f, dxpl_id, H5B_NKEY(bt, shared, i), udata,
				    H5B_NKEY(bt, shared, i + 1));
		HDassert(cmp < 0);
	    } /* end for */
	} /* end if */

	/* Release node */
	status = H5AC_unprotect(f, dxpl_id, H5AC_BT, cur->addr, bt, H5AC__NO_FLAGS_SET);
	HDassert(status >= 0);
        bt = NULL;    /* Make certain future references will be caught */

	/* Advance current location in queue */
	prev = cur;
	cur = cur->next;
    } /* end for */

    /* Free all entries from queue */
    while(head) {
	tmp = head->next;
	H5MM_xfree(head);
	head = tmp;
    } /* end while */

done:
>>>>>>> de952f36
    FUNC_LEAVE_NOAPI(ret_value)
} /* end H5B_valid() */
<|MERGE_RESOLUTION|>--- conflicted
+++ resolved
@@ -294,11 +294,7 @@
 {
     H5B_t	*bt = NULL;
     H5B_shared_t *shared;               /* Pointer to shared B-tree info */
-<<<<<<< HEAD
     unsigned    idx = 0, lt = 0, rt;    /* Final, left & right key indices */
-=======
-    unsigned    idx=0, lt = 0, rt;      /* Final, left & right key indices */
->>>>>>> de952f36
     int	        cmp = 1;                /* Key comparison value */
     htri_t	ret_value;              /* Return value */
 
@@ -319,47 +315,22 @@
      * the thing for which we're searching.
      */
     if(NULL == (bt = (H5B_t *)H5AC_protect(f, dxpl_id, H5AC_BT, addr, type, udata, H5AC_READ)))
-<<<<<<< HEAD
-	HGOTO_ERROR(H5E_BTREE, H5E_CANTLOAD, FAIL, "unable to load B-tree node")
+	HGOTO_ERROR(H5E_BTREE, H5E_CANTPROTECT, FAIL, "unable to load B-tree node")
     shared = (H5B_shared_t *)H5RC_GET_OBJ(bt->rc_shared);
-=======
-	HGOTO_ERROR(H5E_BTREE, H5E_CANTPROTECT, FAIL, "unable to load B-tree node")
-    shared=(H5B_shared_t *)H5RC_GET_OBJ(bt->rc_shared);
->>>>>>> de952f36
     HDassert(shared);
 
-<<<<<<< HEAD
     rt = bt->nchildren;
     while(lt < rt && cmp) {
 	idx = (lt + rt) / 2;
 	/* compare */
 	if((cmp = (type->cmp3)(f, dxpl_id, H5B_NKEY(bt, shared, idx), udata, H5B_NKEY(bt, shared, (idx + 1)))) < 0)
-=======
-    while(lt < rt && cmp) {
-	idx = (lt + rt) / 2;
-	/* compare */
-	if((cmp = (type->cmp3)(f, dxpl_id, H5B_NKEY(bt, shared, idx), udata, H5B_NKEY(bt, shared, idx + 1))) < 0)
->>>>>>> de952f36
 	    rt = idx;
 	else
 	    lt = idx + 1;
     } /* end while */
-<<<<<<< HEAD
     /* Check if not found */
     if(cmp)
 	HGOTO_DONE(FALSE)
-=======
-    if(cmp)
-        /* Note: don't push error on stack, leave that to next higher level,
-         *      since many times the B-tree is searched in order to determine
-         *      if an object exists in the B-tree or not. -QAK
-         */
-#ifdef OLD_WAY
-	HGOTO_ERROR(H5E_BTREE, H5E_NOTFOUND, FAIL, "B-tree key not found")
-#else /* OLD_WAY */
-	HGOTO_DONE(FAIL)
-#endif /* OLD_WAY */
->>>>>>> de952f36
 
     /*
      * Follow the link to the subtree or to the data node.
@@ -367,7 +338,6 @@
     HDassert(idx < bt->nchildren);
 
     if(bt->level > 0) {
-<<<<<<< HEAD
 	if((ret_value = H5B_find(f, dxpl_id, type, bt->child[idx], udata)) < 0)
 	    HGOTO_ERROR(H5E_BTREE, H5E_NOTFOUND, FAIL, "can't lookup key in subtree")
     } /* end if */
@@ -375,30 +345,6 @@
 	if((ret_value = (type->found)(f, dxpl_id, bt->child[idx], H5B_NKEY(bt, shared, idx), udata)) < 0)
             HGOTO_ERROR(H5E_BTREE, H5E_NOTFOUND, FAIL, "can't lookup key in leaf node")
     } /* end else */
-=======
-	if(H5B_find(f, dxpl_id, type, bt->child[idx], udata) < 0)
-        /* Note: don't push error on stack, leave that to next higher level,
-         *      since many times the B-tree is searched in order to determine
-         *      if an object exists in the B-tree or not. -QAK
-         */
-#ifdef OLD_WAY
-	    HGOTO_ERROR(H5E_BTREE, H5E_NOTFOUND, FAIL, "key not found in subtree")
-#else /* OLD_WAY */
-            HGOTO_DONE(FAIL)
-#endif /* OLD_WAY */
-    } else {
-	if((type->found)(f, dxpl_id, bt->child[idx], H5B_NKEY(bt, shared, idx), udata) < 0)
-        /* Note: don't push error on stack, leave that to next higher level,
-         *      since many times the B-tree is searched in order to determine
-         *      if an object exists in the B-tree or not. -QAK
-         */
-#ifdef OLD_WAY
-            HGOTO_ERROR(H5E_BTREE, H5E_NOTFOUND, FAIL, "key not found in leaf node")
-#else /* OLD_WAY */
-            HGOTO_DONE(FAIL)
-#endif /* OLD_WAY */
-    }
->>>>>>> de952f36
 
 done:
     if(bt && H5AC_unprotect(f, dxpl_id, H5AC_BT, addr, bt, H5AC__NO_FLAGS_SET) < 0)
@@ -1459,29 +1405,16 @@
 	    } /* end if */
 	    bt->left = HADDR_UNDEF;
 	    bt->right = HADDR_UNDEF;
-<<<<<<< HEAD
-            H5_CHECK_OVERFLOW(shared->sizeof_rnode,size_t,hsize_t);
+            H5_CHECK_OVERFLOW(shared->sizeof_rnode, size_t, hsize_t);
 	    if(H5AC_unprotect(f, dxpl_id, H5AC_BT, addr, bt, bt_flags | H5AC__DELETED_FLAG | H5AC__FREE_FILE_SPACE_FLAG) < 0) {
 		bt = NULL;
                 bt_flags = H5AC__NO_FLAGS_SET;
-		HGOTO_ERROR(H5E_BTREE, H5E_PROTECT, H5B_INS_ERROR, "unable to free B-tree node")
-=======
-            H5_CHECK_OVERFLOW(shared->sizeof_rnode, size_t, hsize_t);
-	    if(H5MF_xfree(f, H5FD_MEM_BTREE, dxpl_id, addr, (hsize_t)shared->sizeof_rnode) < 0
-                    || H5AC_unprotect(f, dxpl_id, H5AC_BT, addr, bt, bt_flags | H5C__DELETED_FLAG) < 0) {
-		bt = NULL;
-                bt_flags = H5AC__NO_FLAGS_SET;
 		HGOTO_ERROR(H5E_BTREE, H5E_CANTUNPROTECT, H5B_INS_ERROR, "unable to free B-tree node")
->>>>>>> de952f36
 	    } /* end if */
 	    bt = NULL;
             bt_flags = H5AC__NO_FLAGS_SET;
 	} /* end if */
-<<<<<<< HEAD
-    } else if (H5B_INS_REMOVE==ret_value && 0==idx) {
-=======
     } else if(H5B_INS_REMOVE == ret_value && 0 == idx) {
->>>>>>> de952f36
 	/*
 	 * The subtree is the left-most child of this node. We discard the
 	 * left-most key and the left-most child (the child has already been
@@ -1686,19 +1619,9 @@
         } /* end if */
     } /* end else */
 
-<<<<<<< HEAD
 done:
     if(bt && H5AC_unprotect(f, dxpl_id, H5AC_BT, addr, bt, H5AC__DELETED_FLAG | H5AC__FREE_FILE_SPACE_FLAG) < 0)
-        HDONE_ERROR(H5E_BTREE, H5E_PROTECT, FAIL, "unable to release B-tree node in cache")
-=======
-    /* Delete this node from disk */
-    if(H5MF_xfree(f, H5FD_MEM_BTREE, dxpl_id, addr, (hsize_t)shared->sizeof_rnode) < 0)
-        HGOTO_ERROR(H5E_BTREE, H5E_CANTFREE, FAIL, "unable to free B-tree node")
-
-done:
-    if(bt && H5AC_unprotect(f, dxpl_id, H5AC_BT, addr, bt, H5C__DELETED_FLAG) < 0)
         HDONE_ERROR(H5E_BTREE, H5E_CANTUNPROTECT, FAIL, "unable to release B-tree node in cache")
->>>>>>> de952f36
 
     FUNC_LEAVE_NOAPI(ret_value)
 } /* end H5B_delete() */
@@ -1734,11 +1657,7 @@
     HDassert(type);
 
     /* Allocate space for the shared structure */
-<<<<<<< HEAD
     if(NULL == (shared = H5FL_CALLOC(H5B_shared_t)))
-=======
-    if(NULL == (shared = H5FL_MALLOC(H5B_shared_t)))
->>>>>>> de952f36
 	HGOTO_ERROR(H5E_BTREE, H5E_CANTALLOC, NULL, "memory allocation failed for shared B-tree info")
 
     /* Set up the "global" information for this file's groups */
@@ -1758,13 +1677,8 @@
 #ifdef H5_CLEAR_MEMORY
 HDmemset(shared->page, 0, shared->sizeof_rnode);
 #endif /* H5_CLEAR_MEMORY */
-<<<<<<< HEAD
     if(NULL == (shared->nkey = H5FL_SEQ_MALLOC(size_t, (size_t)(shared->two_k + 1))))
 	HGOTO_ERROR(H5E_BTREE, H5E_CANTALLOC, NULL, "memory allocation failed for B-tree native keys")
-=======
-    if(NULL == (shared->nkey = H5FL_SEQ_MALLOC(size_t, (size_t)(2 * H5F_KVALUE(f, type) + 1))))
-	HGOTO_ERROR(H5E_BTREE, H5E_CANTALLOC, NULL, "memory allocation failed for B-tree page")
->>>>>>> de952f36
 
     /* Initialize the offsets into the native key buffer */
     for(u = 0; u < (shared->two_k + 1); u++)
@@ -1849,20 +1763,12 @@
      * Check arguments.
      */
     HDassert(old_bt);
-<<<<<<< HEAD
     shared = (H5B_shared_t *)H5RC_GET_OBJ(old_bt->rc_shared);
-=======
-    shared=(H5B_shared_t *)H5RC_GET_OBJ(old_bt->rc_shared);
->>>>>>> de952f36
     HDassert(shared);
 
     /* Allocate memory for the new H5B_t object */
     if(NULL == (new_node = H5FL_MALLOC(H5B_t)))
-<<<<<<< HEAD
-        HGOTO_ERROR(H5E_RESOURCE, H5E_NOSPACE, NULL, "memory allocation failed for B-tree root node")
-=======
         HGOTO_ERROR(H5E_BTREE, H5E_CANTALLOC, NULL, "memory allocation failed for B-tree root node")
->>>>>>> de952f36
 
     /* Copy the main structure */
     HDmemcpy(new_node, old_bt, sizeof(H5B_t));
@@ -1872,11 +1778,7 @@
 
     if(NULL == (new_node->native = H5FL_BLK_MALLOC(native_block, shared->sizeof_keys)) ||
             NULL == (new_node->child = H5FL_SEQ_MALLOC(haddr_t, (size_t)shared->two_k)))
-<<<<<<< HEAD
-        HGOTO_ERROR(H5E_RESOURCE, H5E_NOSPACE, NULL, "memory allocation failed for B-tree root node")
-=======
         HGOTO_ERROR(H5E_BTREE, H5E_CANTALLOC, NULL, "memory allocation failed for B-tree root node")
->>>>>>> de952f36
 
     /* Copy the other structures */
     HDmemcpy(new_node->native, old_bt->native, shared->sizeof_keys);
@@ -1889,11 +1791,7 @@
     ret_value = new_node;
 
 done:
-<<<<<<< HEAD
     if(NULL == ret_value) {
-=======
-    if(ret_value == NULL) {
->>>>>>> de952f36
         if(new_node) {
 	    new_node->native = H5FL_BLK_FREE(native_block, new_node->native);
 	    new_node->child = H5FL_SEQ_FREE(haddr_t, new_node->child);
@@ -2075,15 +1973,8 @@
 htri_t
 H5B_valid(H5F_t *f, hid_t dxpl_id, const H5B_class_t *type, haddr_t addr)
 {
-<<<<<<< HEAD
     H5B_t               *bt = NULL;                 /* The btree */
     htri_t		ret_value = SUCCEED;        /* Return value */
-=======
-    H5B_t	*bt = NULL;
-    H5B_shared_t *shared;               /* Pointer to shared B-tree info */
-    unsigned	u;                      /* Local index variable */
-    herr_t      ret_value=SUCCEED;       /* Return value */
->>>>>>> de952f36
 
     FUNC_ENTER_NOAPI(H5B_valid, FAIL)
 
@@ -2091,189 +1982,19 @@
      * Check arguments.
      */
     HDassert(f);
-<<<<<<< HEAD
     HDassert(type);
-=======
-    HDassert(H5F_addr_defined(addr));
-    HDassert(stream);
-    HDassert(indent >= 0);
-    HDassert(fwidth >= 0);
-    HDassert(type);
-
-    /*
-     * Load the tree node.
-     */
-    if(NULL == (bt = (H5B_t *)H5AC_protect(f, dxpl_id, H5AC_BT, addr, type, udata, H5AC_READ)))
-	HGOTO_ERROR(H5E_BTREE, H5E_CANTPROTECT, FAIL, "unable to load B-tree node")
-    shared = (H5B_shared_t *)H5RC_GET_OBJ(bt->rc_shared);
-    HDassert(shared);
->>>>>>> de952f36
 
     if(!H5F_addr_defined(addr))
-        HGOTO_ERROR(H5E_ARGS, H5E_BADVALUE, FAIL, "address is undefined")
-
-<<<<<<< HEAD
+        HGOTO_ERROR(H5E_BTREE, H5E_BADVALUE, FAIL, "address is undefined")
+
     /* Protect the node */
     if(NULL == (bt = (H5B_t *)H5AC_protect(f, dxpl_id, H5AC_BT, addr, type, NULL, H5AC_READ)))
 	HGOTO_ERROR(H5E_BTREE, H5E_CANTPROTECT, FAIL, "unable to load B-tree node")
-=======
-    /*
-     * Print the child addresses
-     */
-    for(u = 0; u < bt->nchildren; u++) {
-	HDfprintf(stream, "%*sChild %d...\n", indent, "", u);
-	HDfprintf(stream, "%*s%-*s %a\n", indent + 3, "", MAX(0, fwidth - 3),
-		  "Address:", bt->child[u]);
-
-        /* If there is a key debugging routine, use it to display the left & right keys */
-	if(type->debug_key) {
-            /* Decode the 'left' key & print it */
-            HDfprintf(stream, "%*s%-*s\n", indent + 3, "", MAX(0, fwidth - 3),
-                      "Left Key:");
-            HDassert(H5B_NKEY(bt, shared, u));
-	    (void)(type->debug_key)(stream, f, dxpl_id, indent + 6, MAX(0, fwidth - 6),
-			      H5B_NKEY(bt, shared, u), udata);
-
-            /* Decode the 'right' key & print it */
-            HDfprintf(stream, "%*s%-*s\n", indent + 3, "", MAX(0, fwidth - 3),
-                      "Right Key:");
-            HDassert(H5B_NKEY(bt, shared, u + 1));
-	    (void)(type->debug_key)(stream, f, dxpl_id, indent + 6, MAX(0, fwidth - 6),
-			      H5B_NKEY(bt, shared, u + 1), udata);
-	} /* end if */
-    } /* end for */
->>>>>>> de952f36
 
 done:
     /* Release the node */
     if(bt && H5AC_unprotect(f, dxpl_id, H5AC_BT, addr, bt, H5AC__NO_FLAGS_SET) < 0)
         HDONE_ERROR(H5E_BTREE, H5E_CANTUNPROTECT, FAIL, "unable to release B-tree node")
-<<<<<<< HEAD
-
-=======
-
-    FUNC_LEAVE_NOAPI(ret_value)
-}
-
--
-/*-------------------------------------------------------------------------
- * Function:	H5B_assert
- *
- * Purpose:	Verifies that the tree is structured correctly.
- *
- * Return:	Success:	SUCCEED
- *
- *		Failure:	aborts if something is wrong.
- *
- * Programmer:	Robb Matzke
- *		Tuesday, November  4, 1997
- *
- *-------------------------------------------------------------------------
- */
-#ifdef H5B_DEBUG
-static herr_t
-H5B_assert(H5F_t *f, hid_t dxpl_id, haddr_t addr, const H5B_class_t *type, void *udata)
-{
-    H5B_t	*bt = NULL;
-    H5B_shared_t        *shared;        /* Pointer to shared B-tree info */
-    int	i, ncell, cmp;
-    static int	ncalls = 0;
-    herr_t	status;
-    herr_t      ret_value = SUCCEED;    /* Return value */
-
-    /* A queue of child data */
-    struct child_t {
-	haddr_t			addr;
-	unsigned		level;
-	struct child_t	       *next;
-    } *head = NULL, *tail = NULL, *prev = NULL, *cur = NULL, *tmp = NULL;
-
-    FUNC_ENTER_NOAPI(H5B_assert, FAIL)
-
-    if(0 == ncalls++) {
-	if(H5DEBUG(B))
-	    fprintf(H5DEBUG(B), "H5B: debugging B-trees (expensive)\n");
-    } /* end if */
-    /* Initialize the queue */
-    bt = (H5B_t *)H5AC_protect(f, dxpl_id, H5AC_BT, addr, type, udata, H5AC_READ);
-    HDassert(bt);
-    shared=(H5B_shared_t *)H5RC_GET_OBJ(bt->rc_shared);
-    HDassert(shared);
-    cur = H5MM_calloc(sizeof(struct child_t));
-    HDassert(cur);
-    cur->addr = addr;
-    cur->level = bt->level;
-    head = tail = cur;
-
-    status = H5AC_unprotect(f, dxpl_id, H5AC_BT, addr, bt, H5AC__NO_FLAGS_SET);
-    HDassert(status >= 0);
-    bt = NULL;    /* Make certain future references will be caught */
-
-    /*
-     * Do a breadth-first search of the tree.  New nodes are added to the end
-     * of the queue as the `cur' pointer is advanced toward the end.  We don't
-     * remove any nodes from the queue because we need them in the uniqueness
-     * test.
-     */
-    for(ncell = 0; cur; ncell++) {
-	bt = (H5B_t *)H5AC_protect(f, dxpl_id, H5AC_BT, cur->addr, type, udata, H5AC_READ);
-	HDassert(bt);
-
-	/* Check node header */
-	HDassert(bt->level == cur->level);
-	if(cur->next && cur->next->level == bt->level)
-	    HDassert(H5F_addr_eq(bt->right, cur->next->addr));
-	else
-	    HDassert(!H5F_addr_defined(bt->right));
-	if(prev && prev->level == bt->level)
-	    HDassert(H5F_addr_eq(bt->left, prev->addr));
-	else
-	    HDassert(!H5F_addr_defined(bt->left));
-
-	if(cur->level > 0) {
-	    for(i = 0; i < bt->nchildren; i++) {
-
-		/*
-		 * Check that child nodes haven't already been seen.  If they
-		 * have then the tree has a cycle.
-		 */
-		for(tmp = head; tmp; tmp = tmp->next)
-		    HDassert(H5F_addr_ne(tmp->addr, bt->child[i]));
-
-		/* Add the child node to the end of the queue */
-		tmp = H5MM_calloc(sizeof(struct child_t));
-		HDassert(tmp);
-		tmp->addr = bt->child[i];
-		tmp->level = bt->level - 1;
-		tail->next = tmp;
-		tail = tmp;
-
-		/* Check that the keys are monotonically increasing */
-		cmp = (type->cmp2)(f, dxpl_id, H5B_NKEY(bt, shared, i), udata,
-				    H5B_NKEY(bt, shared, i + 1));
-		HDassert(cmp < 0);
-	    } /* end for */
-	} /* end if */
-
-	/* Release node */
-	status = H5AC_unprotect(f, dxpl_id, H5AC_BT, cur->addr, bt, H5AC__NO_FLAGS_SET);
-	HDassert(status >= 0);
-        bt = NULL;    /* Make certain future references will be caught */
-
-	/* Advance current location in queue */
-	prev = cur;
-	cur = cur->next;
-    } /* end for */
-
-    /* Free all entries from queue */
-    while(head) {
-	tmp = head->next;
-	H5MM_xfree(head);
-	head = tmp;
-    } /* end while */
-
-done:
->>>>>>> de952f36
+
     FUNC_LEAVE_NOAPI(ret_value)
 } /* end H5B_valid() */
