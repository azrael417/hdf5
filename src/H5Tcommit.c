/* * * * * * * * * * * * * * * * * * * * * * * * * * * * * * * * * * * * * * *
 * Copyright by The HDF Group.                                               *
 * Copyright by the Board of Trustees of the University of Illinois.         *
 * All rights reserved.                                                      *
 *                                                                           *
 * This file is part of HDF5.  The full HDF5 copyright notice, including     *
 * terms governing use, modification, and redistribution, is contained in    *
 * the files COPYING and Copyright.html.  COPYING can be found at the root   *
 * of the source code distribution tree; Copyright.html can be found at the  *
 * root level of an installed copy of the electronic HDF5 document set and   *
 * is linked from the top-level documents page.  It can also be found at     *
 * http://hdfgroup.org/HDF5/doc/Copyright.html.  If you do not have          *
 * access to either file, you may request a copy from help@hdfgroup.org.     *
 * * * * * * * * * * * * * * * * * * * * * * * * * * * * * * * * * * * * * * */

/*
 * Module Info: This module contains the functionality for committing datatypes
 *      to a file for the H5T interface.
 */

/****************/
/* Module Setup */
/****************/

#include "H5Tmodule.h"          /* This source code file is part of the H5T module */


/***********/
/* Headers */
/***********/
#include "H5private.h"		/* Generic Functions			*/
#include "H5ACprivate.h"        /* Metadata cache                       */
#include "H5Eprivate.h"		/* Error handling			*/
#include "H5FOprivate.h"	/* File objects				*/
#include "H5Iprivate.h"		/* IDs					*/
#include "H5Lprivate.h"		/* Links				*/
#include "H5Pprivate.h"         /* Property lists                       */
#include "H5Tpkg.h"		/* Datatypes				*/


/****************/
/* Local Macros */
/****************/


/******************/
/* Local Typedefs */
/******************/


/********************/
/* Package Typedefs */
/********************/


/********************/
/* Local Prototypes */
/********************/
static H5T_t *H5T_open_oid(const H5G_loc_t *loc, hid_t dxpl_id);


/*********************/
/* Public Variables */
/*********************/


/*********************/
/* Package Variables */
/*********************/


/*****************************/
/* Library Private Variables */
/*****************************/


/*******************/
/* Local Variables */
/*******************/



/*-------------------------------------------------------------------------
 * Function:	H5Tcommit2
 *
 * Purpose:	Save a transient datatype to a file and turn the type handle
 *		into a "named", immutable type.
 *
 * Return:	Non-negative on success/Negative on failure
 *
 * Programmer:  Quincey Koziol
 *              April 5, 2007
 *
 *-------------------------------------------------------------------------
 */
herr_t
H5Tcommit2(hid_t loc_id, const char *name, hid_t type_id, hid_t lcpl_id,
    hid_t tcpl_id, hid_t tapl_id)
{
    H5G_loc_t	loc;                    /* Location to create datatype */
    H5T_t	*type;                  /* Datatype for ID */
    hid_t       dxpl_id = H5AC_dxpl_id; /* dxpl used by library */ 
    herr_t      ret_value = SUCCEED;    /* Return value */

    FUNC_ENTER_API(FAIL)
    H5TRACE6("e", "i*siiii", loc_id, name, type_id, lcpl_id, tcpl_id, tapl_id);

    /* Check arguments */
    if(H5G_loc(loc_id, &loc) < 0)
	HGOTO_ERROR(H5E_ARGS, H5E_BADTYPE, FAIL, "not a location")
    if(!name || !*name)
	HGOTO_ERROR(H5E_ARGS, H5E_BADVALUE, FAIL, "no name")
    if(NULL == (type = (H5T_t *)H5I_object_verify(type_id, H5I_DATATYPE)))
	HGOTO_ERROR(H5E_ARGS, H5E_BADTYPE, FAIL, "not a datatype")

    /* Get correct property list */
    if(H5P_DEFAULT == lcpl_id)
        lcpl_id = H5P_LINK_CREATE_DEFAULT;
    else
        if(TRUE != H5P_isa_class(lcpl_id, H5P_LINK_CREATE))
            HGOTO_ERROR(H5E_ARGS, H5E_BADTYPE, FAIL, "not link creation property list")

    /* Get correct property list */
    if(H5P_DEFAULT == tcpl_id)
        tcpl_id = H5P_DATATYPE_CREATE_DEFAULT;
    else
        if(TRUE != H5P_isa_class(tcpl_id, H5P_DATATYPE_CREATE))
            HGOTO_ERROR(H5E_ARGS, H5E_BADTYPE, FAIL, "not datatype creation property list")

    /* Verify access property list and get correct dxpl */
<<<<<<< HEAD
    if(H5P_verify_apl_and_dxpl(&tapl_id, H5P_CLS_TACC, &dxpl_id) < 0)
=======
    if(H5P_verify_apl_and_dxpl(&tapl_id, H5P_CLS_TACC, &dxpl_id, loc_id, TRUE) < 0)
>>>>>>> 91aeb766
        HGOTO_ERROR(H5E_DATATYPE, H5E_CANTSET, FAIL, "can't set access and transfer property lists")

    /* Commit the type */
    if(H5T__commit_named(&loc, name, type, lcpl_id, tcpl_id, tapl_id, dxpl_id) < 0)
	HGOTO_ERROR(H5E_DATATYPE, H5E_CANTINIT, FAIL, "unable to commit datatype")

done:
    FUNC_LEAVE_API(ret_value)
} /* end H5Tcommit2() */


/*-------------------------------------------------------------------------
 * Function:	H5T__commit_named
 *
 * Purpose:	Internal routine to save a transient datatype to a file and
 *              turn the type ID into a "named", immutable type.
 *
 * Return:	Non-negative on success/Negative on failure
 *
 * Programmer:  Quincey Koziol
 *              April 5, 2007
 *
 *-------------------------------------------------------------------------
 */
herr_t
H5T__commit_named(const H5G_loc_t *loc, const char *name, H5T_t *dt,
    hid_t lcpl_id, hid_t tcpl_id, hid_t tapl_id, hid_t dxpl_id)
{
    H5O_obj_create_t ocrt_info;         /* Information for object creation */
    H5T_obj_create_t tcrt_info;         /* Information for named datatype creation */
    H5T_state_t old_state;              /* The state of the datatype before H5T__commit. */
    herr_t      ret_value = SUCCEED;    /* Return value */

    FUNC_ENTER_PACKAGE

    /* Sanity checks */
    HDassert(loc);
    HDassert(name && *name);
    HDassert(dt);
    HDassert(lcpl_id != H5P_DEFAULT);
    HDassert(tcpl_id != H5P_DEFAULT);
    HDassert(tapl_id != H5P_DEFAULT);
    HDassert(dxpl_id != H5P_DEFAULT);

    /* Record the type's state so that we can revert to it if linking fails */
    old_state = dt->shared->state;

    /* Set up named datatype creation info */
    tcrt_info.dt = dt;
    tcrt_info.tcpl_id = tcpl_id;

    /* Set up object creation information */
    ocrt_info.obj_type = H5O_TYPE_NAMED_DATATYPE;
    ocrt_info.crt_info = &tcrt_info;
    ocrt_info.new_obj = NULL;

    /* Create the new named datatype and link it to its parent group */
    if(H5L_link_object(loc, name, &ocrt_info, lcpl_id, tapl_id, dxpl_id) < 0)
        HGOTO_ERROR(H5E_DATATYPE, H5E_CANTINIT, FAIL, "unable to create and link to named datatype")
    HDassert(ocrt_info.new_obj);

done:
    /* If the datatype was committed but something failed after that, we need
     * to return it to the state it was in before it was committed.
     */
    if(ret_value < 0 && (NULL != ocrt_info.new_obj)) {
	if(dt->shared->state == H5T_STATE_OPEN && dt->sh_loc.type == H5O_SHARE_TYPE_COMMITTED) {
            /* Remove the datatype from the list of opened objects in the file */
            if(H5FO_top_decr(dt->sh_loc.file, dt->sh_loc.u.loc.oh_addr) < 0)
                HDONE_ERROR(H5E_DATASET, H5E_CANTRELEASE, FAIL, "can't decrement count for object")
            if(H5FO_delete(dt->sh_loc.file, dxpl_id, dt->sh_loc.u.loc.oh_addr) < 0)
                HDONE_ERROR(H5E_DATASET, H5E_CANTRELEASE, FAIL, "can't remove dataset from list of open objects")

            /* Close the datatype object */
	    if(H5O_close(&(dt->oloc)) < 0)
                HDONE_ERROR(H5E_DATATYPE, H5E_CLOSEERROR, FAIL, "unable to release object header")

            /* Remove the datatype's object header from the file */
            if(H5O_delete(dt->sh_loc.file, dxpl_id, dt->sh_loc.u.loc.oh_addr) < 0)
                HDONE_ERROR(H5E_DATATYPE, H5E_CANTDELETE, FAIL, "unable to delete object header")

            /* Mark datatype as being back in memory */
            if(H5T_set_loc(dt, dt->sh_loc.file, H5T_LOC_MEMORY))
                HDONE_ERROR(H5E_DATATYPE, H5E_CANTDELETE, FAIL, "unable to return datatype to memory")
	    dt->sh_loc.type = H5O_SHARE_TYPE_UNSHARED;
            dt->shared->state = old_state;
	} /* end if */
    } /* end if */

    FUNC_LEAVE_NOAPI(ret_value)
} /* end H5T__commit_named() */


/*-------------------------------------------------------------------------
 * Function:	H5Tcommit_anon
 *
 * Purpose:	Save a transient datatype to a file and turn the type handle
 *		into a "named", immutable type.
 *
 *              The resulting ID should be linked into the file with
 *              H5Olink or it will be deleted when closed.
 *
 * Note:	Datatype access property list is unused currently, but is
 *		checked for sanity anyway.
 *
 * Return:	Non-negative on success/Negative on failure
 *
 * Programmer:  Peter Cao
 *              May 17, 2005
 *
 *-------------------------------------------------------------------------
 */
herr_t
H5Tcommit_anon(hid_t loc_id, hid_t type_id, hid_t tcpl_id, hid_t tapl_id)
{
    H5G_loc_t	loc;                    /* Group location for location */
    H5T_t	*type = NULL;           /* Datatype created */
    hid_t       dxpl_id = H5AC_dxpl_id; /* dxpl used by library */
    herr_t      ret_value = SUCCEED;    /* Return value */

    FUNC_ENTER_API(FAIL)
    H5TRACE4("e", "iiii", loc_id, type_id, tcpl_id, tapl_id);

    /* Check arguments */
    if(H5G_loc(loc_id, &loc) < 0)
	HGOTO_ERROR(H5E_ARGS, H5E_BADTYPE, FAIL, "not a location")
    if(NULL == (type = (H5T_t *)H5I_object_verify(type_id, H5I_DATATYPE)))
	HGOTO_ERROR(H5E_ARGS, H5E_BADTYPE, FAIL, "not a datatype")

    /* Get correct property list */
    if(H5P_DEFAULT == tcpl_id)
        tcpl_id = H5P_DATATYPE_CREATE_DEFAULT;
    else
        if(TRUE != H5P_isa_class(tcpl_id, H5P_DATATYPE_CREATE))
            HGOTO_ERROR(H5E_ARGS, H5E_BADTYPE, FAIL, "not datatype creation property list")

    /* Verify access property list and get correct dxpl */
<<<<<<< HEAD
    if(H5P_verify_apl_and_dxpl(&tapl_id, H5P_CLS_TACC, &dxpl_id) < 0)
=======
    if(H5P_verify_apl_and_dxpl(&tapl_id, H5P_CLS_TACC, &dxpl_id, loc_id, TRUE) < 0)
>>>>>>> 91aeb766
        HGOTO_ERROR(H5E_DATATYPE, H5E_CANTSET, FAIL, "can't set access and transfer property lists")

    /* Commit the type */
    if(H5T__commit(loc.oloc->file, type, tcpl_id, dxpl_id) < 0)
	HGOTO_ERROR(H5E_DATATYPE, H5E_CANTINIT, FAIL, "unable to commit datatype")

    /* Release the datatype's object header */
    {
        H5O_loc_t *oloc;         /* Object location for datatype */

        /* Get the new committed datatype's object location */
        if(NULL == (oloc = H5T_oloc(type)))
            HGOTO_ERROR(H5E_DATATYPE, H5E_CANTGET, FAIL, "unable to get object location of committed datatype")

        /* Decrement refcount on committed datatype's object header in memory */
        if(H5O_dec_rc_by_loc(oloc, dxpl_id) < 0)
           HGOTO_ERROR(H5E_DATATYPE, H5E_CANTDEC, FAIL, "unable to decrement refcount on newly created object")
    } /* end if */

done:
    FUNC_LEAVE_API(ret_value)
} /* end H5Tcommit_anon() */


/*-------------------------------------------------------------------------
 * Function:	H5T__commit
 *
 * Purpose:	Commit a type, giving it a name and causing it to become
 *		immutable.
 *
 * Return:	Non-negative on success/Negative on failure
 *
 * Programmer:	Robb Matzke
 *              Monday, June  1, 1998
 *
 *-------------------------------------------------------------------------
 */
herr_t
H5T__commit(H5F_t *file, H5T_t *type, hid_t tcpl_id, hid_t dxpl_id)
{
    H5O_loc_t   temp_oloc;              /* Temporary object header location */
    H5G_name_t  temp_path;              /* Temporary path */
    hbool_t     loc_init = FALSE;       /* Have temp_oloc and temp_path been initialized? */
    size_t      dtype_size;             /* Size of the datatype message */
    herr_t      ret_value = SUCCEED;    /* Return value */

    FUNC_ENTER_PACKAGE

    HDassert(file);
    HDassert(type);
    HDassert(tcpl_id != H5P_DEFAULT);

    /* Check if we are allowed to write to this file */
    if(0 == (H5F_INTENT(file) & H5F_ACC_RDWR))
        HGOTO_ERROR(H5E_DATATYPE, H5E_WRITEERROR, FAIL, "no write intent on file")

    /*
     * Check arguments.  We cannot commit an immutable type because H5Tclose()
     * normally fails on such types (try H5Tclose(H5T_NATIVE_INT)) but closing
     * a named type should always succeed.
     */
    if(H5T_STATE_NAMED == type->shared->state || H5T_STATE_OPEN == type->shared->state)
	HGOTO_ERROR(H5E_ARGS, H5E_BADVALUE, FAIL, "datatype is already committed")
    if(H5T_STATE_IMMUTABLE == type->shared->state)
	HGOTO_ERROR(H5E_ARGS, H5E_BADVALUE, FAIL, "datatype is immutable")

    /* Check for a "sensible" datatype to store on disk */
    if(H5T_is_sensible(type) <= 0)
        HGOTO_ERROR(H5E_ARGS, H5E_BADTYPE, FAIL, "datatype is not sensible")

    /* Mark datatype as being on disk now.  This step changes the size of
     *  datatype as stored on disk.
     */
    if(H5T_set_loc(type, file, H5T_LOC_DISK) < 0)
        HGOTO_ERROR(H5E_DATATYPE, H5E_CANTINIT, FAIL, "cannot mark datatype on disk")

    /* Reset datatype location and path */
    if(H5O_loc_reset(&temp_oloc) < 0)
	HGOTO_ERROR(H5E_SYM, H5E_CANTRESET, FAIL, "unable to initialize location")
    if(H5G_name_reset(&temp_path) < 0)
	HGOTO_ERROR(H5E_SYM, H5E_CANTRESET, FAIL, "unable to initialize path")
    loc_init = TRUE;

    /* Set the latest format, if requested */
    if(H5F_USE_LATEST_FORMAT(file))
        if(H5T_set_latest_version(type) < 0)
            HGOTO_ERROR(H5E_DATASET, H5E_CANTSET, FAIL, "can't set latest version of datatype")

    /* Calculate message size infomation, for creating object header */
    dtype_size = H5O_msg_size_f(file, tcpl_id, H5O_DTYPE_ID, type, (size_t)0);
    HDassert(dtype_size);

    /*
     * Create the object header and open it for write access. Insert the data
     * type message and then give the object header a name.
     */
    if(H5O_create(file, dxpl_id, dtype_size, (size_t)1, tcpl_id, &temp_oloc) < 0)
	HGOTO_ERROR(H5E_DATATYPE, H5E_CANTINIT, FAIL, "unable to create datatype object header")
    if(H5O_msg_create(&temp_oloc, H5O_DTYPE_ID, H5O_MSG_FLAG_CONSTANT | H5O_MSG_FLAG_DONTSHARE, H5O_UPDATE_TIME, type, dxpl_id) < 0)
	HGOTO_ERROR(H5E_DATATYPE, H5E_CANTINIT, FAIL, "unable to update type header message")

    /* Copy the new object header's location into the datatype, taking ownership of it */
    if(H5O_loc_copy(&(type->oloc), &temp_oloc, H5_COPY_SHALLOW) < 0)
	HGOTO_ERROR(H5E_DATATYPE, H5E_CANTINIT, FAIL, "unable to copy datatype location")
    if(H5G_name_copy(&(type->path), &temp_path, H5_COPY_SHALLOW) < 0)
	HGOTO_ERROR(H5E_DATATYPE, H5E_CANTINIT, FAIL, "unable to copy datatype location")
    loc_init = FALSE;

    /* Set the shared info fields */
    H5T_update_shared(type);
    type->shared->state = H5T_STATE_OPEN;
    type->shared->fo_count = 1;

    /* Add datatype to the list of open objects in the file */
    if(H5FO_top_incr(type->sh_loc.file, type->sh_loc.u.loc.oh_addr) < 0)
        HGOTO_ERROR(H5E_DATATYPE, H5E_CANTINC, FAIL, "can't incr object ref. count")
    if(H5FO_insert(type->sh_loc.file, type->sh_loc.u.loc.oh_addr, type->shared, TRUE) < 0)
        HGOTO_ERROR(H5E_DATATYPE, H5E_CANTINSERT, FAIL, "can't insert datatype into list of open objects")

    /* Mark datatype as being on memory again.  Since this datatype may still be
     *  used in memory after committed to disk, change its size back as in memory.
     */
    if(H5T_set_loc(type, NULL, H5T_LOC_MEMORY) < 0)
        HGOTO_ERROR(H5E_DATATYPE, H5E_CANTINIT, FAIL, "cannot mark datatype in memory")

done:
    if(ret_value < 0) {
        if(loc_init) {
            H5O_loc_free(&temp_oloc);
            H5G_name_free(&temp_path);
        } /* end if */
        if((type->shared->state == H5T_STATE_TRANSIENT || type->shared->state == H5T_STATE_RDONLY) && (type->sh_loc.type == H5O_SHARE_TYPE_COMMITTED)) {
            if(H5O_dec_rc_by_loc(&(type->oloc), dxpl_id) < 0)
                HDONE_ERROR(H5E_DATATYPE, H5E_CANTDEC, FAIL, "unable to decrement refcount on newly created object")
	    if(H5O_close(&(type->oloc)) < 0)
                HDONE_ERROR(H5E_DATATYPE, H5E_CLOSEERROR, FAIL, "unable to release object header")
            if(H5O_delete(file, dxpl_id, type->sh_loc.u.loc.oh_addr) < 0)
                HDONE_ERROR(H5E_DATATYPE, H5E_CANTDELETE, FAIL, "unable to delete object header")
	    type->sh_loc.type = H5O_SHARE_TYPE_UNSHARED;
	} /* end if */
    } /* end if */

    FUNC_LEAVE_NOAPI(ret_value)
} /* H5T__commit() */


/*-------------------------------------------------------------------------
 * Function:	H5Tcommitted
 *
 * Purpose:	Determines if a datatype is committed or not.
 *
 * Return:	Success:	TRUE if committed, FALSE otherwise.
 *
 *		Failure:	Negative
 *
 * Programmer:	Robb Matzke
 *              Thursday, June  4, 1998
 *
 *-------------------------------------------------------------------------
 */
htri_t
H5Tcommitted(hid_t type_id)
{
    H5T_t	*type;          /* Datatype to query */
    htri_t      ret_value;      /* Return value */

    FUNC_ENTER_API(FAIL)
    H5TRACE1("t", "i", type_id);

    /* Check arguments */
    if(NULL == (type = (H5T_t *)H5I_object_verify(type_id, H5I_DATATYPE)))
	HGOTO_ERROR(H5E_ARGS, H5E_BADTYPE, FAIL, "not a datatype")

    /* Set return value */
    ret_value = H5T_committed(type);

done:
    FUNC_LEAVE_API(ret_value)
} /* end H5Tcommitted() */


/*-------------------------------------------------------------------------
 * Function:	H5T_committed
 *
 * Purpose:	Determines if a datatype is committed or not.
 *
 * Return:	Success:	TRUE if committed, FALSE otherwise.
 *
 * Programmer:	Quincey Koziol
 *              Wednesday, September 24, 2003
 *
 *-------------------------------------------------------------------------
 */
htri_t
H5T_committed(const H5T_t *type)
{
    /* Use no-init for efficiency */
    FUNC_ENTER_NOAPI_NOINIT_NOERR

    HDassert(type);

    FUNC_LEAVE_NOAPI(H5T_STATE_OPEN == type->shared->state || H5T_STATE_NAMED == type->shared->state)
} /* end H5T_committed() */


/*-------------------------------------------------------------------------
 * Function:	H5T_link
 *
 * Purpose:	Adjust the link count for an object header by adding
 *		ADJUST to the link count.
 *
 * Return:	Success:	New link count
 *		Failure:	Negative
 *
 * Programmer:	Quincey Koziol
 *              Friday, September 26, 2003
 *
 *-------------------------------------------------------------------------
 */
int
H5T_link(const H5T_t *type, int adjust, hid_t dxpl_id)
{
    int ret_value = -1;         /* Return value */

    FUNC_ENTER_NOAPI(FAIL)

    HDassert(type);
    HDassert(type->sh_loc.type == H5O_SHARE_TYPE_COMMITTED);

    /* Adjust the link count on the named datatype */
    if((ret_value = H5O_link(&type->oloc, adjust, dxpl_id)) < 0)
        HGOTO_ERROR(H5E_DATATYPE, H5E_LINKCOUNT, FAIL, "unable to adjust named datatype link count")

done:
    FUNC_LEAVE_NOAPI(ret_value)
} /* end H5T_link() */


/*-------------------------------------------------------------------------
 * Function:	H5Topen2
 *
 * Purpose:	Opens a named datatype using a Datatype Access Property
 *              List.
 *
 * Return:	Success:	Object ID of the named datatype.
 *		Failure:	Negative
 *
 * Programmer:	James Laird
 *              Thursday July 27, 2006
 *
 *-------------------------------------------------------------------------
 */
hid_t
H5Topen2(hid_t loc_id, const char *name, hid_t tapl_id)
{
    H5T_t      *type = NULL;           /* Datatype opened in file */
    H5G_loc_t	 loc;                   /* Group location of object to open */
    H5G_name_t   path;            	/* Datatype group hier. path */
    H5O_loc_t    oloc;            	/* Datatype object location */
    H5O_type_t   obj_type;              /* Type of object at location */
    H5G_loc_t    type_loc;              /* Group object for datatype */
    hbool_t      obj_found = FALSE;     /* Object at 'name' found */
    hid_t        dxpl_id = H5AC_dxpl_id; /* dxpl to use to open datatype */
    hid_t        ret_value = FAIL;      /* Return value */

    FUNC_ENTER_API(FAIL)
    H5TRACE3("i", "i*si", loc_id, name, tapl_id);

    /* Check args */
    if(H5G_loc(loc_id, &loc) < 0)
        HGOTO_ERROR(H5E_ARGS, H5E_BADTYPE, FAIL, "not a location")
    if(!name || !*name)
        HGOTO_ERROR(H5E_ARGS, H5E_BADVALUE, FAIL, "no name")

    /* Verify access property list and get correct dxpl */
<<<<<<< HEAD
    if(H5P_verify_apl_and_dxpl(&tapl_id, H5P_CLS_TACC, &dxpl_id) < 0)
=======
    if(H5P_verify_apl_and_dxpl(&tapl_id, H5P_CLS_TACC, &dxpl_id, loc_id, FALSE) < 0)
>>>>>>> 91aeb766
        HGOTO_ERROR(H5E_DATATYPE, H5E_CANTSET, FAIL, "can't set access and transfer property lists")

    /* Set up datatype location to fill in */
    type_loc.oloc = &oloc;
    type_loc.path = &path;
    H5G_loc_reset(&type_loc);

    /*
     * Find the named datatype object header and read the datatype message
     * from it.
     */
    if(H5G_loc_find(&loc, name, &type_loc/*out*/, tapl_id, dxpl_id) < 0)
        HGOTO_ERROR(H5E_DATATYPE, H5E_NOTFOUND, FAIL, "not found")
    obj_found = TRUE;

    /* Check that the object found is the correct type */
    if(H5O_obj_type(&oloc, &obj_type, dxpl_id) < 0)
        HGOTO_ERROR(H5E_DATATYPE, H5E_CANTGET, FAIL, "can't get object type")
    if(obj_type != H5O_TYPE_NAMED_DATATYPE)
        HGOTO_ERROR(H5E_DATATYPE, H5E_BADTYPE, FAIL, "not a named datatype")

    /* Open it */
    if(NULL == (type = H5T_open(&type_loc, dxpl_id)))
        HGOTO_ERROR(H5E_DATATYPE, H5E_CANTOPENOBJ, FAIL, "unable to open named datatype")

    /* Register the type and return the ID */
    if((ret_value = H5I_register(H5I_DATATYPE, type, TRUE)) < 0)
        HGOTO_ERROR(H5E_DATATYPE, H5E_CANTREGISTER, FAIL, "unable to register named datatype")

done:
    if(ret_value < 0) {
        if(type != NULL)
            H5T_close(type);
        else {
            if(obj_found && H5F_addr_defined(type_loc.oloc->addr))
                H5G_loc_free(&type_loc);
        } /* end else */
    } /* end if */

    FUNC_LEAVE_API(ret_value)
} /* end H5Topen2() */


/*-------------------------------------------------------------------------
 * Function:	H5Tget_create_plist
 *
 * Purpose:	Returns a copy of the datatype creation property list.
 *
 * Return:	Success:	ID for a copy of the datatype creation
 *				property list.  The property list ID should be
 *				released by calling H5Pclose().
 *
 *		Failure:	FAIL
 *
 * Programmer:	Quincey Koziol
 *		Tuesday, November 28, 2006
 *
 *-------------------------------------------------------------------------
 */
hid_t
H5Tget_create_plist(hid_t dtype_id)
{
    H5T_t	        *type;          /* Datatype object for ID */
    H5P_genplist_t      *tcpl_plist;    /* Existing datatype creation propertty list */
    hid_t		new_tcpl_id = FAIL;     /* New datatype creation property list */
    herr_t              status;         /* Generic status value */
    hid_t		ret_value;      /* Return value */

    FUNC_ENTER_API(FAIL)
    H5TRACE1("i", "i", dtype_id);

    /* Check arguments */
    if(NULL == (type = (H5T_t *)H5I_object_verify(dtype_id, H5I_DATATYPE)))
	HGOTO_ERROR(H5E_ARGS, H5E_BADTYPE, FAIL, "not a datatype")

    /* Copy the default datatype creation property list */
    if(NULL == (tcpl_plist = (H5P_genplist_t *)H5I_object(H5P_LST_DATATYPE_CREATE_ID_g)))
         HGOTO_ERROR(H5E_ARGS, H5E_BADTYPE, FAIL, "can't get default creation property list")
    if((new_tcpl_id = H5P_copy_plist(tcpl_plist, TRUE)) < 0)
        HGOTO_ERROR(H5E_DATATYPE, H5E_CANTGET, FAIL, "unable to copy the creation property list")

    /* Check if the datatype is committed */
    if((status = H5T_committed(type)) < 0)
        HGOTO_ERROR(H5E_DATATYPE, H5E_CANTGET, FAIL, "can't check whether datatype is committed")

    /* Retrieve further information, if the datatype is committed */
    if(status > 0) {
        H5P_genplist_t  *new_plist;     /* New datatype creation property list */

        /* Get property list object for new TCPL */
        if(NULL == (new_plist = (H5P_genplist_t *)H5I_object(new_tcpl_id)))
            HGOTO_ERROR(H5E_ARGS, H5E_BADTYPE, FAIL, "can't get property list")

        /* Retrieve any object creation properties */
        if(H5O_get_create_plist(&type->oloc, H5AC_dxpl_id, new_plist) < 0)
            HGOTO_ERROR(H5E_DATATYPE, H5E_CANTGET, FAIL, "can't get object creation info")
    } /* end if */

    /* Set the return value */
    ret_value = new_tcpl_id;

done:
    if(ret_value < 0)
        if(new_tcpl_id > 0)
            if(H5I_dec_app_ref(new_tcpl_id) < 0)
                HDONE_ERROR(H5E_DATATYPE, H5E_CANTDEC, FAIL, "unable to close temporary object")

    FUNC_LEAVE_API(ret_value)
} /* end H5Tget_create_plist() */


/*-------------------------------------------------------------------------
 * Function:	H5T_open
 *
 * Purpose:	Open a named datatype.
 *
 * Return:	Success:	Ptr to a new datatype.
 *
 *		Failure:	NULL
 *
 * Programmer:	Robb Matzke
 *              Monday, June  1, 1998
 *
 *-------------------------------------------------------------------------
 */
H5T_t *
H5T_open(const H5G_loc_t *loc, hid_t dxpl_id)
{
    H5T_shared_t   *shared_fo = NULL;
    H5T_t          *dt = NULL;
    H5T_t          *ret_value = NULL;   /* Return value */

    FUNC_ENTER_NOAPI(NULL)

    HDassert(loc);

    /* Check if datatype was already open */
    if(NULL == (shared_fo = (H5T_shared_t *)H5FO_opened(loc->oloc->file, loc->oloc->addr))) {
        /* Clear any errors from H5FO_opened() */
        H5E_clear_stack(NULL);

        /* Open the datatype object */
        if(NULL == (dt = H5T_open_oid(loc, dxpl_id)))
            HGOTO_ERROR(H5E_DATATYPE, H5E_NOTFOUND, NULL, "not found")

        /* Add the datatype to the list of opened objects in the file */
        if(H5FO_insert(dt->sh_loc.file, dt->sh_loc.u.loc.oh_addr, dt->shared, FALSE) < 0)
            HGOTO_ERROR(H5E_DATATYPE, H5E_CANTINSERT, NULL, "can't insert datatype into list of open objects")

        /* Increment object count for the object in the top file */
        if(H5FO_top_incr(dt->sh_loc.file, dt->sh_loc.u.loc.oh_addr) < 0)
            HGOTO_ERROR(H5E_DATATYPE, H5E_CANTINC, NULL, "can't increment object count")

        /* Mark any datatypes as being in memory now */
        if(H5T_set_loc(dt, NULL, H5T_LOC_MEMORY) < 0)
            HGOTO_ERROR(H5E_DATATYPE, H5E_CANTINIT, NULL, "invalid datatype location")

        dt->shared->fo_count = 1;
    } /* end if */
    else {
        if(NULL == (dt = H5FL_MALLOC(H5T_t)))
            HGOTO_ERROR(H5E_RESOURCE, H5E_NOSPACE, NULL, "can't allocate space for datatype")

#if defined(H5_USING_MEMCHECKER) || !defined(NDEBUG)
        /* Clear object location */
        if(H5O_loc_reset(&(dt->oloc)) < 0)
            HGOTO_ERROR(H5E_DATATYPE, H5E_CANTOPENOBJ, NULL, "unable to reset location")

        /* Clear path name */
        if(H5G_name_reset(&(dt->path)) < 0)
            HGOTO_ERROR(H5E_DATATYPE, H5E_CANTOPENOBJ, NULL, "unable to reset path")
#endif /* H5_USING_MEMCHECKER */

        /* Shallow copy (take ownership) of the object location object */
        if(H5O_loc_copy(&dt->oloc, loc->oloc, H5_COPY_SHALLOW) < 0)
            HGOTO_ERROR(H5E_DATATYPE, H5E_CANTCOPY, NULL, "can't copy object location")

        /* Shallow copy (take ownership) of the group hier. path */
        if(H5G_name_copy(&(dt->path), loc->path, H5_COPY_SHALLOW) < 0)
            HGOTO_ERROR(H5E_DATATYPE, H5E_CANTCOPY, NULL, "can't copy path")

        /* Set the shared component info */
        H5T_update_shared(dt);

        /* Point to shared datatype info */
        dt->shared = shared_fo;

        /* Mark any datatypes as being in memory now */
        if(H5T_set_loc(dt, NULL, H5T_LOC_MEMORY) < 0)
            HGOTO_ERROR(H5E_DATATYPE, H5E_CANTINIT, NULL, "invalid datatype location")

        /* Increment ref. count on shared info */
        shared_fo->fo_count++;

        /* Check if the object has been opened through the top file yet */
        if(H5FO_top_count(dt->sh_loc.file, dt->sh_loc.u.loc.oh_addr) == 0) {
            /* Open the object through this top file */
            if(H5O_open(&(dt->oloc)) < 0)
                HGOTO_ERROR(H5E_DATATYPE, H5E_CANTOPENOBJ, NULL, "unable to open object header")
        } /* end if */

        /* Increment object count for the object in the top file */
        if(H5FO_top_incr(dt->sh_loc.file, dt->sh_loc.u.loc.oh_addr) < 0)
            HGOTO_ERROR(H5E_DATATYPE, H5E_CANTINC, NULL, "can't increment object count")
    } /* end else */

    ret_value = dt;

done:
    if(ret_value == NULL) {
        if(dt) {
            if(shared_fo == NULL)   /* Need to free shared fo */
                dt->shared = H5FL_FREE(H5T_shared_t, dt->shared);

            H5O_loc_free(&(dt->oloc));
            H5G_name_free(&(dt->path));

            dt = H5FL_FREE(H5T_t, dt);
        } /* end if */

        if(shared_fo)
            shared_fo->fo_count--;
    } /* end if */

    FUNC_LEAVE_NOAPI(ret_value)
} /* end H5T_open() */


/*-------------------------------------------------------------------------
 * Function:	H5T_open_oid
 *
 * Purpose:	Open a named datatype.
 *
 * Return:	Success:	Ptr to a new datatype.
 *
 *		Failure:	NULL
 *
 * Programmer:	Quincey Koziol
 *              Wednesday, March 17, 1999
 *
 *-------------------------------------------------------------------------
 */
static H5T_t *
H5T_open_oid(const H5G_loc_t *loc, hid_t dxpl_id)
{
    H5T_t *dt = NULL;          /* Datatype from the file */
    H5T_t *ret_value = NULL;   /* Return value */

    FUNC_ENTER_NOAPI_NOINIT

    HDassert(loc);

    /* Open named datatype object in file */
    if(H5O_open(loc->oloc) < 0)
	HGOTO_ERROR(H5E_DATATYPE, H5E_CANTOPENOBJ, NULL, "unable to open named datatype")

    /* Deserialize the datatype message into a datatype in memory */
    if(NULL == (dt = (H5T_t *)H5O_msg_read(loc->oloc, H5O_DTYPE_ID, NULL, dxpl_id)))
	HGOTO_ERROR(H5E_DATATYPE, H5E_CANTINIT, NULL, "unable to load type message from object header")

    /* Mark the type as named and open */
    dt->shared->state = H5T_STATE_OPEN;

    /* Shallow copy (take ownership) of the object location object */
    if(H5O_loc_copy(&dt->oloc, loc->oloc, H5_COPY_SHALLOW) < 0)
        HGOTO_ERROR(H5E_DATATYPE, H5E_CANTCOPY, NULL, "can't copy object location")

    /* Shallow copy (take ownership) of the group hier. path */
    if(H5G_name_copy(&(dt->path), loc->path, H5_COPY_SHALLOW) < 0)
        HGOTO_ERROR(H5E_DATATYPE, H5E_CANTCOPY, NULL, "can't copy path")

    /* Set the shared component info */
    H5T_update_shared(dt);

    /* Set return value */
    ret_value = dt;

done:
    if(ret_value == NULL)
        if(dt == NULL)
            H5O_close(loc->oloc);

    FUNC_LEAVE_NOAPI(ret_value)
} /* end H5T_open_oid() */


/*-------------------------------------------------------------------------
 * Function:	H5T_update_shared
 *
 * Purpose:	Update the shared location information from the object location
 *
 * Return:	Non-negative on success/Negative on failure
 *
 * Programmer:	Quincey Koziol
 *              Friday, April 13, 2007
 *
 *-------------------------------------------------------------------------
 */
herr_t
H5T_update_shared(H5T_t *dt)
{
    FUNC_ENTER_NOAPI_NOINIT_NOERR

    HDassert(dt);

    /* Set the shared location fields from the named datatype info */
    H5O_UPDATE_SHARED(&(dt->sh_loc), H5O_SHARE_TYPE_COMMITTED, dt->oloc.file, H5O_DTYPE_ID, 0, dt->oloc.addr)

    FUNC_LEAVE_NOAPI(SUCCEED)
} /* H5T_update_shared() */
<|MERGE_RESOLUTION|>--- conflicted
+++ resolved
@@ -129,11 +129,7 @@
             HGOTO_ERROR(H5E_ARGS, H5E_BADTYPE, FAIL, "not datatype creation property list")
 
     /* Verify access property list and get correct dxpl */
-<<<<<<< HEAD
-    if(H5P_verify_apl_and_dxpl(&tapl_id, H5P_CLS_TACC, &dxpl_id) < 0)
-=======
     if(H5P_verify_apl_and_dxpl(&tapl_id, H5P_CLS_TACC, &dxpl_id, loc_id, TRUE) < 0)
->>>>>>> 91aeb766
         HGOTO_ERROR(H5E_DATATYPE, H5E_CANTSET, FAIL, "can't set access and transfer property lists")
 
     /* Commit the type */
@@ -273,11 +269,7 @@
             HGOTO_ERROR(H5E_ARGS, H5E_BADTYPE, FAIL, "not datatype creation property list")
 
     /* Verify access property list and get correct dxpl */
-<<<<<<< HEAD
-    if(H5P_verify_apl_and_dxpl(&tapl_id, H5P_CLS_TACC, &dxpl_id) < 0)
-=======
     if(H5P_verify_apl_and_dxpl(&tapl_id, H5P_CLS_TACC, &dxpl_id, loc_id, TRUE) < 0)
->>>>>>> 91aeb766
         HGOTO_ERROR(H5E_DATATYPE, H5E_CANTSET, FAIL, "can't set access and transfer property lists")
 
     /* Commit the type */
@@ -558,11 +550,7 @@
         HGOTO_ERROR(H5E_ARGS, H5E_BADVALUE, FAIL, "no name")
 
     /* Verify access property list and get correct dxpl */
-<<<<<<< HEAD
-    if(H5P_verify_apl_and_dxpl(&tapl_id, H5P_CLS_TACC, &dxpl_id) < 0)
-=======
     if(H5P_verify_apl_and_dxpl(&tapl_id, H5P_CLS_TACC, &dxpl_id, loc_id, FALSE) < 0)
->>>>>>> 91aeb766
         HGOTO_ERROR(H5E_DATATYPE, H5E_CANTSET, FAIL, "can't set access and transfer property lists")
 
     /* Set up datatype location to fill in */
