--- conflicted
+++ resolved
@@ -233,12 +233,8 @@
     H5FD_log_truncate,				/*truncate		*/
     NULL,                                       /*lock                  */
     NULL,                                       /*unlock                */
-<<<<<<< HEAD
     NULL,                                       /* coordinate            */
-    H5FD_FLMAP_SINGLE 				/*fl_map		*/
-=======
     H5FD_FLMAP_DICHOTOMY			/*fl_map		*/
->>>>>>> b9d042d2
 };
 
 /* Declare a free list to manage the H5FD_log_t struct */
