/* * * * * * * * * * * * * * * * * * * * * * * * * * * * * * * * * * * * * * *
 * Copyright by The HDF Group.                                               *
 * Copyright by the Board of Trustees of the University of Illinois.         *
 * All rights reserved.                                                      *
 *                                                                           *
 * This file is part of HDF5.  The full HDF5 copyright notice, including     *
 * terms governing use, modification, and redistribution, is contained in    *
 * the files COPYING and Copyright.html.  COPYING can be found at the root   *
 * of the source code distribution tree; Copyright.html can be found at the  *
 * root level of an installed copy of the electronic HDF5 document set and   *
 * is linked from the top-level documents page.  It can also be found at     *
 * http://hdfgroup.org/HDF5/doc/Copyright.html.  If you do not have          *
 * access to either file, you may request a copy from help@hdfgroup.org.     *
 * * * * * * * * * * * * * * * * * * * * * * * * * * * * * * * * * * * * * * */

/****************/
/* Module Setup */
/****************/


/***********/
/* Headers */
/***********/
#include "H5private.h"		/* Generic Functions			*/
#include "H5ACprivate.h"	/* Metadata cache			*/
#include "H5Dprivate.h"		/* Datasets				*/
#include "H5Eprivate.h"		/* Error handling		  	*/
#include "H5FLprivate.h"	/* Free lists                           */
#include "H5Lprivate.h"		/* Links		  		*/
#include "H5MMprivate.h"        /* Memory management                    */
#include "H5Pprivate.h"		/* Property lists			*/
#include "H5Tprivate.h"		/* Datatypes				*/
#include "H5SLprivate.h"        /* Skip lists                           */
#include "H5VLprivate.h"	/* Virtual Object Layer                 */

/****************/
/* Local Macros */
/****************/


/******************/
/* Local Typedefs */
/******************/


/********************/
/* Package Typedefs */
/********************/


/********************/
/* Local Prototypes */
/********************/
static void H5_debug_mask(const char*);


/*********************/
/* Package Variables */
/*********************/


/*****************************/
/* Library Private Variables */
/*****************************/

/* HDF5 API Entered variable */
/* (move to H5.c when new FUNC_ENTER macros in actual use -QAK) */
hbool_t H5_api_entered_g = FALSE;

/* statically initialize block for pthread_once call used in initializing */
/* the first global mutex                                                 */
#ifdef H5_HAVE_THREADSAFE
H5_api_t H5_g;
#else
hbool_t H5_libinit_g = FALSE;   /* Library hasn't been initialized */
#endif

#ifdef H5_HAVE_MPE
hbool_t H5_MPEinit_g = FALSE;	/* MPE Library hasn't been initialized */
#endif

char			H5_lib_vers_info_g[] = H5_VERS_INFO;
static hbool_t          H5_dont_atexit_g = FALSE;
H5_debug_t		H5_debug_g;		/*debugging info	*/


/*******************/
/* Local Variables */
/*******************/


/*--------------------------------------------------------------------------
 * NAME
 *   H5_init_library -- Initialize library-global information
 * USAGE
 *    herr_t H5_init_library()
 *
 * RETURNS
 *    Non-negative on success/Negative on failure
 *
 * DESCRIPTION
 *    Initializes any library-global data or routines.
 *
 *--------------------------------------------------------------------------
 */
herr_t
H5_init_library(void)
{
    herr_t ret_value = SUCCEED;

    FUNC_ENTER_NOAPI(FAIL)
    /*
     * Make sure the package information is updated.
     */
    HDmemset(&H5_debug_g, 0, sizeof H5_debug_g);
    H5_debug_g.pkg[H5_PKG_A].name = "a";
    H5_debug_g.pkg[H5_PKG_AC].name = "ac";
    H5_debug_g.pkg[H5_PKG_B].name = "b";
    H5_debug_g.pkg[H5_PKG_D].name = "d";
    H5_debug_g.pkg[H5_PKG_E].name = "e";
    H5_debug_g.pkg[H5_PKG_F].name = "f";
    H5_debug_g.pkg[H5_PKG_G].name = "g";
    H5_debug_g.pkg[H5_PKG_HG].name = "hg";
    H5_debug_g.pkg[H5_PKG_HL].name = "hl";
    H5_debug_g.pkg[H5_PKG_I].name = "i";
    H5_debug_g.pkg[H5_PKG_MF].name = "mf";
    H5_debug_g.pkg[H5_PKG_MM].name = "mm";
    H5_debug_g.pkg[H5_PKG_O].name = "o";
    H5_debug_g.pkg[H5_PKG_P].name = "p";
    H5_debug_g.pkg[H5_PKG_S].name = "s";
    H5_debug_g.pkg[H5_PKG_T].name = "t";
    H5_debug_g.pkg[H5_PKG_V].name = "v";
    H5_debug_g.pkg[H5_PKG_VL].name = "vl";
    H5_debug_g.pkg[H5_PKG_Z].name = "z";

#ifdef H5_HAVE_MPE
    /* Initialize MPE instrumentation library.  May need to move this
     * up earlier if any of the above initialization involves using
     * the instrumentation code.
     */
    if (!H5_MPEinit_g)
    {
	int mpe_code;
	int mpi_initialized;
	MPI_Initialized(&mpi_initialized);
	if (mpi_initialized){
	    mpe_code = MPE_Init_log();
	    HDassert(mpe_code >=0);
	    H5_MPEinit_g = TRUE;
	}
    }
#endif

    /*
     * Install atexit() library cleanup routine unless the H5dont_atexit()
     * has been called.  Once we add something to the atexit() list it stays
     * there permanently, so we set H5_dont_atexit_g after we add it to prevent
     * adding it again later if the library is cosed and reopened.
     */
    if (!H5_dont_atexit_g) {
	(void)HDatexit(H5_term_library);
	H5_dont_atexit_g = TRUE;
    } /* end if */

    /*
     * Initialize interfaces that might not be able to initialize themselves
     * soon enough.  The file & dataset interfaces must be initialized because
     * calling H5P_create() might require the file/dataset property classes to be
     * initialized.  The property interface must be initialized before the file
     * & dataset interfaces though, in order to provide them with the proper
     * property classes.
     * The link interface needs to be initialized so that link property lists
     * have their properties registered.
     */
    if(H5E_init() < 0)
        HGOTO_ERROR(H5E_FUNC, H5E_CANTINIT, FAIL, "unable to initialize error interface")
    if(H5P_init() < 0)
        HGOTO_ERROR(H5E_FUNC, H5E_CANTINIT, FAIL, "unable to initialize property list interface")
    if(H5T_init() < 0)
        HGOTO_ERROR(H5E_FUNC, H5E_CANTINIT, FAIL, "unable to initialize datatype interface")
    if(H5D_init() < 0)
        HGOTO_ERROR(H5E_FUNC, H5E_CANTINIT, FAIL, "unable to initialize dataset interface")
    if(H5AC_init() < 0)
        HGOTO_ERROR(H5E_FUNC, H5E_CANTINIT, FAIL, "unable to initialize metadata caching interface")
    if(H5L_init() < 0)
        HGOTO_ERROR(H5E_FUNC, H5E_CANTINIT, FAIL, "unable to initialize link interface")

    /* Debugging? */
    H5_debug_mask("-all");
    H5_debug_mask(HDgetenv("HDF5_DEBUG"));

done:
    FUNC_LEAVE_NOAPI(ret_value)
} /* end H5_init_library() */


/*-------------------------------------------------------------------------
 * Function:	H5_term_library
 *
 * Purpose:	Terminate interfaces in a well-defined order due to
 *		dependencies among the interfaces, then terminate
 *		library-specific data.
 *
 * Return:	void
 *
 * Programmer:	Robb Matzke
 *              Friday, November 20, 1998
 *
 * Modifications:
 *
 *-------------------------------------------------------------------------
 */
void
H5_term_library(void)
{
    int	pending, ntries = 0, n;
    size_t	at = 0;
    char	loop[1024];
    H5E_auto2_t func;

#ifdef H5_HAVE_THREADSAFE
    /* explicit locking of the API */
    H5_FIRST_THREAD_INIT
    H5_API_LOCK
#endif

    /* Don't do anything if the library is already closed */
    if(!(H5_INIT_GLOBAL))
	goto done;

    /* Check if we should display error output */
    (void)H5Eget_auto2(H5E_DEFAULT, &func, NULL);

    /*
     * Terminate each interface. The termination functions return a positive
     * value if they do something that might affect some other interface in a
     * way that would necessitate some cleanup work in the other interface.
     */
#define DOWN(F)								      \
    (((n = H5##F##_term_interface()) && (at + 8) < sizeof loop)?	      \
     (sprintf(loop + at, "%s%s", (at ? "," : ""), #F),			      \
      at += HDstrlen(loop + at),					      \
      n):                                                                     \
     ((n > 0 && (at + 5) < sizeof loop) ?				      \
     (sprintf(loop + at, "..."),					      \
      at += HDstrlen(loop + at),					      \
     n) : n))

    do {
	pending = 0;
        /* Try to organize these so the "higher" level components get shut
         * down before "lower" level components that they might rely on. -QAK
         */
	pending += DOWN(R);
	pending += DOWN(D);
	pending += DOWN(L);
	pending += DOWN(G);
#ifdef H5_HAVE_EFF
	pending += DOWN(M);
#endif /* H5_HAVE_EFF */
	pending += DOWN(A);
	pending += DOWN(S);
	pending += DOWN(T);
#ifdef H5_HAVE_EFF
	pending += DOWN(TR);
	pending += DOWN(RC);
#ifdef H5_HAVE_INDEXING
        pending += DOWN(X);
#endif
#endif /* H5_HAVE_EFF */
	pending += DOWN(ES);
	pending += DOWN(Q);

        /* Don't shut down the file code until objects in files are shut down */
        if(pending == 0)
            pending += DOWN(F);

        /* Don't shut down "low-level" components until "high-level" components
         * have successfully shut down.  This prevents property lists and IDs
         * from being closed "out from underneath" of the high-level objects
         * that depend on them. -QAK
         */
        if(pending == 0) {
            pending += DOWN(VL);
            pending += DOWN(AC);
            pending += DOWN(Z);
            pending += DOWN(FD);
            pending += DOWN(P);
            pending += DOWN(PL);
            /* Don't shut down the error code until other APIs which use it are shut down */
            if(pending == 0)
                pending += DOWN(E);
            /* Don't shut down the ID code until other APIs which use them are shut down */
            if(pending == 0)
                pending += DOWN(I);
            /* Don't shut down the skip list code until everything that uses it is down */
            if(pending == 0)
                pending += DOWN(SL);
            /* Don't shut down the free list code until _everything_ else is down */
            if(pending == 0) {
                pending += DOWN(FL);
            }
        }
    } while(pending && ntries++ < 100);

    if(pending) {
        /* Only display the error message if the user is interested in them. */
        if(func) {
            fprintf(stderr, "HDF5: infinite loop closing library\n");
            fprintf(stderr, "      %s\n", loop);
#ifndef NDEBUG
            HDabort();
#endif /* NDEBUG */
        } /* end if */
    } /* end if */

#ifdef H5_HAVE_MPE
    /* Close MPE instrumentation library.  May need to move this
     * down if any of the below code involves using the instrumentation code.
     */
    if(H5_MPEinit_g) {
	int mpe_code;
	int mpi_initialized;

	MPI_Initialized(&mpi_initialized);
	if(mpi_initialized) {
	    mpe_code = MPE_Finish_log("h5log");
	    HDassert(mpe_code >=0);
	} /* end if */
	H5_MPEinit_g = FALSE;	/* turn it off no matter what */
    } /* end if */
#endif

    /* Free open debugging streams */
    while(H5_debug_g.open_stream) {
        H5_debug_open_stream_t  *tmp_open_stream;

        tmp_open_stream = H5_debug_g.open_stream;
        (void)HDfclose(H5_debug_g.open_stream->stream);
        H5_debug_g.open_stream = H5_debug_g.open_stream->next;
        (void)H5MM_free(tmp_open_stream);
    } /* end while */

    /* Mark library as closed */
    H5_INIT_GLOBAL = FALSE;
done:
#ifdef H5_HAVE_THREADSAFE
    H5_API_UNLOCK
#endif
    return;
} /* end H5_term_library() */


/*-------------------------------------------------------------------------
 * Function:	H5dont_atexit
 *
 * Purpose:	Indicates that the library is not to clean up after itself
 *		when the application exits by calling exit() or returning
 *		from main().  This function must be called before any other
 *		HDF5 function or constant is used or it will have no effect.
 *
 *		If this function is used then certain memory buffers will not
 *		be de-allocated nor will open files be flushed automatically.
 *		The application may still call H5close() explicitly to
 *		accomplish these things.
 *
 * Return:	Success:	non-negative
 *
 *		Failure:	negative if this function is called more than
 *				once or if it is called too late.
 *
 * Programmer:	Robb Matzke
 *              Friday, November 20, 1998
 *
 * Modifications:
 *
 *-------------------------------------------------------------------------
 */
herr_t
H5dont_atexit(void)
{
    herr_t ret_value = SUCCEED;       /* Return value */

    FUNC_ENTER_API_NOINIT_NOERR_NOFS
    H5TRACE0("e","");

    if(H5_dont_atexit_g)
        ret_value = FAIL;
    else
        H5_dont_atexit_g = TRUE;

    FUNC_LEAVE_API_NOFS(ret_value)
} /* end H5dont_atexit() */


/*-------------------------------------------------------------------------
 * Function:	H5garbage_collect
 *
 * Purpose:	Walks through all the garbage collection routines for the
 *		library, which are supposed to free any unused memory they have
 *		allocated.
 *
 *      These should probably be registered dynamicly in a linked list of
 *          functions to call, but there aren't that many right now, so we
 *          hard-wire them...
 *
 * Return:	Success:	non-negative
 *
 *		Failure:	negative
 *
 * Programmer:	Quincey Koziol
 *              Saturday, March 11, 2000
 *
 * Modifications:
 *
 *-------------------------------------------------------------------------
 */
herr_t
H5garbage_collect(void)
{
    herr_t                  ret_value = SUCCEED;

    FUNC_ENTER_API(FAIL)
    H5TRACE0("e","");

    /* Call the garbage collection routines in the library */
    if(H5FL_garbage_coll()<0)
        HGOTO_ERROR(H5E_RESOURCE, H5E_CANTGC, FAIL, "can't garbage collect objects")

done:
    FUNC_LEAVE_API(ret_value)
}   /* end H5garbage_collect() */


/*-------------------------------------------------------------------------
 * Function:	H5set_free_list_limits
 *
 * Purpose:	Sets limits on the different kinds of free lists.  Setting a value
 *      of -1 for a limit means no limit of that type.  These limits are global
 *      for the entire library.  Each "global" limit only applies to free lists
 *      of that type, so if an application sets a limit of 1 MB on each of the
 *      global lists, up to 3 MB of total storage might be allocated (1MB on
 *      each of regular, array and block type lists).
 *
 *      The settings for block free lists are duplicated to factory free lists.
 *      Factory free list limits cannot be set independently currently.
 *
 * Parameters:
 *  int reg_global_lim;  IN: The limit on all "regular" free list memory used
 *  int reg_list_lim;    IN: The limit on memory used in each "regular" free list
 *  int arr_global_lim;  IN: The limit on all "array" free list memory used
 *  int arr_list_lim;    IN: The limit on memory used in each "array" free list
 *  int blk_global_lim;  IN: The limit on all "block" free list memory used
 *  int blk_list_lim;    IN: The limit on memory used in each "block" free list
 *
 * Return:	Success:	non-negative
 *
 *		Failure:	negative
 *
 * Programmer:	Quincey Koziol
 *              Wednesday, August 2, 2000
 *
 * Modifications:   Neil Fortner
 *                  Wednesday, April 8, 2009
 *                  Added support for factory free lists
 *
 *-------------------------------------------------------------------------
 */
herr_t
H5set_free_list_limits(int reg_global_lim, int reg_list_lim, int arr_global_lim,
    int arr_list_lim, int blk_global_lim, int blk_list_lim)
{
    herr_t                  ret_value = SUCCEED;

    FUNC_ENTER_API(FAIL)
    H5TRACE6("e", "IsIsIsIsIsIs", reg_global_lim, reg_list_lim, arr_global_lim,
             arr_list_lim, blk_global_lim, blk_list_lim);

    /* Call the free list function to actually set the limits */
    if(H5FL_set_free_list_limits(reg_global_lim, reg_list_lim, arr_global_lim, arr_list_lim,
            blk_global_lim, blk_list_lim, blk_global_lim, blk_list_lim)<0)
        HGOTO_ERROR(H5E_RESOURCE, H5E_CANTSET, FAIL, "can't set garbage collection limits")

done:
    FUNC_LEAVE_API(ret_value)
}   /* end H5set_free_list_limits() */


/*-------------------------------------------------------------------------
 * Function:	H5_debug_mask
 *
 * Purpose:	Set runtime debugging flags according to the string S.  The
 *		string should contain file numbers and package names
 *		separated by other characters. A file number applies to all
 *		following package names up to the next file number. The
 *		initial file number is `2' (the standard error stream). Each
 *		package name can be preceded by a `+' or `-' to add or remove
 *		the package from the debugging list (`+' is the default). The
 *		special name `all' means all packages.
 *
 *		The name `trace' indicates that API tracing is to be turned
 *		on or off.
 *
 * Return:	void
 *
 * Programmer:	Robb Matzke
 *              Wednesday, August 19, 1998
 *
 * Modifications:
 *              Robb Matzke, 2002-08-08
 *              Accepts the `ttop' word. If enabled then show only the
 *              top level API calls, otherwise show all API calls.  Also
 *              turns on tracing as if the `trace' word was present.
 *-------------------------------------------------------------------------
 */
static void
H5_debug_mask(const char *s)
{
    FILE	*stream = stderr;
    char	pkg_name[32], *rest;
    size_t	i;
    hbool_t	clear;

    while (s && *s) {
	if (HDisalpha(*s) || '-'==*s || '+'==*s) {
	    /* Enable or Disable debugging? */
	    if ('-'==*s) {
		clear = TRUE;
		s++;
	    } else if ('+'==*s) {
		clear = FALSE;
		s++;
	    } else {
		clear = FALSE;
	    }

	    /* Get the name */
	    for (i=0; HDisalpha(*s); i++, s++)
		if (i<sizeof pkg_name)
                    pkg_name[i] = *s;
	    pkg_name[MIN(sizeof(pkg_name)-1, i)] = '\0';

	    /* Trace, all, or one? */
	    if (!HDstrcmp(pkg_name, "trace")) {
		H5_debug_g.trace = clear ? NULL : stream;
            } else if (!HDstrcmp(pkg_name, "ttop")) {
                H5_debug_g.trace = stream;
                H5_debug_g.ttop = (hbool_t)!clear;
            } else if (!HDstrcmp(pkg_name, "ttimes")) {
                H5_debug_g.trace = stream;
                H5_debug_g.ttimes = (hbool_t)!clear;
	    } else if (!HDstrcmp(pkg_name, "all")) {
		for (i=0; i<(size_t)H5_NPKGS; i++)
		    H5_debug_g.pkg[i].stream = clear ? NULL : stream;
	    } else {
		for (i=0; i<(size_t)H5_NPKGS; i++) {
		    if (!HDstrcmp(H5_debug_g.pkg[i].name, pkg_name)) {
			H5_debug_g.pkg[i].stream = clear ? NULL : stream;
			break;
		    }
		}
		if (i>=(size_t)H5_NPKGS)
		    fprintf(stderr, "HDF5_DEBUG: ignored %s\n", pkg_name);
	    }

	} else if (HDisdigit(*s)) {
	    int fd = (int)HDstrtol(s, &rest, 0);
	    H5_debug_open_stream_t *open_stream;

	    if((stream = HDfdopen(fd, "w")) != NULL) {
	        (void)HDsetvbuf(stream, NULL, _IOLBF, (size_t)0);

	        if(NULL == (open_stream = (H5_debug_open_stream_t *)H5MM_malloc(sizeof(H5_debug_open_stream_t)))) {
                    (void)HDfclose(stream);
                    return;
                } /* end if */

                open_stream->stream = stream;
                open_stream->next = H5_debug_g.open_stream;
                H5_debug_g.open_stream = open_stream;
            } /* end if */
	    s = rest;
	} else {
	    s++;
	}
    }
} /* end H5_debug_mask() */


/*-------------------------------------------------------------------------
 * Function:	H5get_libversion
 *
 * Purpose:	Returns the library version numbers through arguments. MAJNUM
 *		will be the major revision number of the library, MINNUM the
 *		minor revision number, and RELNUM the release revision number.
 *
 * Note:	When printing an HDF5 version number it should be printed as
 *
 * 		printf("%u.%u.%u", maj, min, rel)		or
 *		printf("version %u.%u release %u", maj, min, rel)
 *
 * Return:	Non-negative on success/Negative on failure
 *
 * Programmer:	Unknown
 *
 * Modifications:
 * 	Robb Matzke, 4 Mar 1998
 *	Now use "normal" data types for the interface.  Any of the arguments
 *	may be null pointers
 *
 *-------------------------------------------------------------------------
 */
herr_t
H5get_libversion(unsigned *majnum, unsigned *minnum, unsigned *relnum)
{
    herr_t                  ret_value = SUCCEED;

    FUNC_ENTER_API(FAIL)
    H5TRACE3("e", "*Iu*Iu*Iu", majnum, minnum, relnum);

    /* Set the version information */
    if (majnum) *majnum = H5_VERS_MAJOR;
    if (minnum) *minnum = H5_VERS_MINOR;
    if (relnum) *relnum = H5_VERS_RELEASE;

done:
    FUNC_LEAVE_API(ret_value)
} /* end H5get_libversion() */


/*-------------------------------------------------------------------------
 * Function:	H5check_version
 *
 * Purpose:	Verifies that the arguments match the version numbers
 *		compiled into the library.  This function is intended to be
 *		called from user to verify that the versions of header files
 *		compiled into the application match the version of the hdf5
 *		library.
 *
 * Return:	Success:	SUCCEED
 *
 *		Failure:	abort()
 *
 * Programmer:	Robb Matzke
 *              Tuesday, April 21, 1998
 *
 * Modifications:
 *	Albert Cheng, May 12, 2001
 *	Added verification of H5_VERS_INFO.
 *
 *-------------------------------------------------------------------------
 */
#define VERSION_MISMATCH_WARNING \
    "Warning! ***HDF5 library version mismatched error***\n" \
    "The HDF5 header files used to compile this application do not match\n" \
    "the version used by the HDF5 library to which this application is linked.\n" \
    "Data corruption or segmentation faults may occur if the application continues.\n" \
    "This can happen when an application was compiled by one version of HDF5 but\n" \
    "linked with a different version of static or shared HDF5 library.\n" \
    "You should recompile the application or check your shared library related\n" \
    "settings such as 'LD_LIBRARY_PATH'.\n"

herr_t
H5check_version(unsigned majnum, unsigned minnum, unsigned relnum)
{
    char	lib_str[256];
    char	substr[] = H5_VERS_SUBRELEASE;
    static int	checked = 0;            /* If we've already checked the version info */
    static unsigned int	disable_version_check = 0;      /* Set if the version check should be disabled */
    static const char *version_mismatch_warning = VERSION_MISMATCH_WARNING;
    herr_t      ret_value = SUCCEED;    /* Return value */

    FUNC_ENTER_API_NOINIT_NOERR_NOFS
    H5TRACE3("e", "IuIuIu", majnum, minnum, relnum);

    /* Don't check again, if we already have */
    if (checked)
	HGOTO_DONE(SUCCEED)

    {    const char *s;  /* Environment string for disabling version check */

        /* Allow different versions of the header files and library? */
        s = HDgetenv ("HDF5_DISABLE_VERSION_CHECK");

        if (s && HDisdigit(*s))
            disable_version_check = (unsigned int)HDstrtol (s, NULL, 0);
    }

    if (H5_VERS_MAJOR!=majnum || H5_VERS_MINOR!=minnum ||
            H5_VERS_RELEASE!=relnum) {
        switch (disable_version_check) {
	case 0:
	    HDfprintf(stderr, "%s%s", version_mismatch_warning,
		     "You can, at your own risk, disable this warning by setting the environment\n"
		     "variable 'HDF5_DISABLE_VERSION_CHECK' to a value of '1'.\n"
		     "Setting it to 2 or higher will suppress the warning messages totally.\n");
	    /* Mention the versions we are referring to */
	    HDfprintf (stderr, "Headers are %u.%u.%u, library is %u.%u.%u\n",
		     majnum, minnum, relnum,
		     (unsigned)H5_VERS_MAJOR, (unsigned)H5_VERS_MINOR, (unsigned)H5_VERS_RELEASE);
	    /* Show library settings if available */
	    HDfprintf (stderr, "%s", H5libhdf5_settings);

	    /* Bail out now. */
	    HDfputs ("Bye...\n", stderr);
	    HDabort ();
	case 1:
	    /* continue with a warning */
	    /* Note that the warning message is embedded in the format string.*/
            HDfprintf (stderr,
                     "%s'HDF5_DISABLE_VERSION_CHECK' "
                     "environment variable is set to %d, application will\n"
                     "continue at your own risk.\n",
		     version_mismatch_warning, disable_version_check);
	    /* Mention the versions we are referring to */
	    HDfprintf (stderr, "Headers are %u.%u.%u, library is %u.%u.%u\n",
		     majnum, minnum, relnum,
		     (unsigned)H5_VERS_MAJOR, (unsigned)H5_VERS_MINOR, (unsigned)H5_VERS_RELEASE);
	    /* Show library settings if available */
	    HDfprintf (stderr, "%s", H5libhdf5_settings);
	    break;
	default:
	    /* 2 or higer: continue silently */
	    break;
        } /* end switch */

    } /* end if */

    /* Indicate that the version check has been performed */
    checked = 1;

    if (!disable_version_check){
	/*
	 * Verify if H5_VERS_INFO is consistent with the other version information.
	 * Check only the first sizeof(lib_str) char.  Assume the information
	 * will fit within this size or enough significance.
	 */
	HDsnprintf(lib_str, sizeof(lib_str), "HDF5 library version: %d.%d.%d",
	    H5_VERS_MAJOR, H5_VERS_MINOR, H5_VERS_RELEASE);
	if(*substr) {
	    HDstrncat(lib_str, "-", (size_t)1);
	    HDstrncat(lib_str, substr, (sizeof(lib_str) - HDstrlen(lib_str)) - 1);
	} /* end if */
	if (HDstrcmp(lib_str, H5_lib_vers_info_g)){
	    HDfputs ("Warning!  Library version information error.\n"
		     "The HDF5 library version information are not "
		     "consistent in its source code.\nThis is NOT a fatal error "
		     "but should be corrected.  Setting the environment\n"
		     "variable 'HDF5_DISABLE_VERSION_CHECK' to a value of 1 "
		     "will suppress\nthis warning.\n",
		     stderr);
	    HDfprintf (stderr, "Library version information are:\n"
		     "H5_VERS_MAJOR=%d, H5_VERS_MINOR=%d, H5_VERS_RELEASE=%d, "
		     "H5_VERS_SUBRELEASE=%s,\nH5_VERS_INFO=%s\n",
		     H5_VERS_MAJOR, H5_VERS_MINOR, H5_VERS_RELEASE,
		     H5_VERS_SUBRELEASE, H5_VERS_INFO);
	} /* end if */
    }

done:
    FUNC_LEAVE_API_NOFS(ret_value)
} /* end H5check_version() */


/*-------------------------------------------------------------------------
 * Function:    H5open
 *
 * Purpose:     Initialize the library.  This is normally called
 *              automatically, but if you find that an HDF5 library function
 *              is failing inexplicably, then try calling this function
 *              first.
 *
 * Return:	Non-negative on success/Negative on failure
 *
 * Programmer:  Robb Matzke
 *              Tuesday, December  9, 1997
 *
 * Modifications:
 *
 *-------------------------------------------------------------------------
 */
herr_t
H5open(void)
{
    herr_t ret_value=SUCCEED;   /* Return value */

    FUNC_ENTER_API_NOCLEAR(FAIL)
    H5TRACE0("e","");
    /* all work is done by FUNC_ENTER() */
done:
    FUNC_LEAVE_API(ret_value)
} /* end H5open() */


/*-------------------------------------------------------------------------
 * Function:	H5close
 *
 * Purpose:	Terminate the library and release all resources.
 *
 * Return:	Non-negative on success/Negative on failure
 *
 * Programmer:	Robb Matzke
 *              Friday, January 30, 1998
 *
 * Modifications:
 *
 *-------------------------------------------------------------------------
 */
herr_t
H5close(void)
{
    /*
     * Don't call normal FUNC_ENTER() since we don't want to initialize the
     * whole library just to release it all right away.  It is safe to call
     * this function for an uninitialized library.
     */
    FUNC_ENTER_API_NOINIT_NOERR_NOFS
    H5TRACE0("e","");

    H5_term_library();

    FUNC_LEAVE_API_NOFS(SUCCEED)
} /* end H5close() */


/*-------------------------------------------------------------------------
<<<<<<< HEAD
 * Function:	H5checksum
 *
 * Purpose:	Generate a checksum for the data in Key.
 *              If the checksum is for a contiguous buffer, pass cs as NULL.
 *              if the checksum is for non contiguous buffer, intialize cs 
 *              a,b,c,state to 0 and set the total_length to the size of the 
 *              data. Then call H5checksum on every contiguous piece of the buffer
 *              with cs as the seed value from the previous H5checksum call.
 *
 * Programmer:	Mohamad Chaarawi
 *              June 2013
 *
 *-------------------------------------------------------------------------
 */
uint32_t H5checksum(const void *key, size_t length, H5_checksum_seed_t *cs) 
{
    uint32_t ret_value;

    FUNC_ENTER_API(0)

    ret_value = H5_checksum_lookup4(key, length, cs);

done:
    FUNC_LEAVE_API(ret_value)
}   /* end H5checksum */
=======
 * Function:	H5free_memory
 *
 * Purpose:	Frees memory allocated by the library that it is the user's
 *              responsibility to free.  Ensures that the same library
 *              that was used to allocate the memory frees it.  Passing
 *              NULL pointers is allowed.
 *
 * Return:	SUCCEED/FAIL
 *
 *-------------------------------------------------------------------------
 */
herr_t
H5free_memory(void *mem)
{
    FUNC_ENTER_API_NOINIT
    H5TRACE1("e", "*x", mem);

    /* At this time, it is impossible for this to fail. */
    HDfree(mem);

    FUNC_LEAVE_API(SUCCEED)
} /* end H5free_memory() */
>>>>>>> 72e8017e
<|MERGE_RESOLUTION|>--- conflicted
+++ resolved
@@ -834,7 +834,32 @@
  
 /*-------------------------------------------------------------------------
-<<<<<<< HEAD
+ * Function:	H5free_memory
+ *
+ * Purpose:	Frees memory allocated by the library that it is the user's
+ *              responsibility to free.  Ensures that the same library
+ *              that was used to allocate the memory frees it.  Passing
+ *              NULL pointers is allowed.
+ *
+ * Return:	SUCCEED/FAIL
+ *
+ *-------------------------------------------------------------------------
+ */
+herr_t
+H5free_memory(void *mem)
+{
+    FUNC_ENTER_API_NOINIT
+    H5TRACE1("e", "*x", mem);
+
+    /* At this time, it is impossible for this to fail. */
+    HDfree(mem);
+
+    FUNC_LEAVE_API(SUCCEED)
+} /* end H5free_memory() */
+
++
+/*-------------------------------------------------------------------------
  * Function:	H5checksum
  *
  * Purpose:	Generate a checksum for the data in Key.
@@ -859,28 +884,4 @@
 
 done:
     FUNC_LEAVE_API(ret_value)
-}   /* end H5checksum */
-=======
- * Function:	H5free_memory
- *
- * Purpose:	Frees memory allocated by the library that it is the user's
- *              responsibility to free.  Ensures that the same library
- *              that was used to allocate the memory frees it.  Passing
- *              NULL pointers is allowed.
- *
- * Return:	SUCCEED/FAIL
- *
- *-------------------------------------------------------------------------
- */
-herr_t
-H5free_memory(void *mem)
-{
-    FUNC_ENTER_API_NOINIT
-    H5TRACE1("e", "*x", mem);
-
-    /* At this time, it is impossible for this to fail. */
-    HDfree(mem);
-
-    FUNC_LEAVE_API(SUCCEED)
-} /* end H5free_memory() */
->>>>>>> 72e8017e
+}   /* end H5checksum */