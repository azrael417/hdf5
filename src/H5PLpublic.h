--- conflicted
+++ resolved
@@ -44,17 +44,6 @@
 #endif
 
 /* plugin state */
-<<<<<<< HEAD
-H5_DLL herr_t H5PLset_loading_state(unsigned int plugin_type);
-H5_DLL herr_t H5PLget_loading_state(unsigned int *plugin_type/*out*/);
-H5_DLL herr_t H5PLappend(const char *plugin_path);
-H5_DLL herr_t H5PLprepend(const char *plugin_path);
-H5_DLL herr_t H5PLreplace(const char *plugin_path, unsigned int index);
-H5_DLL herr_t H5PLinsert(const char *plugin_path, unsigned int index);
-H5_DLL herr_t H5PLremove(unsigned int index);
-H5_DLL ssize_t H5PLget(unsigned int index, char *pathname/*out*/, size_t size);
-H5_DLL herr_t H5PLsize(unsigned int *listsize/*out*/);
-=======
 H5_DLL herr_t H5PLset_loading_state(unsigned int plugin_control_mask);
 H5_DLL herr_t H5PLget_loading_state(unsigned int *plugin_control_mask /*out*/);
 H5_DLL herr_t H5PLappend(const char *search_path);
@@ -64,7 +53,6 @@
 H5_DLL herr_t H5PLremove(unsigned int index);
 H5_DLL ssize_t H5PLget(unsigned int index, char *path_buf /*out*/, size_t buf_size);
 H5_DLL herr_t H5PLsize(unsigned int *num_paths /*out*/);
->>>>>>> 08470439
 
 #ifdef __cplusplus
 }
