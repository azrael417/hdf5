/* * * * * * * * * * * * * * * * * * * * * * * * * * * * * * * * * * * * * * *
 * Copyright by The HDF Group.                                               *
 * Copyright by the Board of Trustees of the University of Illinois.         *
 * All rights reserved.                                                      *
 *                                                                           *
 * This file is part of HDF5.  The full HDF5 copyright notice, including     *
 * terms governing use, modification, and redistribution, is contained in    *
 * the COPYING file, which can be found at the root of the source code       *
 * distribution tree, or in https://support.hdfgroup.org/ftp/HDF5/releases.  *
 * If you do not have access to either file, you may request a copy from     *
 * help@hdfgroup.org.                                                        *
 * * * * * * * * * * * * * * * * * * * * * * * * * * * * * * * * * * * * * * */

/*-------------------------------------------------------------------------
 *
 * Created:        H5Pdapl.c
 *              October 27, 2008
 *              Neil Fortner <nfortne2@hdfgroup.org>
 *
 * Purpose:        Dataset access property list class routines
 *
 *-------------------------------------------------------------------------
 */

/****************/
/* Module Setup */
/****************/

#include "H5Pmodule.h"          /* This source code file is part of the H5P module */


/***********/
/* Headers */
/***********/
#include "H5private.h"        /* Generic Functions */
#include "H5Dprivate.h"       /* Datasets */
#include "H5Eprivate.h"       /* Error handling */
#include "H5Fprivate.h"       /* Files */
#include "H5Iprivate.h"       /* IDs */
#include "H5Ppkg.h"           /* Property lists */
#include "H5MMprivate.h"      /* Memory management */


/****************/
/* Local Macros */
/****************/

/* ========= Dataset Access properties ============ */
/* Definitions for size of raw data chunk cache(slots) */
#define H5D_ACS_DATA_CACHE_NUM_SLOTS_SIZE       sizeof(size_t)
#define H5D_ACS_DATA_CACHE_NUM_SLOTS_DEF        H5D_CHUNK_CACHE_NSLOTS_DEFAULT
#define H5D_ACS_DATA_CACHE_NUM_SLOTS_ENC        H5P__encode_chunk_cache_nslots
#define H5D_ACS_DATA_CACHE_NUM_SLOTS_DEC        H5P__decode_chunk_cache_nslots
/* Definition for size of raw data chunk cache(bytes) */
#define H5D_ACS_DATA_CACHE_BYTE_SIZE_SIZE       sizeof(size_t)
#define H5D_ACS_DATA_CACHE_BYTE_SIZE_DEF        H5D_CHUNK_CACHE_NBYTES_DEFAULT
#define H5D_ACS_DATA_CACHE_BYTE_SIZE_ENC        H5P__encode_chunk_cache_nbytes
#define H5D_ACS_DATA_CACHE_BYTE_SIZE_DEC        H5P__decode_chunk_cache_nbytes
/* Definition for preemption read chunks first */
#define H5D_ACS_PREEMPT_READ_CHUNKS_SIZE        sizeof(double)
#define H5D_ACS_PREEMPT_READ_CHUNKS_DEF         H5D_CHUNK_CACHE_W0_DEFAULT
#define H5D_ACS_PREEMPT_READ_CHUNKS_ENC         H5P__encode_double
#define H5D_ACS_PREEMPT_READ_CHUNKS_DEC         H5P__decode_double
/* Definitions for VDS view option */
#define H5D_ACS_VDS_VIEW_SIZE                   sizeof(H5D_vds_view_t)
#define H5D_ACS_VDS_VIEW_DEF                    H5D_VDS_LAST_AVAILABLE
#define H5D_ACS_VDS_VIEW_ENC                    H5P__dacc_vds_view_enc
#define H5D_ACS_VDS_VIEW_DEC                    H5P__dacc_vds_view_dec
/* Definitions for VDS printf gap */
#define H5D_ACS_VDS_PRINTF_GAP_SIZE             sizeof(hsize_t)
#define H5D_ACS_VDS_PRINTF_GAP_DEF              (hsize_t)0
#define H5D_ACS_VDS_PRINTF_GAP_ENC              H5P__encode_hsize_t
#define H5D_ACS_VDS_PRINTF_GAP_DEC              H5P__decode_hsize_t
/* Definition for append flush */
#define H5D_ACS_APPEND_FLUSH_SIZE               sizeof(H5D_append_flush_t)
#define H5D_ACS_APPEND_FLUSH_DEF                {0,{0,0,0,0,0,0,0,0,0,0,0,0,0,0,0,0,0,0,0,0,0,0,0,0,0,0,0,0,0,0,0,0},NULL,NULL}
/* Definitions for external file prefix */
#define H5D_ACS_EFILE_PREFIX_SIZE               sizeof(char *)
#define H5D_ACS_EFILE_PREFIX_DEF                NULL /*default is no prefix */
#define H5D_ACS_EFILE_PREFIX_SET                H5P__dapl_efile_pref_set
#define H5D_ACS_EFILE_PREFIX_GET                H5P__dapl_efile_pref_get
#define H5D_ACS_EFILE_PREFIX_ENC                H5P__dapl_efile_pref_enc
#define H5D_ACS_EFILE_PREFIX_DEC                H5P__dapl_efile_pref_dec
#define H5D_ACS_EFILE_PREFIX_DEL                H5P__dapl_efile_pref_del
#define H5D_ACS_EFILE_PREFIX_COPY               H5P__dapl_efile_pref_copy
#define H5D_ACS_EFILE_PREFIX_CMP                H5P__dapl_efile_pref_cmp
#define H5D_ACS_EFILE_PREFIX_CLOSE              H5P__dapl_efile_pref_close
#ifdef H5_HAVE_PARALLEL
/* Definitions for subfiling selection space ID */
#define H5D_ACS_SUBFILING_SELECTION_SIZE       	sizeof(hid_t)
#define H5D_ACS_SUBFILING_SELECTION_DEF        	H5I_INVALID_HID
#define H5D_ACS_SUBFILING_SELECTION_SET		H5P__subfiling_selection_set
#define H5D_ACS_SUBFILING_SELECTION_GET		H5P__subfiling_selection_get
#define H5D_ACS_SUBFILING_SELECTION_ENC		H5P__subfiling_selection_enc
#define H5D_ACS_SUBFILING_SELECTION_DEC        	H5P__subfiling_selection_dec
#define H5D_ACS_SUBFILING_SELECTION_DEL		H5P__subfiling_selection_del
#define H5D_ACS_SUBFILING_SELECTION_COPY       	H5P__subfiling_selection_copy
#define H5D_ACS_SUBFILING_SELECTION_CLOSE      	H5P__subfiling_selection_close
#endif /* H5_HAVE_PARALLEL */

/******************/
/* Local Typedefs */
/******************/


/********************/
/* Package Typedefs */
/********************/


/********************/
/* Local Prototypes */
/********************/

/* Property class callbacks */
static herr_t H5P__dacc_reg_prop(H5P_genclass_t *pclass);
static herr_t H5P__encode_chunk_cache_nslots(const void *value, void **_pp,
    size_t *size);
static herr_t H5P__decode_chunk_cache_nslots(const void **_pp, void *_value);
static herr_t H5P__encode_chunk_cache_nbytes(const void *value, void **_pp,
    size_t *size);
static herr_t H5P__decode_chunk_cache_nbytes(const void **_pp, void *_value);

/* Property list callbacks */
static herr_t H5P__dacc_vds_view_enc(const void *value, void **pp, size_t *size);
static herr_t H5P__dacc_vds_view_dec(const void **pp, void *value);

/* Property list callbacks */
static herr_t H5P__dapl_efile_pref_set(hid_t prop_id, const char* name, size_t size, void* value);
static herr_t H5P__dapl_efile_pref_get(hid_t prop_id, const char* name, size_t size, void* value);
static herr_t H5P__dapl_efile_pref_enc(const void *value, void **_pp, size_t *size);
static herr_t H5P__dapl_efile_pref_dec(const void **_pp, void *value);
static herr_t H5P__dapl_efile_pref_del(hid_t prop_id, const char* name, size_t size, void* value);
static herr_t H5P__dapl_efile_pref_copy(const char* name, size_t size, void* value);
static int H5P__dapl_efile_pref_cmp(const void *value1, const void *value2, size_t size);
static herr_t H5P__dapl_efile_pref_close(const char* name, size_t size, void* value);
#ifdef H5_HAVE_PARALLEL
static herr_t H5P__subfiling_selection_set(hid_t prop_id, const char* name, size_t size, void* value);
static herr_t H5P__subfiling_selection_get(hid_t prop_id, const char* name, size_t size, void* value);
static herr_t H5P__subfiling_selection_enc(const void *value, void **_pp, size_t *size);
static herr_t H5P__subfiling_selection_dec(const void **_pp, void *value);
static herr_t H5P__subfiling_selection_del(hid_t prop_id, const char* name, size_t size, void* value);
static herr_t H5P__subfiling_selection_copy(const char* name, size_t size, void* value);
static herr_t H5P__subfiling_selection_close(const char* name, size_t size, void* value);
#endif /* H5_HAVE_PARALLEL */

/*********************/
/* Package Variables */
/*********************/

/* Dataset access property list class library initialization object */
const H5P_libclass_t H5P_CLS_DACC[1] = {{
    "dataset access",           /* Class name for debugging     */
    H5P_TYPE_DATASET_ACCESS,    /* Class type                   */

    &H5P_CLS_LINK_ACCESS_g,          /* Parent class                 */
    &H5P_CLS_DATASET_ACCESS_g,       /* Pointer to class             */
    &H5P_CLS_DATASET_ACCESS_ID_g,    /* Pointer to class ID          */
    &H5P_LST_DATASET_ACCESS_ID_g,    /* Pointer to default property list ID */
    H5P__dacc_reg_prop,         /* Default property registration routine */

    NULL,                /* Class creation callback      */
    NULL,                /* Class creation callback info */
    NULL,                /* Class copy callback          */
    NULL,                /* Class copy callback info     */
    NULL,                /* Class close callback         */
    NULL                 /* Class close callback info    */
}};


/*****************************/
/* Library Private Variables */
/*****************************/


/*******************/
/* Local Variables */
/*******************/

/* Property value defaults */
<<<<<<< HEAD
static const H5D_append_flush_t H5D_def_append_flush_g = H5D_ACS_APPEND_FLUSH_DEF;       /* Default setting for append flush */
static const char *H5D_def_efile_prefix_g = H5D_ACS_EFILE_PREFIX_DEF; /* Default external file prefix string */
#ifdef H5_HAVE_PARALLEL
static hid_t H5D_def_subfile_selection_id_g = H5D_ACS_SUBFILING_SELECTION_DEF;
#endif /* H5_HAVE_PARALLEL */
=======
static const H5D_append_flush_t H5D_def_append_flush_g = H5D_ACS_APPEND_FLUSH_DEF;   /* Default setting for append flush */
static const char *H5D_def_efile_prefix_g = H5D_ACS_EFILE_PREFIX_DEF;                /* Default external file prefix string */
>>>>>>> 4d4eb4cd


/*-------------------------------------------------------------------------
 * Function:    H5P__dacc_reg_prop
 *
 * Purpose:     Register the dataset access property list class's
 *              properties
 *
 * Return:      Non-negative on success/Negative on failure
 *-------------------------------------------------------------------------
 */
static herr_t
H5P__dacc_reg_prop(H5P_genclass_t *pclass)
{
    size_t rdcc_nslots = H5D_ACS_DATA_CACHE_NUM_SLOTS_DEF;      /* Default raw data chunk cache # of slots */
    size_t rdcc_nbytes = H5D_ACS_DATA_CACHE_BYTE_SIZE_DEF;      /* Default raw data chunk cache # of bytes */
    double rdcc_w0 = H5D_ACS_PREEMPT_READ_CHUNKS_DEF;           /* Default raw data chunk cache dirty ratio */
    H5D_vds_view_t virtual_view = H5D_ACS_VDS_VIEW_DEF;         /* Default VDS view option */
    hsize_t printf_gap = H5D_ACS_VDS_PRINTF_GAP_DEF;            /* Default VDS printf gap */
    herr_t ret_value = SUCCEED;         /* Return value */

    FUNC_ENTER_STATIC

    /* Register the size of raw data chunk cache (elements) */
    if(H5P_register_real(pclass, H5D_ACS_DATA_CACHE_NUM_SLOTS_NAME, H5D_ACS_DATA_CACHE_NUM_SLOTS_SIZE, &rdcc_nslots,
             NULL, NULL, NULL, H5D_ACS_DATA_CACHE_NUM_SLOTS_ENC, H5D_ACS_DATA_CACHE_NUM_SLOTS_DEC, NULL, NULL, NULL, NULL) < 0)
         HGOTO_ERROR(H5E_PLIST, H5E_CANTINSERT, FAIL, "can't insert property into class")

    /* Register the size of raw data chunk cache(bytes) */
    if(H5P_register_real(pclass, H5D_ACS_DATA_CACHE_BYTE_SIZE_NAME, H5D_ACS_DATA_CACHE_BYTE_SIZE_SIZE, &rdcc_nbytes,
             NULL, NULL, NULL, H5D_ACS_DATA_CACHE_BYTE_SIZE_ENC, H5D_ACS_DATA_CACHE_BYTE_SIZE_DEC, NULL, NULL, NULL, NULL) < 0)
         HGOTO_ERROR(H5E_PLIST, H5E_CANTINSERT, FAIL, "can't insert property into class")

    /* Register the preemption for reading chunks */
    if(H5P_register_real(pclass, H5D_ACS_PREEMPT_READ_CHUNKS_NAME, H5D_ACS_PREEMPT_READ_CHUNKS_SIZE, &rdcc_w0,
             NULL, NULL, NULL, H5D_ACS_PREEMPT_READ_CHUNKS_ENC, H5D_ACS_PREEMPT_READ_CHUNKS_DEC, NULL, NULL, NULL, NULL) < 0)
         HGOTO_ERROR(H5E_PLIST, H5E_CANTINSERT, FAIL, "can't insert property into class")

    /* Register the VDS view option */
    if(H5P_register_real(pclass, H5D_ACS_VDS_VIEW_NAME, H5D_ACS_VDS_VIEW_SIZE, &virtual_view,
            NULL, NULL, NULL, H5D_ACS_VDS_VIEW_ENC, H5D_ACS_VDS_VIEW_DEC,
            NULL, NULL, NULL, NULL) < 0)
        HGOTO_ERROR(H5E_PLIST, H5E_CANTINSERT, FAIL, "can't insert property into class")

    /* Register the VDS printf gap */
    if(H5P_register_real(pclass, H5D_ACS_VDS_PRINTF_GAP_NAME, H5D_ACS_VDS_PRINTF_GAP_SIZE, &printf_gap,
            NULL, NULL, NULL, H5D_ACS_VDS_PRINTF_GAP_ENC, H5D_ACS_VDS_PRINTF_GAP_DEC,
            NULL, NULL, NULL, NULL) < 0)
        HGOTO_ERROR(H5E_PLIST, H5E_CANTINSERT, FAIL, "can't insert property into class")

    /* Register info for append flush */
    /* (Note: this property should not have an encode/decode callback -QAK) */
    if(H5P_register_real(pclass, H5D_ACS_APPEND_FLUSH_NAME, H5D_ACS_APPEND_FLUSH_SIZE, &H5D_def_append_flush_g,
             NULL, NULL, NULL, NULL, NULL, NULL, NULL, NULL, NULL) < 0)
         HGOTO_ERROR(H5E_PLIST, H5E_CANTINSERT, FAIL, "can't insert property into class")

    /* Register property for external file prefix */
    if(H5P_register_real(pclass, H5D_ACS_EFILE_PREFIX_NAME, H5D_ACS_EFILE_PREFIX_SIZE, &H5D_def_efile_prefix_g,
            NULL, H5D_ACS_EFILE_PREFIX_SET, H5D_ACS_EFILE_PREFIX_GET, H5D_ACS_EFILE_PREFIX_ENC, H5D_ACS_EFILE_PREFIX_DEC,
            H5D_ACS_EFILE_PREFIX_DEL, H5D_ACS_EFILE_PREFIX_COPY, H5D_ACS_EFILE_PREFIX_CMP, H5D_ACS_EFILE_PREFIX_CLOSE) < 0)
         HGOTO_ERROR(H5E_PLIST, H5E_CANTINSERT, FAIL, "can't insert property into class")

#ifdef H5_HAVE_PARALLEL
    /* Register property for subfiling selection */
    if(H5P_register_real(pclass, H5D_ACS_SUBFILING_SELECTION_NAME, H5D_ACS_SUBFILING_SELECTION_SIZE, &H5D_def_subfile_selection_id_g, 
             NULL, H5D_ACS_SUBFILING_SELECTION_SET, H5D_ACS_SUBFILING_SELECTION_GET, H5D_ACS_SUBFILING_SELECTION_ENC, H5D_ACS_SUBFILING_SELECTION_DEC,
             H5D_ACS_SUBFILING_SELECTION_DEL, H5D_ACS_SUBFILING_SELECTION_COPY, NULL, H5D_ACS_SUBFILING_SELECTION_CLOSE) < 0)
         HGOTO_ERROR(H5E_PLIST, H5E_CANTINSERT, FAIL, "can't insert property into class")
#endif /* H5_HAVE_PARALLEL */

done:
    FUNC_LEAVE_NOAPI(ret_value)
} /* end H5P__dacc_reg_prop() */


/*-------------------------------------------------------------------------
 * Function:    H5P__dapl_efile_pref_set
 *
 * Purpose:     Copies an external file prefix property when it's set
 *              for a property list
 *
 * Return:      SUCCEED/FAIL
 *-------------------------------------------------------------------------
 */
static herr_t
H5P__dapl_efile_pref_set(hid_t H5_ATTR_UNUSED prop_id, const char H5_ATTR_UNUSED *name,
    size_t H5_ATTR_UNUSED size, void *value)
{
    FUNC_ENTER_STATIC_NOERR

    /* Sanity check */
    HDassert(value);

    /* Copy the prefix */
    *(char **)value = H5MM_xstrdup(*(const char **)value);

    FUNC_LEAVE_NOAPI(SUCCEED)
} /* end H5P__dapl_efile_pref_set() */


/*-------------------------------------------------------------------------
 * Function:    H5P__dapl_efile_pref_get
 *
 * Purpose:     Copies an external file prefix property when it's retrieved
 *              from a property list
 *
 * Return:      SUCCEED/FAIL
 *-------------------------------------------------------------------------
 */
static herr_t
H5P__dapl_efile_pref_get(hid_t H5_ATTR_UNUSED prop_id, const char H5_ATTR_UNUSED *name,
    size_t H5_ATTR_UNUSED size, void *value)
{
    FUNC_ENTER_STATIC_NOERR

    /* Sanity check */
    HDassert(value);

    /* Copy the prefix */
    *(char **)value = H5MM_xstrdup(*(const char **)value);

    FUNC_LEAVE_NOAPI(SUCCEED)
} /* end H5P__dapl_efile_pref_get() */


/*-------------------------------------------------------------------------
 * Function:    H5P__dapl_efile_pref_enc
 *
 * Purpose:     Callback routine which is called whenever the efile flags
 *              property in the dataset access property list is
 *              encoded.
 *
 * Return:      SUCCEED/FAIL
 *-------------------------------------------------------------------------
 */
static herr_t
H5P__dapl_efile_pref_enc(const void *value, void **_pp, size_t *size)
{
    const char *efile_pref = *(const char * const *)value;
    uint8_t **pp = (uint8_t **)_pp;
    size_t len = 0;
    uint64_t enc_value;
    unsigned enc_size;

    FUNC_ENTER_NOAPI_NOINIT_NOERR

    HDcompile_assert(sizeof(size_t) <= sizeof(uint64_t));

    /* calculate prefix length */
    if(NULL != efile_pref)
        len = HDstrlen(efile_pref);

    enc_value = (uint64_t)len;
    enc_size = H5VM_limit_enc_size(enc_value);
    HDassert(enc_size < 256);

    if(NULL != *pp) {
        /* encode the length of the prefix */
        *(*pp)++ = (uint8_t)enc_size;
        UINT64ENCODE_VAR(*pp, enc_value, enc_size);

        /* encode the prefix */
        if(NULL != efile_pref) {
            HDmemcpy(*(char **)pp, efile_pref, len);
            *pp += len;
        } /* end if */
    } /* end if */

    *size += (1 + enc_size);
    if(NULL != efile_pref)
        *size += len;

    FUNC_LEAVE_NOAPI(SUCCEED)
} /* end H5P__dapl_efile_pref_enc() */


/*-------------------------------------------------------------------------
 * Function:    H5P__dapl_efile_pref_dec
 *
 * Purpose:     Callback routine which is called whenever the efile prefix
 *              property in the dataset access property list is
 *              decoded.
 *
 * Return:        SUCCEED/FAIL
 *-------------------------------------------------------------------------
 */
static herr_t
H5P__dapl_efile_pref_dec(const void **_pp, void *_value)
{
    char **efile_pref = (char **)_value;
    const uint8_t **pp = (const uint8_t **)_pp;
    size_t len;
    uint64_t enc_value;                 /* Decoded property value */
    unsigned enc_size;                  /* Size of encoded property */
    herr_t ret_value = SUCCEED;

    FUNC_ENTER_NOAPI_NOINIT

    HDassert(pp);
    HDassert(*pp);
    HDassert(efile_pref);
    HDcompile_assert(sizeof(size_t) <= sizeof(uint64_t));

    /* Decode the size */
    enc_size = *(*pp)++;
    HDassert(enc_size < 256);

    /* Decode the value */
    UINT64DECODE_VAR(*pp, enc_value, enc_size);
    len = (size_t)enc_value;

    if(0 != len) {
        /* Make a copy of the user's prefix string */
        if(NULL == (*efile_pref = (char *)H5MM_malloc(len + 1)))
            HGOTO_ERROR(H5E_RESOURCE, H5E_CANTINIT, FAIL, "memory allocation failed for prefix")
        HDstrncpy(*efile_pref, *(const char **)pp, len);
        (*efile_pref)[len] = '\0';

        *pp += len;
    } /* end if */
    else
        *efile_pref = NULL;

done:
    FUNC_LEAVE_NOAPI(ret_value)
} /* end H5P__dapl_efile_pref_dec() */


/*-------------------------------------------------------------------------
 * Function:    H5P__dapl_efile_pref_del
 *
 * Purpose:     Frees memory used to store the external file prefix string
 *
 * Return:      SUCCEED (Can't fail)
 *-------------------------------------------------------------------------
 */
static herr_t
H5P__dapl_efile_pref_del(hid_t H5_ATTR_UNUSED prop_id, const char H5_ATTR_UNUSED *name,
    size_t H5_ATTR_UNUSED size, void *value)
{
    FUNC_ENTER_NOAPI_NOINIT_NOERR

    HDassert(value);

    H5MM_xfree(*(void **)value);

    FUNC_LEAVE_NOAPI(SUCCEED)
} /* end H5P__dapl_efile_pref_del() */


/*-------------------------------------------------------------------------
 * Function:    H5P__dapl_efile_pref_copy
 *
 * Purpose:     Creates a copy of the external file prefix string
 *
 * Return:      SUCCEED/FAIL
 *-------------------------------------------------------------------------
 */
static herr_t
H5P__dapl_efile_pref_copy(const char H5_ATTR_UNUSED *name, size_t H5_ATTR_UNUSED size, void *value)
{
    FUNC_ENTER_NOAPI_NOINIT_NOERR

    HDassert(value);

    *(char **)value = H5MM_xstrdup(*(const char **)value);

    FUNC_LEAVE_NOAPI(SUCCEED)
} /* end H5P__dapl_efile_pref_copy() */


/*-------------------------------------------------------------------------
 * Function:       H5P__dapl_efile_pref_cmp
 *
 * Purpose:        Callback routine which is called whenever the efile prefix
 *                 property in the dataset creation property list is
 *                 compared.
 *
 * Return:         zero if VALUE1 and VALUE2 are equal, non zero otherwise.
 *-------------------------------------------------------------------------
 */
static int
H5P__dapl_efile_pref_cmp(const void *value1, const void *value2, size_t H5_ATTR_UNUSED size)
{
    const char *pref1 = *(const char * const *)value1;
    const char *pref2 = *(const char * const *)value2;
    int ret_value = 0;

    FUNC_ENTER_NOAPI_NOINIT_NOERR

    if(NULL == pref1 && NULL != pref2)
        HGOTO_DONE(1);
    if(NULL != pref1 && NULL == pref2)
        HGOTO_DONE(-1);
    if(NULL != pref1 && NULL != pref2)
        ret_value = HDstrcmp(pref1, pref2);

done:
    FUNC_LEAVE_NOAPI(ret_value)
} /* end H5P__dapl_efile_pref_cmp() */


/*-------------------------------------------------------------------------
 * Function:    H5P__dapl_efile_pref_close
 *
 * Purpose:     Frees memory used to store the external file prefix string
 *
 * Return:      SUCCEED/FAIL
 *-------------------------------------------------------------------------
 */
static herr_t
H5P__dapl_efile_pref_close(const char H5_ATTR_UNUSED *name, size_t H5_ATTR_UNUSED size, void *value)
{
    FUNC_ENTER_NOAPI_NOINIT_NOERR

    HDassert(value);

    H5MM_xfree(*(void **)value);

    FUNC_LEAVE_NOAPI(SUCCEED)
} /* end H5P__dapl_efile_pref_close() */


/*-------------------------------------------------------------------------
 * Function:    H5Pset_chunk_cache
 *
 * Purpose:    Set the number of objects in the meta data cache and the
 *        maximum number of chunks and bytes in the raw data chunk cache.
 *        Once set, these values will override the values in the file access
 *        property list.  Each of thhese values can be individually unset
 *        (or not set at all) by passing the macros:
 *        H5D_CHUNK_CACHE_NCHUNKS_DEFAULT,
 *        H5D_CHUNK_CACHE_NSLOTS_DEFAULT, and/or
 *        H5D_CHUNK_CACHE_W0_DEFAULT
 *        as appropriate.
 *
 *        The RDCC_W0 value should be between 0 and 1 inclusive and
 *        indicates how much chunks that have been fully read or fully
 *        written are favored for preemption.  A value of zero means
 *        fully read or written chunks are treated no differently than
 *        other chunks (the preemption is strictly LRU) while a value
 *        of one means fully read chunks are always preempted before
 *        other chunks.
 *
 * Return:    Non-negative on success/Negative on failure
 *-------------------------------------------------------------------------
 */
herr_t
H5Pset_chunk_cache(hid_t dapl_id, size_t rdcc_nslots, size_t rdcc_nbytes, double rdcc_w0)
{
    H5P_genplist_t *plist;      /* Property list pointer */
    herr_t ret_value = SUCCEED; /* return value */

    FUNC_ENTER_API(FAIL)
    H5TRACE4("e", "izzd", dapl_id, rdcc_nslots, rdcc_nbytes, rdcc_w0);

    /* Check arguments.  Note that we allow negative values - they are
     * considered to "unset" the property. */
    if(rdcc_w0 > (double)1.0f)
        HGOTO_ERROR (H5E_ARGS, H5E_BADVALUE, FAIL, "raw data cache w0 value must be between 0.0 and 1.0 inclusive, or H5D_CHUNK_CACHE_W0_DEFAULT");

    /* Get the plist structure */
    if(NULL == (plist = H5P_object_verify(dapl_id,H5P_DATASET_ACCESS)))
        HGOTO_ERROR(H5E_ATOM, H5E_BADATOM, FAIL, "can't find object for ID");

    /* Set sizes */
    if(H5P_set(plist, H5D_ACS_DATA_CACHE_NUM_SLOTS_NAME, &rdcc_nslots) < 0)
        HGOTO_ERROR(H5E_PLIST, H5E_CANTSET,FAIL, "can't set data cache number of chunks");
    if(H5P_set(plist, H5D_ACS_DATA_CACHE_BYTE_SIZE_NAME, &rdcc_nbytes) < 0)
        HGOTO_ERROR(H5E_PLIST, H5E_CANTSET,FAIL, "can't set data cache byte size");
    if(H5P_set(plist, H5D_ACS_PREEMPT_READ_CHUNKS_NAME, &rdcc_w0) < 0)
        HGOTO_ERROR(H5E_PLIST, H5E_CANTSET,FAIL, "can't set preempt read chunks");

done:
    FUNC_LEAVE_API(ret_value)
} /* end H5Pset_chunk_cache() */


/*-------------------------------------------------------------------------
 * Function: H5Pget_chunk_cache
 *
 * Purpose:  Retrieves the maximum possible number of elements in the meta
 *        data cache and the maximum possible number of elements and
 *        bytes and the RDCC_W0 value in the raw data chunk cache.  Any
 *        (or all) arguments may be null pointers in which case the
 *        corresponding datum is not returned.  If these properties have
 *        not been set on this property list, the default values for a
 *        file access property list are returned.
 *
 * Return:  Non-negative on success/Negative on failure
 *-------------------------------------------------------------------------
 */
herr_t
H5Pget_chunk_cache(hid_t dapl_id, size_t *rdcc_nslots, size_t *rdcc_nbytes, double *rdcc_w0)
{
    H5P_genplist_t *plist;      /* Property list pointer */
    H5P_genplist_t *def_plist;  /* Default file access property list */
    herr_t ret_value = SUCCEED; /* return value */

    FUNC_ENTER_API(FAIL)
    H5TRACE4("e", "i*z*z*d", dapl_id, rdcc_nslots, rdcc_nbytes, rdcc_w0);

    /* Get the plist structure */
    if (NULL == (plist = H5P_object_verify(dapl_id, H5P_DATASET_ACCESS)))
        HGOTO_ERROR(H5E_ATOM, H5E_BADATOM, FAIL, "can't find object for ID");

    /* Get default file access plist */
    if (NULL == (def_plist = (H5P_genplist_t *)H5I_object(H5P_FILE_ACCESS_DEFAULT)))
        HGOTO_ERROR(H5E_ATOM, H5E_BADATOM, FAIL, "can't find object for default fapl ID");

    /* Get the properties.  If a property is set to the default value, the value
     * from the default fapl is used. */
    if (rdcc_nslots) {
        if (H5P_get(plist, H5D_ACS_DATA_CACHE_NUM_SLOTS_NAME, rdcc_nslots) < 0)
            HGOTO_ERROR(H5E_PLIST, H5E_CANTGET,FAIL, "can't get data cache number of slots");
        if (*rdcc_nslots == H5D_CHUNK_CACHE_NSLOTS_DEFAULT)
            if (H5P_get(def_plist, H5F_ACS_DATA_CACHE_NUM_SLOTS_NAME, rdcc_nslots) < 0)
                HGOTO_ERROR(H5E_PLIST, H5E_CANTGET,FAIL, "can't get default data cache number of slots");
    } /* end if */
    if (rdcc_nbytes) {
        if (H5P_get(plist, H5D_ACS_DATA_CACHE_BYTE_SIZE_NAME, rdcc_nbytes) < 0)
            HGOTO_ERROR(H5E_PLIST, H5E_CANTGET,FAIL, "can't get data cache byte size");
        if (*rdcc_nbytes == H5D_CHUNK_CACHE_NBYTES_DEFAULT)
            if (H5P_get(def_plist, H5F_ACS_DATA_CACHE_BYTE_SIZE_NAME, rdcc_nbytes) < 0)
                HGOTO_ERROR(H5E_PLIST, H5E_CANTGET,FAIL, "can't get default data cache byte size");
    } /* end if */
    if (rdcc_w0) {
        if (H5P_get(plist, H5D_ACS_PREEMPT_READ_CHUNKS_NAME, rdcc_w0) < 0)
            HGOTO_ERROR(H5E_PLIST, H5E_CANTGET,FAIL, "can't get preempt read chunks");
        if (*rdcc_w0 < 0)
            if (H5P_get(def_plist, H5F_ACS_PREEMPT_READ_CHUNKS_NAME, rdcc_w0) < 0)
                HGOTO_ERROR(H5E_PLIST, H5E_CANTGET,FAIL, "can't get default preempt read chunks");
    } /* end if */

done:
    FUNC_LEAVE_API(ret_value)
} /* end H5Pget_chunk_cache() */


/*-------------------------------------------------------------------------
 * Function:       H5P__encode_chunk_cache_nslots
 *
 * Purpose:        Encode the rdcc_nslots parameter to a serialized
 *                 property list.  Similar to H5P__encode_size_t except
 *                 the value of 255 for the enc_size field is reserved to
 *                 indicate H5D_ACS_DATA_CACHE_NUM_SLOTS_DEF, in which
 *                 nothing further is encoded.
 *
 * Return:         Success:     Non-negative
 *                 Failure:     Negative
 *-------------------------------------------------------------------------
 */
static herr_t
H5P__encode_chunk_cache_nslots(const void *value, void **_pp, size_t *size)
{
    uint64_t enc_value;     /* Property value to encode */
    uint8_t **pp = (uint8_t **)_pp;
    unsigned enc_size;      /* Size of encoded property */

    FUNC_ENTER_PACKAGE_NOERR

    /* Sanity checks */
    HDcompile_assert(sizeof(size_t) <= sizeof(uint64_t));
    HDassert(size);

    /* Determine if this is the default value, in which case only encode
     * enc_size (as 255).  Also set size needed for encoding. */
    if(*(const size_t *)value == H5D_ACS_DATA_CACHE_NUM_SLOTS_DEF) {
        enc_size = 0;
        *size += 1;
    } /* end if */
    else {
        enc_value = (uint64_t)*(const size_t *)value;
        enc_size = H5VM_limit_enc_size(enc_value);
        HDassert(enc_size > 0);
        *size += (1 + enc_size);
    } /* end else */

    HDassert(enc_size < 256);

    if(NULL != *pp) {
        /* Encode the size */
        *(*pp)++ = (uint8_t)enc_size;

        /* Encode the value if necessary */
        if(enc_size != 0) {
            UINT64ENCODE_VAR(*pp, enc_value, enc_size);
        } /* end if */
    } /* end if */

    FUNC_LEAVE_NOAPI(SUCCEED)
} /* end H5P__encode_chunk_cache_nslots() */


/*-------------------------------------------------------------------------
 * Function:       H5P__decode_chunk_cache_nslots
 *
 * Purpose:        Decode the rdcc_nslots parameter from a serialized
 *                 property list.  Similar to H5P__decode_size_t except
 *                 the value of 255 for the enc_size field is reserved to
 *                 indicate H5D_ACS_DATA_CACHE_NUM_SLOTS_DEF, in which
 *                 nothing further needs to be decoded.
 *
 * Return:         Success:     Non-negative
 *                 Failure:     Negative
 *-------------------------------------------------------------------------
 */
static herr_t
H5P__decode_chunk_cache_nslots(const void **_pp, void *_value)
{
    size_t *value = (size_t *)_value;   /* Property value to return */
    const uint8_t **pp = (const uint8_t **)_pp;
    uint64_t enc_value;                 /* Decoded property value */
    unsigned enc_size;                  /* Size of encoded property */

    FUNC_ENTER_PACKAGE_NOERR

    /* Sanity check */
    HDcompile_assert(sizeof(size_t) <= sizeof(uint64_t));
    HDassert(pp);
    HDassert(*pp);
    HDassert(value);

    /* Decode the size */
    enc_size = *(*pp)++;
    HDassert(enc_size < 256);

    /* Determine if enc_size indicates that this is the default value, in which
     * case set value to H5D_ACS_DATA_CACHE_NUM_SLOTS_DEF and return */
    if(enc_size == 0)
        *value = H5D_ACS_DATA_CACHE_NUM_SLOTS_DEF;
    else {
        /* Decode the value */
        UINT64DECODE_VAR(*pp, enc_value, enc_size);
        H5_CHECKED_ASSIGN(*value, uint64_t, enc_value, size_t);
    } /* end else */

    FUNC_LEAVE_NOAPI(SUCCEED)
} /* end H5P__decode_chunk_cache_nslots() */


/*-------------------------------------------------------------------------
 * Function:       H5P__encode_chunk_cache_nbytes
 *
 * Purpose:        Encode the rdcc_nbytes parameter to a serialized
 *                 property list.  Similar to H5P__encode_size_t except
 *                 the value of 255 for the enc_size field is reserved to
 *                 indicate H5D_ACS_DATA_CACHE_BYTE_SIZE_DEF, in which
 *                 nothing further is encoded.
 *
 * Return:         Success:     Non-negative
 *                 Failure:     Negative
 *-------------------------------------------------------------------------
 */
static herr_t
H5P__encode_chunk_cache_nbytes(const void *value, void **_pp, size_t *size)
{
    uint64_t enc_value;     /* Property value to encode */
    uint8_t **pp = (uint8_t **)_pp;
    unsigned enc_size;      /* Size of encoded property */

    FUNC_ENTER_PACKAGE_NOERR

    /* Sanity checks */
    HDcompile_assert(sizeof(size_t) <= sizeof(uint64_t));
    HDassert(size);

    /* Determine if this is the default value, in which case only encode
     * enc_size (as 255).  Also set size needed for encoding. */
    if(*(const size_t *)value == H5D_ACS_DATA_CACHE_BYTE_SIZE_DEF) {
        enc_size = 0;
        *size += 1;
    } /* end if */
    else {
        enc_value = (uint64_t)*(const size_t *)value;
        enc_size = H5VM_limit_enc_size(enc_value);
        HDassert(enc_size > 0);
        *size += (1 + enc_size);
    } /* end else */

    HDassert(enc_size < 256);

    if(NULL != *pp) {
        /* Encode the size */
        *(*pp)++ = (uint8_t)enc_size;

        /* Encode the value if necessary */
        if(enc_size != 0) {
            UINT64ENCODE_VAR(*pp, enc_value, enc_size);
        } /* end if */
    } /* end if */

    FUNC_LEAVE_NOAPI(SUCCEED)
} /* end H5P__encode_chunk_cache_nbytes() */


/*-------------------------------------------------------------------------
 * Function:       H5P__decode_chunk_cache_nbytes
 *
 * Purpose:        Decode the rdcc_nbytes parameter from a serialized
 *                 property list.  Similar to H5P__decode_size_t except
 *                 the value of 255 for the enc_size field is reserved to
 *                 indicate H5D_ACS_DATA_CACHE_BYTE_SIZE_DEF, in which
 *                 nothing further needs to be decoded.
 *
 * Return:         Success:     Non-negative
 *                 Failure:     Negative
 *-------------------------------------------------------------------------
 */
static herr_t
H5P__decode_chunk_cache_nbytes(const void **_pp, void *_value)
{
    size_t *value = (size_t *)_value;   /* Property value to return */
    const uint8_t **pp = (const uint8_t **)_pp;
    uint64_t enc_value;                 /* Decoded property value */
    unsigned enc_size;                  /* Size of encoded property */

    FUNC_ENTER_PACKAGE_NOERR

    /* Sanity check */
    HDcompile_assert(sizeof(size_t) <= sizeof(uint64_t));
    HDassert(pp);
    HDassert(*pp);
    HDassert(value);

    /* Decode the size */
    enc_size = *(*pp)++;
    HDassert(enc_size < 256);

    /* Determine if enc_size indicates that this is the default value, in which
     * case set value to H5D_ACS_DATA_CACHE_BYTE_SIZE_DEF and return */
    if(enc_size == 0)
        *value = H5D_ACS_DATA_CACHE_BYTE_SIZE_DEF;
    else {
        /* Decode the value */
        UINT64DECODE_VAR(*pp, enc_value, enc_size);
        H5_CHECKED_ASSIGN(*value, uint64_t, enc_value, size_t);
    } /* end else */

    FUNC_LEAVE_NOAPI(SUCCEED)
} /* end H5P__decode_chunk_cache_nbytes() */


/*-------------------------------------------------------------------------
 * Function:    H5Pset_virtual_view
 *
 * Purpose:     Takes the access property list for the virtual dataset,
 *              dapl_id, and the flag, view, and sets the VDS view
 *              according to the flag value.  The view will include all
 *              data before the first missing mapped data found if the
 *              flag is set to H5D_VDS_FIRST_MISSING or to include all
 *              available mapped data if the flag is set to
 *              H5D_VDS_LAST_AVAIALBLE.  Missing mapped data will be
 *              filled with the fill value according to the VDS creation
 *              property settings.  For VDS with unlimited mappings, the
 *              view defines the extent.
 *
 * Return:      Non-negative on success/Negative on failure
 *-------------------------------------------------------------------------
 */
herr_t
H5Pset_virtual_view(hid_t plist_id, H5D_vds_view_t view)
{
    H5P_genplist_t *plist;      /* Property list pointer */
    herr_t ret_value = SUCCEED; /* return value */

    FUNC_ENTER_API(FAIL)
    H5TRACE2("e", "iDv", plist_id, view);

    /* Check argument */
    if((view != H5D_VDS_FIRST_MISSING) && (view != H5D_VDS_LAST_AVAILABLE))
        HGOTO_ERROR(H5E_ARGS, H5E_BADVALUE, FAIL, "not a valid bounds option")

    /* Get the plist structure */
    if(NULL == (plist = H5P_object_verify(plist_id, H5P_DATASET_ACCESS)))
        HGOTO_ERROR(H5E_ATOM, H5E_BADATOM, FAIL, "can't find object for ID")

    /* Update property list */
    if(H5P_set(plist, H5D_ACS_VDS_VIEW_NAME, &view) < 0)
        HGOTO_ERROR(H5E_PLIST, H5E_CANTSET, FAIL, "unable to set value")

done:
    FUNC_LEAVE_API(ret_value)
} /* end H5Pset_virtual_view() */


/*-------------------------------------------------------------------------
 * Function:    H5Pget_virtual_view
 *
 * Purpose:     Takes the access property list for the virtual dataset,
 *              dapl_id, and gets the flag, view, set by the
 *              H5Pset_virtual_view call.  The possible values of view are
 *              H5D_VDS_FIRST_MISSING or H5D_VDS_LAST_AVAIALBLE.
 *
 * Return:      Non-negative on success/Negative on failure
 *-------------------------------------------------------------------------
 */
herr_t
H5Pget_virtual_view(hid_t plist_id, H5D_vds_view_t *view)
{
    H5P_genplist_t *plist;      /* Property list pointer */
    herr_t ret_value = SUCCEED; /* Return value */

    FUNC_ENTER_API(FAIL)
    H5TRACE2("e", "i*Dv", plist_id, view);

    /* Get the plist structure */
    if(NULL == (plist = H5P_object_verify(plist_id, H5P_DATASET_ACCESS)))
        HGOTO_ERROR(H5E_ATOM, H5E_BADATOM, FAIL, "can't find object for ID")

    /* Get value from property list */
    if(view)
        if(H5P_get(plist, H5D_ACS_VDS_VIEW_NAME, view) < 0)
            HGOTO_ERROR(H5E_PLIST, H5E_CANTGET, FAIL, "unable to get value")

done:
    FUNC_LEAVE_API(ret_value)
} /* end H5Pget_virtual_view() */


/*-------------------------------------------------------------------------
 * Function:    H5P__dacc_vds_view_enc
 *
 * Purpose:     Callback routine which is called whenever the vds view
 *              property in the dataset access property list is encoded.
 *
 * Return:      Success:        Non-negative
 *              Failure:        Negative
 *-------------------------------------------------------------------------
 */
static herr_t
H5P__dacc_vds_view_enc(const void *value, void **_pp, size_t *size)
{
    const H5D_vds_view_t *view = (const H5D_vds_view_t *)value; /* Create local alias for values */
    uint8_t **pp = (uint8_t **)_pp;

    FUNC_ENTER_STATIC_NOERR

    /* Sanity check */
    HDassert(view);
    HDassert(size);

    if(NULL != *pp)
        /* Encode EDC property */
        *(*pp)++ = (uint8_t)*view;

    /* Size of EDC property */
    (*size)++;

    FUNC_LEAVE_NOAPI(SUCCEED)
} /* end H5P__dacc_vds_view_enc() */


/*-------------------------------------------------------------------------
 * Function:    H5P__dacc_vds_view_dec
 *
 * Purpose:     Callback routine which is called whenever the vds view
 *              property in the dataset access property list is encoded.
 *
 * Return:      Success:        Non-negative
 *              Failure:        Negative
 *-------------------------------------------------------------------------
 */
static herr_t
H5P__dacc_vds_view_dec(const void **_pp, void *_value)
{
    H5D_vds_view_t *view = (H5D_vds_view_t *)_value;
    const uint8_t **pp = (const uint8_t **)_pp;

    FUNC_ENTER_STATIC_NOERR

    /* Sanity checks */
    HDassert(pp);
    HDassert(*pp);
    HDassert(view);

    /* Decode EDC property */
    *view = (H5D_vds_view_t)*(*pp)++;

    FUNC_LEAVE_NOAPI(SUCCEED)
} /* end H5P__dacc_vds_view_dec() */


/*-------------------------------------------------------------------------
 * Function:    H5Pset_virtual_printf_gap
 *
 * Purpose:     Sets the access property list for the virtual dataset,
 *              dapl_id, to instruct the library to stop looking for the
 *              mapped data stored in the files and/or datasets with the
 *              printf-style names after not finding gap_size files and/or
 *              datasets.  The found source files and datasets will
 *              determine the extent of the unlimited VDS with the printf
 *              -style mappings.
 *
 *              For example, if regularly spaced blocks of VDS are mapped
 *              to datasets with the names d-1, d-2, d-3, ..., d-N, ...,
 *              and d-2 dataset is missing and gap_size is set to 0, then
 *              VDS will contain only data found in d-1.  If d-2 and d-3
 *              are missing and gap_size is set to 2, then VDS will
 *              contain the data from d-1, d-3, ..., d-N, ....  The blocks
 *              that are mapped to d-2 and d-3 will be filled according to
 *              the VDS fill value setting.
 *
 * Return:      Non-negative on success/Negative on failure
 *-------------------------------------------------------------------------
 */
herr_t
H5Pset_virtual_printf_gap(hid_t plist_id, hsize_t gap_size)
{
    H5P_genplist_t *plist;      /* Property list pointer */
    herr_t ret_value = SUCCEED; /* Return value */

    FUNC_ENTER_API(FAIL)
    H5TRACE2("e", "ih", plist_id, gap_size);

    /* Check argument */
    if(gap_size == HSIZE_UNDEF)
        HGOTO_ERROR(H5E_ARGS, H5E_BADVALUE, FAIL, "not a valid printf gap size")

    /* Get the plist structure */
    if(NULL == (plist = H5P_object_verify(plist_id, H5P_DATASET_ACCESS)))
        HGOTO_ERROR(H5E_ATOM, H5E_BADATOM, FAIL, "can't find object for ID")

    /* Update property list */
    if(H5P_set(plist, H5D_ACS_VDS_PRINTF_GAP_NAME, &gap_size) < 0)
        HGOTO_ERROR(H5E_PLIST, H5E_CANTSET, FAIL, "unable to set value")

done:
    FUNC_LEAVE_API(ret_value)
} /* end H5Pset_virtual_printf_gap() */


/*-------------------------------------------------------------------------
 * Function:    H5Pget_virtual_printf_gap
 *
 * Purpose:     Gets the maximum number of missing printf-style files
 *              and/or datasets for determining the extent of the
 *              unlimited VDS, gap_size, using the access property list
 *              for the virtual dataset, dapl_id.  The default library
 *              value for gap_size is 0.
 *
 * Return:      Non-negative on success/Negative on failure
 *-------------------------------------------------------------------------
 */
herr_t
H5Pget_virtual_printf_gap(hid_t plist_id, hsize_t *gap_size)
{
    H5P_genplist_t *plist;      /* Property list pointer */
    herr_t ret_value = SUCCEED; /* Return value */

    FUNC_ENTER_API(FAIL)
    H5TRACE2("e", "i*h", plist_id, gap_size);

    /* Get the plist structure */
    if(NULL == (plist = H5P_object_verify(plist_id, H5P_DATASET_ACCESS)))
        HGOTO_ERROR(H5E_ATOM, H5E_BADATOM, FAIL, "can't find object for ID")

    /* Get value from property list */
    if(gap_size)
        if(H5P_get(plist, H5D_ACS_VDS_PRINTF_GAP_NAME, gap_size) < 0)
            HGOTO_ERROR(H5E_PLIST, H5E_CANTGET, FAIL, "unable to get value")

done:
    FUNC_LEAVE_API(ret_value)
} /* end H5Pget_virtual_printf_gap() */


/*-------------------------------------------------------------------------
 * Function: H5Pset_append_flush
 *
 * Purpose:  Sets the boundary, callback function, and user data in the
 *           property list.
 *           "ndims": number of array elements for boundary
 *           "boundary": used to determine whether the current dimension hits
 *              a boundary; if so, invoke the callback function and
 *              flush the dataset.
 *           "func": the callback function to invoke when the boundary is hit
 *           "udata": the user data to pass as parameter with the callback function
 *
 * Return:   Non-negative on success/Negative on failure
 *-------------------------------------------------------------------------
 */
herr_t
H5Pset_append_flush(hid_t plist_id, unsigned ndims, const hsize_t *boundary, H5D_append_cb_t func, void *udata)
{
    H5P_genplist_t *plist;          /* Property list pointer */
    H5D_append_flush_t info;        /* Property for append flush parameters */
    unsigned u;                     /* Local index variable */
    herr_t ret_value = SUCCEED;     /* Return value */

    FUNC_ENTER_API(FAIL)
    H5TRACE5("e", "iIu*hx*x", plist_id, ndims, boundary, func, udata);

    /* Check arguments */
    if(0 == ndims)
        HGOTO_ERROR(H5E_ARGS, H5E_BADVALUE, FAIL, "dimensionality cannot be zero")
    if(ndims > H5S_MAX_RANK)
        HGOTO_ERROR(H5E_ARGS, H5E_BADVALUE, FAIL, "dimensionality is too large")
    if(!boundary)
        HGOTO_ERROR(H5E_ARGS, H5E_BADVALUE, FAIL, "no boundary dimensions specified")

    /* Check if the callback function is NULL and the user data is non-NULL.
     * This is almost certainly an error as the user data will not be used. */
    if(!func && udata)
        HGOTO_ERROR(H5E_ARGS, H5E_BADVALUE, FAIL, "callback is NULL while user data is not")

    /* Get the plist structure */
    if(NULL == (plist = H5P_object_verify(plist_id, H5P_DATASET_ACCESS)))
        HGOTO_ERROR(H5E_ATOM, H5E_BADATOM, FAIL, "can't find object for ID")

    /* Set up values */
    info.ndims = ndims;
    info.func = func;
    info.udata = udata;

    HDmemset(info.boundary, 0, sizeof(info.boundary));
    /* boundary can be 0 to indicate no boundary is set */
    for(u = 0; u < ndims; u++) {
        if(boundary[u] != (boundary[u] & 0xffffffff)) /* negative value (including H5S_UNLIMITED) */
            HGOTO_ERROR(H5E_ARGS, H5E_BADRANGE, FAIL, "all boundary dimensions must be less than 2^32")
        info.boundary[u] = boundary[u]; /* Store user's boundary dimensions */
    } /* end for */

    /* Set values */
    if(H5P_set(plist, H5D_ACS_APPEND_FLUSH_NAME, &info) < 0)
        HGOTO_ERROR(H5E_PLIST, H5E_CANTSET, FAIL, "can't set append flush")

done:
    FUNC_LEAVE_API(ret_value)
} /* H5Pset_append_flush() */


/*-------------------------------------------------------------------------
 * Function: H5Pget_append_flush()
 *
 * Purpose:  Retrieves the boundary, callback function and user data set in
 *           property list.
 *           Note that the # of boundary sizes to retrieve will not exceed
 *           the parameter "ndims" and the ndims set previously via
 *           H5Pset_append_flush().
 *
 * Return:   Non-negative on success/Negative on failure
 *-------------------------------------------------------------------------
 */
herr_t
H5Pget_append_flush(hid_t plist_id, unsigned ndims, hsize_t boundary[], H5D_append_cb_t *func, void **udata)
{
    H5P_genplist_t *plist;      /* property list pointer */
    H5D_append_flush_t  info;
    unsigned u;                 /* local index variable */
    herr_t ret_value = SUCCEED; /* return value */

    FUNC_ENTER_API(FAIL)
    H5TRACE5("e", "iIu*h*x**x", plist_id, ndims, boundary, func, udata);

    /* Get the plist structure */
    if(NULL == (plist = H5P_object_verify(plist_id, H5P_DATASET_ACCESS)))
        HGOTO_ERROR(H5E_ATOM, H5E_BADATOM, FAIL, "can't find object for ID")

    /* Retrieve info for append flush */
    if(H5P_get(plist, H5D_ACS_APPEND_FLUSH_NAME, &info) < 0)
        HGOTO_ERROR(H5E_PLIST, H5E_CANTGET, FAIL, "can't get object flush callback")

    /* Assign return values */
    if(boundary) {
        HDmemset(boundary, 0, ndims * sizeof(hsize_t));
        if(info.ndims > 0)
            for(u = 0; u < info.ndims && u < ndims; u++)
                boundary[u] = info.boundary[u];
    } /* end if */
    if(func)
        *func = info.func;
    if(udata)
        *udata = info.udata;

done:
    FUNC_LEAVE_API(ret_value)
} /* H5Pget_append_flush() */


/*-------------------------------------------------------------------------
 * Function:    H5Pset_efile_prefix
 *
 * Purpose:     Set a prefix to be used for any external files.
 *
 *              If the prefix starts with ${ORIGIN}, this will be replaced by
 *              the absolute path of the directory of the HDF5 file containing
 *              the dataset.
 *
 *              If the prefix is ".", no prefix will be applied.
 *
 *              This property can be overwritten by the environment variable
 *              HDF5_EXTFILE_PREFIX.
 *
 * Return:      Non-negative on success/Negative on failure
 *-------------------------------------------------------------------------
 */
herr_t
H5Pset_efile_prefix(hid_t plist_id, const char *prefix)
{
    H5P_genplist_t *plist;              /* Property list pointer */
    herr_t ret_value = SUCCEED;         /* Return value */

    FUNC_ENTER_API(FAIL)
    H5TRACE2("e", "i*s", plist_id, prefix);

    /* Get the plist structure */
    if(NULL == (plist = H5P_object_verify(plist_id, H5P_DATASET_ACCESS)))
        HGOTO_ERROR(H5E_ATOM, H5E_BADATOM, FAIL, "can't find object for ID")

    /* Set prefix */
    if(H5P_set(plist, H5D_ACS_EFILE_PREFIX_NAME, &prefix) < 0)
        HGOTO_ERROR(H5E_PLIST, H5E_CANTSET, FAIL, "can't set prefix info")

done:
    FUNC_LEAVE_API(ret_value)
} /* end H5Pset_efile_prefix() */


/*-------------------------------------------------------------------------
 * Function: H5Pget_efile_prefix
 *
 * Purpose:  Gets the prefix to be used for any external files.
 *           If the pointer is not NULL, it points to a user-allocated
 *           buffer.
 *
 * Return:   Non-negative on success/Negative on failure
 *-------------------------------------------------------------------------
 */
ssize_t
H5Pget_efile_prefix(hid_t plist_id, char *prefix, size_t size)
{
    H5P_genplist_t *plist;              /* Property list pointer */
    char           *my_prefix;          /* Library's copy of the prefix */
    size_t          len;                /* Length of prefix string */
    ssize_t         ret_value;          /* Return value */

    FUNC_ENTER_API(FAIL)
    H5TRACE3("Zs", "i*sz", plist_id, prefix, size);

    /* Get the plist structure */
    if(NULL == (plist = H5P_object_verify(plist_id, H5P_DATASET_ACCESS)))
        HGOTO_ERROR(H5E_ATOM, H5E_BADATOM, FAIL, "can't find object for ID")

    /* Get the current prefix */
    if(H5P_peek(plist, H5D_ACS_EFILE_PREFIX_NAME, &my_prefix) < 0)
        HGOTO_ERROR(H5E_PLIST, H5E_CANTGET, FAIL, "can't get external file prefix")

    /* Check for prefix being set */
    if(my_prefix) {
        /* Copy to user's buffer, if given */
        len = HDstrlen(my_prefix);
        if(prefix) {
            HDstrncpy(prefix, my_prefix, MIN(len + 1, size));
            if(len >= size)
                prefix[size - 1] = '\0';
        } /* end if */
    } /* end if */
    else
        len = 0;

    /* Set return value */
    ret_value = (ssize_t)len;

done:
    FUNC_LEAVE_API(ret_value)
} /* end H5Pget_efile_prefix() */

#ifdef H5_HAVE_PARALLEL

/*-------------------------------------------------------------------------
 * Function:    H5P__subfiling_selection_set
 *
 * Purpose:     Copies a dataspace selection when it's set for a property list
 *
 * Return:      Success:        Non-negative
 *              Failure:        Negative
 *
 * Programmer:  Mohamad Chaarawi, March 2016
 *
 *-------------------------------------------------------------------------
 */
static herr_t
H5P__subfiling_selection_set(hid_t H5_ATTR_UNUSED prop_id, const char H5_ATTR_UNUSED *name,
    size_t H5_ATTR_UNUSED size, void *value)
{
    hid_t          space_id;
    herr_t         ret_value = SUCCEED;

    FUNC_ENTER_STATIC

    /* Sanity check */
    HDassert(value);

    /* Get the FAPL ID */
    space_id = *(const hid_t *)value;

    /* Duplicate the FAPL, if it's non-default */
    if(space_id != H5I_INVALID_HID) {
        H5S_t *space = NULL, *space_copy = NULL;

        if(NULL == (space = (H5S_t *)H5I_object_verify(space_id, H5I_DATASPACE)))
            HGOTO_ERROR(H5E_PLIST, H5E_BADTYPE, FAIL, "can't get property list")

        /* Copy dataspace */
        if(NULL == (space_copy = H5S_copy(space, FALSE, TRUE)))
            HGOTO_ERROR(H5E_DATASPACE, H5E_CANTINIT, FAIL, "unable to copy dataspace")

        /* Atomize */
        if(((*(hid_t *)value) = H5I_register (H5I_DATASPACE, space_copy, FALSE)) < 0)
            HGOTO_ERROR(H5E_ATOM, H5E_CANTREGISTER, FAIL, "unable to register dataspace atom")
    } /* end if */

done:
    FUNC_LEAVE_NOAPI(ret_value)
} /* end H5P__subfiling_selection_set() */


/*-------------------------------------------------------------------------
 * Function:    H5P__subfiling_selection_get
 *
 * Purpose:     Copies the subfiling selection property when it's retrieved 
 *              from a property list
 *
 * Return:      Success:        Non-negative
 *              Failure:        Negative
 *
 * Programmer:  Mohamad Chaarawi, March 2016
 *
 *-------------------------------------------------------------------------
 */
static herr_t
H5P__subfiling_selection_get(hid_t H5_ATTR_UNUSED prop_id, const char H5_ATTR_UNUSED *name,
    size_t H5_ATTR_UNUSED size, void *value)
{
    hid_t          space_id;
    herr_t         ret_value = SUCCEED;

    FUNC_ENTER_STATIC

    /* Sanity check */
    HDassert(value);

    /* Get the FAPL ID */
    space_id = *(const hid_t *)value;

    if(space_id != H5I_INVALID_HID) {
        H5S_t *space = NULL, *space_copy = NULL;

        if(NULL == (space = (H5S_t *)H5I_object_verify(space_id, H5I_DATASPACE)))
            HGOTO_ERROR(H5E_PLIST, H5E_BADTYPE, FAIL, "can't get property list")

        /* Copy dataspace */
        if(NULL == (space_copy = H5S_copy(space, FALSE, TRUE)))
            HGOTO_ERROR(H5E_DATASPACE, H5E_CANTINIT, FAIL, "unable to copy dataspace")

        /* Atomize */
        if(((*(hid_t *)value) = H5I_register (H5I_DATASPACE, space_copy, FALSE)) < 0)
            HGOTO_ERROR(H5E_ATOM, H5E_CANTREGISTER, FAIL, "unable to register dataspace atom")
    } /* end if */

done:
    FUNC_LEAVE_NOAPI(ret_value)
} /* end H5P__subfiling_selection_get() */


/*-------------------------------------------------------------------------
 * Function:       H5P__subfiling_selection_enc
 *
 * Purpose:        Callback routine which is called whenever the subfiling selection
 *                 property is encoded.
 *
 * Return:	   Success:	Non-negative
 *		   Failure:	Negative
 *
 * Programmer:     Mohamad Chaarawi, March 2016
 *
 *-------------------------------------------------------------------------
 */
static herr_t
H5P__subfiling_selection_enc(const void *value, void **_pp, size_t *size)
{
    const hid_t *space_id = (const hid_t *)value;     /* Property to encode */
    uint8_t **pp = (uint8_t **)_pp;
    H5S_t *space;
    size_t space_size = 0;
    hbool_t valid_space = FALSE;
    herr_t ret_value = SUCCEED;         /* Return value */

    FUNC_ENTER_STATIC

    /* Check for non-default FAPL */
    if(*space_id != H5I_INVALID_HID) {
        if(NULL == (space = (H5S_t *)H5I_object_verify(*space_id, H5I_DATASPACE)))
            HGOTO_ERROR(H5E_PLIST, H5E_BADTYPE, FAIL, "can't get property list")
        valid_space = TRUE;
    } /* end if */

    if(NULL != *pp) {
        /* Store whether the space is valid */
        *(*pp)++ = (uint8_t)valid_space;
    } /* end if */

    /* Encode the dataspace selection if valid */
    /* (if *pp == NULL, will only compute the size) */
    if(valid_space) {
        if(H5S_encode(space, NULL, &space_size) < 0)
            HGOTO_ERROR(H5E_DATASPACE, H5E_CANTENCODE, FAIL, "can't encode dataspace")

        if(*pp) {
            uint64_t enc_value;
            unsigned enc_size;

            /* encode the length of the plist */
            enc_value = (uint64_t)space_size;
            enc_size = H5VM_limit_enc_size(enc_value);
            HDassert(enc_size < 256);
            *(*pp)++ = (uint8_t)enc_size;
            UINT64ENCODE_VAR(*pp, enc_value, enc_size);

            /* encode the dataspace selection */
            if(H5S_encode(space, pp, &space_size) < 0)
                HGOTO_ERROR(H5E_DATATYPE, H5E_CANTENCODE, FAIL, "can't encode datatype")

            *pp += space_size;
        }
        space_size += (1 + H5VM_limit_enc_size((uint64_t)space_size));
    } /* end if */

    *size += (1 + space_size);      /* valid flag, plus encoded space size */

done:
    FUNC_LEAVE_NOAPI(ret_value)
} /* end H5P__subfiling_selection_enc() */


/*-------------------------------------------------------------------------
 * Function:       H5P__subfiling_selection_dec
 *
 * Purpose:        Callback routine which is called whenever the subfiling
 *                 selection property is decoded.
 *
 * Return:	   Success:	Non-negative
 *		   Failure:	Negative
 *
 * Programmer:     Mohamad Chaarawi, March 2016
 *
 *-------------------------------------------------------------------------
 */
static herr_t
H5P__subfiling_selection_dec(const void **_pp, void *_value)
{
    hid_t *space_id = (hid_t *)_value;        /* The elink FAPL value */
    const uint8_t **pp = (const uint8_t **)_pp;
    hbool_t valid_space = FALSE;
    herr_t ret_value = SUCCEED;         /* Return value */

    FUNC_ENTER_STATIC

    /* Sanity check */
    HDassert(pp);
    HDassert(*pp);
    HDassert(space_id);
    HDcompile_assert(sizeof(size_t) <= sizeof(uint64_t));

    /* Determine if the FAPL is non-default */
    valid_space = (hbool_t)*(*pp)++;

    if(valid_space) {
        H5S_t *space = NULL;
        size_t space_size = 0;                /* Encoded size of property list */
        unsigned enc_size;
        uint64_t enc_value;

        /* Decode the plist length */
        enc_size = *(*pp)++;
        HDassert(enc_size < 256);
        UINT64DECODE_VAR(*pp, enc_value, enc_size);
        space_size = (size_t)enc_value;

        /* Decode the dataspace */
        if((space = H5S_decode(pp)) == NULL)
            HGOTO_ERROR(H5E_DATASPACE, H5E_CANTDECODE, FAIL, "can't decode subfiling dataspace")
        /* Atomize */
        if((*space_id = H5I_register (H5I_DATASPACE, space, FALSE)) < 0)
            HGOTO_ERROR(H5E_ATOM, H5E_CANTREGISTER, FAIL, "unable to register dataspace atom")

        *pp += space_size;
    } /* end if */
    else
        *space_id = H5I_INVALID_HID;

done:
    FUNC_LEAVE_NOAPI(ret_value)
} /* end H5P__subfiling_selection_dec() */


/*--------------------------------------------------------------------------
 * Function:	H5P__subfiling_selection_del
 *
 * Purpose:	Close the dataspace selection
 *
 * Return:	Success:	Non-negative
 * 		Failure:	Negative
 *
 * Programmer:	Mohamad Chaarawi, March 2016
 *
 *--------------------------------------------------------------------------
 */
static herr_t
H5P__subfiling_selection_del(hid_t H5_ATTR_UNUSED prop_id, const char H5_ATTR_UNUSED *name, size_t H5_ATTR_UNUSED size, void *value)
{
    hid_t          space_id;
    herr_t         ret_value = SUCCEED;

    FUNC_ENTER_STATIC

    /* Sanity check */
    HDassert(value);

    /* Get the FAPL ID */
    space_id = (*(const hid_t *)value);

    /* Close the FAPL */
    if(space_id != H5I_INVALID_HID && H5I_dec_ref(space_id) < 0)
	HGOTO_ERROR(H5E_DATASPACE, H5E_CANTRELEASE, FAIL, "unable to close atom for subfiling selection")

done:
    FUNC_LEAVE_NOAPI(ret_value)
} /* end H5P__subfiling_selection_del() */


/*--------------------------------------------------------------------------
 * Function:	H5P__subfiling_selection_copy
 *
 * Purpose:	Copy the subfiling space ID
 *
 * Return:	Success:	Non-negative
 * 		Failure:	Negative
 *
 * Programmer:	Mohamad Chaarawi, March 2016
 *
 *--------------------------------------------------------------------------
 */
static herr_t
H5P__subfiling_selection_copy(const char H5_ATTR_UNUSED *name, size_t H5_ATTR_UNUSED size, void *value)
{
    hid_t          space_id;
    herr_t         ret_value = SUCCEED;

    FUNC_ENTER_STATIC

    /* Sanity check */
    HDassert(value);

    /* Get the space ID */
    space_id = (*(const hid_t *)value);

    /* Duplicate the space, if it's non-default */
    if(space_id != H5I_INVALID_HID) {
        H5S_t *space = NULL, *space_copy = NULL;

        if(NULL == (space = (H5S_t *)H5I_object_verify(space_id, H5I_DATASPACE)))
            HGOTO_ERROR(H5E_PLIST, H5E_BADTYPE, FAIL, "can't get property list")

        /* Copy dataspace */
        if(NULL == (space_copy = H5S_copy(space, FALSE, TRUE)))
            HGOTO_ERROR(H5E_DATASPACE, H5E_CANTINIT, FAIL, "unable to copy dataspace")

        /* Atomize */
        if(((*(hid_t *)value) = H5I_register (H5I_DATASPACE, space_copy, FALSE)) < 0)
            HGOTO_ERROR(H5E_ATOM, H5E_CANTREGISTER, FAIL, "unable to register dataspace atom")
    } /* end if */

done:
    FUNC_LEAVE_NOAPI(ret_value)
} /* end H5P__subfiling_selection_copy() */


/*--------------------------------------------------------------------------
 * Function:	H5P__subfiling_selection_close
 *
 * Purpose:	Close the subfiling selection property
 *
 * Return:	Success:	Non-negative
 * 		Failure:	Negative
 *
 * Programmer:	Mohamad Chaarawi, March 2016
 *
 *---------------------------------------------------------------------------
 */
static herr_t
H5P__subfiling_selection_close(const char H5_ATTR_UNUSED *name, size_t H5_ATTR_UNUSED size, void *value)
{
    hid_t		space_id;
    herr_t     		ret_value = SUCCEED;

    FUNC_ENTER_STATIC

    /* Sanity check */
    HDassert(value);

    /* Get the SPACE ID */
    space_id = (*(const hid_t *)value);

    /* Close the SPACE */
    if((space_id > H5I_INVALID_HID) && (H5I_dec_ref(space_id) < 0))
	HGOTO_ERROR(H5E_DATASPACE, H5E_CANTRELEASE, FAIL, "unable to close atom for subfiling selection space")

done:
    FUNC_LEAVE_NOAPI(ret_value)
} /* end H5P__subfiling_selection_close() */


/*-------------------------------------------------------------------------
 * Function:    H5Pset_subfiling_selection
 *
 * Purpose:	Enable Subfiling when creating a dataset with the subfile
 *              selection that this process will access.
 *
 * Return:      Non-negative on success/Negative on failure
 *
 * Programmer:  Mohamad Chaarawi, March 2016
 *
 *-------------------------------------------------------------------------
 */
herr_t
H5Pset_subfiling_selection(hid_t plist_id, hid_t space_id)
{
    H5P_genplist_t *plist;                      /* Property list pointer */
    herr_t ret_value = SUCCEED;                 /* return value */

    FUNC_ENTER_API(FAIL)
    H5TRACE2("e", "ii", plist_id, space_id);

    /* Check arguments */
    if(NULL == H5I_object_verify(space_id, H5I_DATASPACE))
        HGOTO_ERROR(H5E_PLIST, H5E_BADTYPE, FAIL, "not a dataspace")

    /* Get the property list structure */
    if(NULL == (plist = H5P_object_verify(plist_id, H5P_DATASET_ACCESS)))
        HGOTO_ERROR(H5E_ATOM, H5E_BADATOM, FAIL, "can't find object for ID")

    if(H5P_set(plist, H5D_ACS_SUBFILING_SELECTION_NAME, &space_id) < 0)
        HGOTO_ERROR(H5E_PLIST, H5E_CANTGET, FAIL, "can't set subfiling selection")

done:
    FUNC_LEAVE_API(ret_value)
} /* end H5Pset_subfiling_selection() */


/*-------------------------------------------------------------------------
 * Function:    H5Pget_subfiling_selection
 *
 * Purpose:	Get subfiling parameters for the subfile selection.
 *
 * Return:      Non-negative on success/Negative on failure
 *
 * Programmer:  Mohamad Chaarawi, March 2016
 *
 *-------------------------------------------------------------------------
 */
herr_t
H5Pget_subfiling_selection(hid_t plist_id, hid_t *space_id)
{
    H5P_genplist_t *plist;  /* Property list pointer */
    herr_t ret_value = SUCCEED; /* return value          */

    FUNC_ENTER_API(FAIL)
    H5TRACE2("e", "i*i", plist_id, space_id);

    /* Get the property list structure */
    if(NULL == (plist = H5P_object_verify(plist_id, H5P_DATASET_ACCESS)))
        HGOTO_ERROR(H5E_ATOM, H5E_BADATOM, FAIL, "can't find object for ID")

    if(space_id)
        if(H5P_get(plist, H5D_ACS_SUBFILING_SELECTION_NAME, space_id) < 0)
            HGOTO_ERROR(H5E_PLIST, H5E_CANTGET, FAIL, "can't get subfiling selection")

done:
    FUNC_LEAVE_API(ret_value)
} /* end H5Pget_subfiling_selection() */
#endif /* H5_HAVE_PARALLEL */<|MERGE_RESOLUTION|>--- conflicted
+++ resolved
@@ -178,16 +178,11 @@
 /*******************/
 
 /* Property value defaults */
-<<<<<<< HEAD
-static const H5D_append_flush_t H5D_def_append_flush_g = H5D_ACS_APPEND_FLUSH_DEF;       /* Default setting for append flush */
-static const char *H5D_def_efile_prefix_g = H5D_ACS_EFILE_PREFIX_DEF; /* Default external file prefix string */
+static const H5D_append_flush_t H5D_def_append_flush_g = H5D_ACS_APPEND_FLUSH_DEF;   /* Default setting for append flush */
+static const char *H5D_def_efile_prefix_g = H5D_ACS_EFILE_PREFIX_DEF;                /* Default external file prefix string */
 #ifdef H5_HAVE_PARALLEL
 static hid_t H5D_def_subfile_selection_id_g = H5D_ACS_SUBFILING_SELECTION_DEF;
 #endif /* H5_HAVE_PARALLEL */
-=======
-static const H5D_append_flush_t H5D_def_append_flush_g = H5D_ACS_APPEND_FLUSH_DEF;   /* Default setting for append flush */
-static const char *H5D_def_efile_prefix_g = H5D_ACS_EFILE_PREFIX_DEF;                /* Default external file prefix string */
->>>>>>> 4d4eb4cd
 
  
