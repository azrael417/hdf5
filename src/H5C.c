--- conflicted
+++ resolved
@@ -998,19 +998,13 @@
 
 #ifndef NDEBUG
 #if H5C_DO_SANITY_CHECKS
-<<<<<<< HEAD
-    if(cache_ptr->get_entry_ptr_from_addr_counter > 0)
-        HDfprintf(stdout, "*** %" PRId64 " calls to H5C_get_entry_ptr_from_add(). ***\n",
-                cache_ptr->get_entry_ptr_from_addr_counter);
-=======
 
     if ( cache_ptr->get_entry_ptr_from_addr_counter > 0 ) {
 
         HDfprintf(stdout, 
-                 "*** %ld calls to H5C_get_entry_ptr_from_add(). ***\n",
+                 "*** %" PRId64 " calls to H5C_get_entry_ptr_from_add(). ***\n",
                  cache_ptr->get_entry_ptr_from_addr_counter);
     }
->>>>>>> b3a89155
 #endif /* H5C_DO_SANITY_CHECKS */
 
     cache_ptr->magic = 0;
