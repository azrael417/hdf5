/* * * * * * * * * * * * * * * * * * * * * * * * * * * * * * * * * * * * * * *
 * Copyright by The HDF Group.                                               *
 * Copyright by the Board of Trustees of the University of Illinois.         *
 * All rights reserved.                                                      *
 *                                                                           *
 * This file is part of HDF5.  The full HDF5 copyright notice, including     *
 * terms governing use, modification, and redistribution, is contained in    *
 * the files COPYING and Copyright.html.  COPYING can be found at the root   *
 * of the source code distribution tree; Copyright.html can be found at the  *
 * root level of an installed copy of the electronic HDF5 document set and   *
 * is linked from the top-level documents page.  It can also be found at     *
 * http://hdfgroup.org/HDF5/doc/Copyright.html.  If you do not have          *
 * access to either file, you may request a copy from help@hdfgroup.org.     *
 * * * * * * * * * * * * * * * * * * * * * * * * * * * * * * * * * * * * * * */

/*-------------------------------------------------------------------------
 *
 * Created:		H5HFcache.c
 *			Feb 24 2006
 *			Quincey Koziol <koziol@ncsa.uiuc.edu>
 *
 * Purpose:		Implement fractal heap metadata cache methods.
 *
 *-------------------------------------------------------------------------
 */

/****************/
/* Module Setup */
/****************/

#include "H5HFmodule.h"         /* This source code file is part of the H5HF module */


/***********/
/* Headers */
/***********/
#include "H5private.h"		/* Generic Functions			*/
#include "H5ACprivate.h"	/* Metadata cache			*/
#include "H5Eprivate.h"		/* Error handling		  	*/
#include "H5HFpkg.h"		/* Fractal heaps			*/
#include "H5MFprivate.h"	/* File memory management		*/
#include "H5MMprivate.h"	/* Memory management			*/
#include "H5VMprivate.h"	/* Vectors and arrays 			*/
#include "H5WBprivate.h"        /* Wrapped Buffers                      */


/****************/
/* Local Macros */
/****************/

/* Fractal heap format version #'s */
#define H5HF_HDR_VERSION        0               /* Header */
#define H5HF_DBLOCK_VERSION     0               /* Direct block */
#define H5HF_IBLOCK_VERSION     0               /* Indirect block */


/******************/
/* Local Typedefs */
/******************/


/********************/
/* Package Typedefs */
/********************/


/********************/
/* Local Prototypes */
/********************/

/* Local encode/decode routines */
static herr_t H5HF__dtable_encode(H5F_t *f, uint8_t **pp, const H5HF_dtable_t *dtable);
static herr_t H5HF__dtable_decode(H5F_t *f, const uint8_t **pp, H5HF_dtable_t *dtable);

/* Metadata cache (H5AC) callbacks */
static herr_t H5HF__cache_hdr_get_initial_load_size(void *udata, size_t *image_len);
static herr_t H5HF__cache_hdr_get_final_load_size(const void *image_ptr,
    size_t image_len, void *udata, size_t *actual_len);
static htri_t H5HF__cache_hdr_verify_chksum(const void *image_ptr, size_t len, void *udata_ptr);
static void *H5HF__cache_hdr_deserialize(const void *image, size_t len,
    void *udata, hbool_t *dirty); 
static herr_t H5HF__cache_hdr_image_len(const void *thing, size_t *image_len);
static herr_t H5HF__cache_hdr_pre_serialize(const H5F_t *f, hid_t dxpl_id,
    void *thing, haddr_t addr, size_t len, haddr_t *new_addr, size_t *new_len, 
    unsigned *flags); 
static herr_t H5HF__cache_hdr_serialize(const H5F_t *f, void *image,
    size_t len, void *thing); 
static herr_t H5HF__cache_hdr_free_icr(void *thing);

static herr_t H5HF__cache_iblock_get_initial_load_size(void *udata, size_t *image_len);
static htri_t H5HF__cache_iblock_verify_chksum(const void *image_ptr, size_t len, void *udata_ptr);
static void *H5HF__cache_iblock_deserialize(const void *image, size_t len,
    void *udata, hbool_t *dirty); 
static herr_t H5HF__cache_iblock_image_len(const void *thing, size_t *image_len);
static herr_t H5HF__cache_iblock_pre_serialize(const H5F_t *f, hid_t dxpl_id,
    void *thing, haddr_t addr, size_t len, haddr_t *new_addr, size_t *new_len,
    unsigned *flags); 
static herr_t H5HF__cache_iblock_serialize(const H5F_t *f, void *image,
    size_t len, void *thing); 
static herr_t H5HF__cache_iblock_notify(H5C_notify_action_t action, void *thing); 
static herr_t H5HF__cache_iblock_free_icr(void *thing);

static herr_t H5HF__cache_dblock_get_initial_load_size(void *udata, size_t *image_len);
static htri_t H5HF__cache_dblock_verify_chksum(const void *image_ptr, size_t len, void *udata_ptr);
static void *H5HF__cache_dblock_deserialize(const void *image, size_t len,
    void *udata, hbool_t *dirty); 
static herr_t H5HF__cache_dblock_image_len(const void *thing, size_t *image_len);
static herr_t H5HF__cache_dblock_pre_serialize(const H5F_t *f, hid_t dxpl_id,
    void *thing, haddr_t addr, size_t len, haddr_t *new_addr, size_t *new_len,
    unsigned *flags); 
static herr_t H5HF__cache_dblock_serialize(const H5F_t *f, void *image,
    size_t len, void *thing); 
static herr_t H5HF__cache_dblock_notify(H5C_notify_action_t action, void *thing);
static herr_t H5HF__cache_dblock_free_icr(void *thing);

/* Debugging Function Prototypes */
#ifndef NDEBUG
static herr_t H5HF__cache_verify_hdr_descendants_clean(H5F_t *f, H5HF_hdr_t *hdr,
    hbool_t *clean);
static herr_t H5HF__cache_verify_iblock_descendants_clean(H5F_t *f,
    H5HF_indirect_t *iblock, unsigned *iblock_status, hbool_t *clean);
static herr_t H5HF__cache_verify_iblocks_dblocks_clean(H5F_t *f,
    H5HF_indirect_t *iblock, hbool_t *clean, hbool_t *has_dblocks);
static herr_t H5HF__cache_verify_descendant_iblocks_clean(H5F_t *f,
    H5HF_indirect_t *iblock, hbool_t *clean, hbool_t *has_iblocks);
#endif /* NDEBUG */


/*********************/
/* Package Variables */
/*********************/

/* H5HF header inherits cache-like properties from H5AC */
const H5AC_class_t H5AC_FHEAP_HDR[1] = {{
    H5AC_FHEAP_HDR_ID,                  /* Metadata client ID */
    "fractal heap header",              /* Metadata client name (for debugging) */
    H5FD_MEM_FHEAP_HDR,                 /* File space memory type for client */
    H5AC__CLASS_SPECULATIVE_LOAD_FLAG,  /* Client class behavior flags */
    H5HF__cache_hdr_get_initial_load_size, /* 'get_initial_load_size' callback */
    H5HF__cache_hdr_get_final_load_size, /* 'get_final_load_size' callback */
    H5HF__cache_hdr_verify_chksum, 	/* 'verify_chksum' callback */
    H5HF__cache_hdr_deserialize,        /* 'deserialize' callback */
    H5HF__cache_hdr_image_len,          /* 'image_len' callback */
    H5HF__cache_hdr_pre_serialize,      /* 'pre_serialize' callback */
    H5HF__cache_hdr_serialize,          /* 'serialize' callback */
    NULL,                               /* 'notify' callback */
    H5HF__cache_hdr_free_icr,           /* 'free_icr' callback */
    NULL,                               /* 'fsf_size' callback */
}};

/* H5HF indirect block inherits cache-like properties from H5AC */
const H5AC_class_t H5AC_FHEAP_IBLOCK[1] = {{
    H5AC_FHEAP_IBLOCK_ID,               /* Metadata client ID */
    "fractal heap indirect block",      /* Metadata client name (for debugging) */
    H5FD_MEM_FHEAP_IBLOCK,              /* File space memory type for client */
    H5AC__CLASS_NO_FLAGS_SET,           /* Client class behavior flags */
    H5HF__cache_iblock_get_initial_load_size,   /* 'get_initial_load_size' callback */
    NULL,				/* 'get_final_load_size' callback */
    H5HF__cache_iblock_verify_chksum,	/* 'verify_chksum' callback */
    H5HF__cache_iblock_deserialize,     /* 'deserialize' callback */
    H5HF__cache_iblock_image_len,       /* 'image_len' callback */
    H5HF__cache_iblock_pre_serialize,   /* 'pre_serialize' callback */
    H5HF__cache_iblock_serialize,       /* 'serialize' callback */
    H5HF__cache_iblock_notify,          /* 'notify' callback */
    H5HF__cache_iblock_free_icr,        /* 'free_icr' callback */
    NULL,                               /* 'fsf_size' callback */
}};

/* H5HF direct block inherits cache-like properties from H5AC */
const H5AC_class_t H5AC_FHEAP_DBLOCK[1] = {{
    H5AC_FHEAP_DBLOCK_ID,               /* Metadata client ID */
    "fractal heap direct block",        /* Metadata client name (for debugging) */
    H5FD_MEM_FHEAP_DBLOCK,              /* File space memory type for client */
    H5AC__CLASS_NO_FLAGS_SET,           /* Client class behavior flags */
<<<<<<< HEAD
    H5HF__cache_dblock_get_load_size,   /* 'get_load_size' callback */
=======
    H5HF__cache_dblock_get_initial_load_size,   /* 'get_initial_load_size' callback */
    NULL,				/* 'get_final_load_size' callback */
    H5HF__cache_dblock_verify_chksum,	/* 'verify_chksum' callback */
>>>>>>> fff89855
    H5HF__cache_dblock_deserialize,     /* 'deserialize' callback */
    H5HF__cache_dblock_image_len,       /* 'image_len' callback */
    H5HF__cache_dblock_pre_serialize,   /* 'pre_serialize' callback */
    H5HF__cache_dblock_serialize,       /* 'serialize' callback */
    H5HF__cache_dblock_notify,          /* 'notify' callback */
    H5HF__cache_dblock_free_icr,        /* 'free_icr' callback */
    NULL,                               /* 'fsf_size' callback */
}};


/*****************************/
/* Library Private Variables */
/*****************************/


/*******************/
/* Local Variables */
/*******************/

/* Declare a free list to manage heap direct block data to/from disk */
H5FL_BLK_DEFINE(direct_block);



/*-------------------------------------------------------------------------
 * Function:	H5HF__dtable_decode
 *
 * Purpose:	Decodes the metadata for a doubling table
 *
 * Return:	Success:	Pointer to a new fractal heap
 *
 *		Failure:	NULL
 *
 * Programmer:	Quincey Koziol
 *		koziol@ncsa.uiuc.edu
 *		Feb 27 2006
 *
 *-------------------------------------------------------------------------
 */
static herr_t
H5HF__dtable_decode(H5F_t *f, const uint8_t **pp, H5HF_dtable_t *dtable)
{
    FUNC_ENTER_STATIC_NOERR

    /* Check arguments */
    HDassert(f);
    HDassert(pp && *pp);
    HDassert(dtable);

    /* Table width */
    UINT16DECODE(*pp, dtable->cparam.width);

    /* Starting block size */
    H5F_DECODE_LENGTH(f, *pp, dtable->cparam.start_block_size);

    /* Maximum direct block size */
    H5F_DECODE_LENGTH(f, *pp, dtable->cparam.max_direct_size);

    /* Maximum heap size (as # of bits) */
    UINT16DECODE(*pp, dtable->cparam.max_index);

    /* Starting # of rows in root indirect block */
    UINT16DECODE(*pp, dtable->cparam.start_root_rows);

    /* Address of table */
    H5F_addr_decode(f, pp, &(dtable->table_addr));

    /* Current # of rows in root indirect block */
    UINT16DECODE(*pp, dtable->curr_root_rows);

    FUNC_LEAVE_NOAPI(SUCCEED)
} /* end H5HF__dtable_decode() */


/*-------------------------------------------------------------------------
 * Function:	H5HF__dtable_encode
 *
 * Purpose:	Encodes the metadata for a doubling table
 *
 * Return:	Success:	Pointer to a new fractal heap
 *
 *		Failure:	NULL
 *
 * Programmer:	Quincey Koziol
 *		koziol@ncsa.uiuc.edu
 *		Feb 27 2006
 *
 *-------------------------------------------------------------------------
 */
static herr_t
H5HF__dtable_encode(H5F_t *f, uint8_t **pp, const H5HF_dtable_t *dtable)
{
    FUNC_ENTER_STATIC_NOERR

    /* Check arguments */
    HDassert(f);
    HDassert(pp && *pp);
    HDassert(dtable);

    /* Table width */
    UINT16ENCODE(*pp, dtable->cparam.width);

    /* Starting block size */
    H5F_ENCODE_LENGTH(f, *pp, dtable->cparam.start_block_size);

    /* Maximum direct block size */
    H5F_ENCODE_LENGTH(f, *pp, dtable->cparam.max_direct_size);

    /* Maximum heap size (as # of bits) */
    UINT16ENCODE(*pp, dtable->cparam.max_index);

    /* Starting # of rows in root indirect block */
    UINT16ENCODE(*pp, dtable->cparam.start_root_rows);

    /* Address of root direct/indirect block */
    H5F_addr_encode(f, pp, dtable->table_addr);

    /* Current # of rows in root indirect block */
    UINT16ENCODE(*pp, dtable->curr_root_rows);

    FUNC_LEAVE_NOAPI(SUCCEED)
} /* end H5HF__dtable_encode() */


/*-------------------------------------------------------------------------
 * Function:	H5HF__cache_hdr_get_initial_load_size()
 *
 * Purpose:	Determine the size of the fractal heap header on disk,
 *		and set *image_len to this value.
 *
 *		Note also that the value returned by this function presumes that 
 *		there is no I/O filtering data in the header.  If there is, the 
 *		size reported will be too small, and H5C_load_entry()
 *		will have to make two tries to load the fractal heap header.
 *
 * Return:	Success:	SUCCEED
 *		Failure:	FAIL
 *
 * Programmer:	John Mainzer
 *		6/21/14
 *
 *-------------------------------------------------------------------------
 */
static herr_t 
H5HF__cache_hdr_get_initial_load_size(void *_udata, size_t *image_len)
{
    H5HF_hdr_cache_ud_t *udata = (H5HF_hdr_cache_ud_t *)_udata; /* Pointer to user data */
    H5HF_hdr_t dummy_hdr; 	/* Dummy header -- to compute size */

    FUNC_ENTER_STATIC_NOERR

    /* Sanity checks */
    HDassert(udata);
    HDassert(image_len);

    /* Set the internal parameters for the heap */
    dummy_hdr.f = udata->f;
    dummy_hdr.sizeof_size = H5F_SIZEOF_SIZE(udata->f);
    dummy_hdr.sizeof_addr = H5F_SIZEOF_ADDR(udata->f);

    /* Compute the 'base' size of the fractal heap header on disk */
    *image_len = (size_t)H5HF_HEADER_SIZE(&dummy_hdr);

    FUNC_LEAVE_NOAPI(SUCCEED)
} /* end H5HF__cache_hdr_get_initial_load_size() */


/*-------------------------------------------------------------------------
 * Function:	H5HF__cache_hdr_get_final_load_size()
 *
 * Purpose:	Determine the final size of the fractal heap header on disk,
 *		and set *actual_len to this value.
 *
 * Return:	Success:	SUCCEED
 *		Failure:	FAIL
 *
 * Programmer:	Quincey Koziol
 *		November 18, 2016
 *
 *-------------------------------------------------------------------------
 */
static herr_t 
H5HF__cache_hdr_get_final_load_size(const void *_image, size_t image_len,
    void *_udata, size_t *actual_len)
{
    const uint8_t *image = (const uint8_t *)_image;	/* Pointer into raw data buffer */
    H5HF_hdr_cache_ud_t *udata = (H5HF_hdr_cache_ud_t *)_udata; /* pointer to user data */
    unsigned filter_len;        /* Size of I/O filter information (in bytes) */
    htri_t ret_value = SUCCEED; /* Return value */

    FUNC_ENTER_STATIC

    /* Sanity checks */
    HDassert(image);
    HDassert(udata);
    HDassert(actual_len);
    HDassert(*actual_len == image_len);

    /* Magic number */
    if(HDmemcmp(image, H5HF_HDR_MAGIC, (size_t)H5_SIZEOF_MAGIC))
        HGOTO_ERROR(H5E_HEAP, H5E_BADVALUE, FAIL, "wrong fractal heap header signature")
    image += H5_SIZEOF_MAGIC;

    /* Version */
    if(*image++ != H5HF_HDR_VERSION)
        HGOTO_ERROR(H5E_HEAP, H5E_VERSION, FAIL, "wrong fractal heap header version")

    /* General heap information */
    image += 2;                               /* Heap ID length */
    UINT16DECODE(image, filter_len);          /* I/O filters' encoded length */

    /* Check for I/O filter info on this heap */
    if(filter_len > 0)
        /* Compute the extra heap header size */
        *actual_len += (size_t)(H5F_SIZEOF_SIZE(udata->f)   /* Size of size for filtered root direct block */
                            + (unsigned)4		/* Size of filter mask for filtered root direct block */
                            + filter_len);         	/* Size of encoded I/O filter info */

done:
    FUNC_LEAVE_NOAPI(ret_value)
} /* end H5HF__cache_hdr_get_final_load_size() */


/*-------------------------------------------------------------------------
 * Function:    H5HF__cache_hdr_verify_chksum
 *
 * Purpose:     Verify the computed checksum of the data structure is the
 *              same as the stored chksum.
 *
 * Return:      Success:        TRUE/FALSE
 *              Failure:        Negative
 *
 * Programmer:  Vailin Choi; Aug 2015
 *
 *-------------------------------------------------------------------------
 */
static htri_t
H5HF__cache_hdr_verify_chksum(const void *_image, size_t len, void H5_ATTR_UNUSED *_udata)
{
    const uint8_t *image = (const uint8_t *)_image;       /* Pointer into raw data buffer */
    uint32_t stored_chksum;     /* Stored metadata checksum value */
    uint32_t computed_chksum;   /* Computed metadata checksum value */
    htri_t ret_value = TRUE;	/* Return value */

    FUNC_ENTER_STATIC_NOERR

    /* Check arguments */
    HDassert(image);

    /* Get stored and computed checksums */
    H5F_get_checksums(image, len, &stored_chksum, &computed_chksum);

    if(stored_chksum != computed_chksum)
        ret_value = FALSE;

    FUNC_LEAVE_NOAPI(ret_value)
} /* end H5HF__cache_hdr_verify_chksum() */


/*-------------------------------------------------------------------------
 * Function:	H5HF__cache_hdr_deserialize
 *
 * Purpose:	Given a buffer containing an on disk image of a fractal heap
 *		header block, allocate an instance of H5HF_hdr_t, load the contents
 *		of the buffer into into the new instance of H5HF_hdr_t, and then
 *		return a pointer to the new instance.
 *
 * Return:	Success:	Pointer to in core representation
 *		Failure:	NULL
 *
 * Programmer:	John Mainzer
 *		6/21/14
 *
 *-------------------------------------------------------------------------
 */
static void *
H5HF__cache_hdr_deserialize(const void *_image, size_t len, void *_udata,
    hbool_t H5_ATTR_UNUSED *dirty)
{
    H5HF_hdr_t          *hdr = NULL;     /* Fractal heap info */
    H5HF_hdr_cache_ud_t *udata = (H5HF_hdr_cache_ud_t *)_udata; /* User data for callback */
    const uint8_t       *image = (const uint8_t *)_image;       /* Pointer into into supplied image */
    uint32_t            stored_chksum;  /* Stored metadata checksum value */
    uint8_t             heap_flags;     /* Status flags for heap */
    void *              ret_value = NULL;       /* Return value */

    FUNC_ENTER_STATIC

    /* Sanity checks */
    HDassert(image);
    HDassert(len > 0);
    HDassert(udata);
    HDassert(dirty);

    /* Allocate space for the fractal heap data structure */
    if(NULL == (hdr = H5HF_hdr_alloc(udata->f)))
        HGOTO_ERROR(H5E_RESOURCE, H5E_NOSPACE, NULL, "memory allocation failed")

    /* Magic number */
    if(HDmemcmp(image, H5HF_HDR_MAGIC, (size_t)H5_SIZEOF_MAGIC))
        HGOTO_ERROR(H5E_HEAP, H5E_BADVALUE, NULL, "wrong fractal heap header signature")
    image += H5_SIZEOF_MAGIC;

    /* Version */
    if(*image++ != H5HF_HDR_VERSION)
        HGOTO_ERROR(H5E_HEAP, H5E_VERSION, NULL, "wrong fractal heap header version")

    /* General heap information */
    UINT16DECODE(image, hdr->id_len);              /* Heap ID length */
    UINT16DECODE(image, hdr->filter_len);          /* I/O filters' encoded length */

    /* Heap status flags */
    /* (bit 0: "huge" object IDs have wrapped) */
    /* (bit 1: checksum direct blocks) */
    heap_flags = *image++;
    hdr->huge_ids_wrapped = heap_flags & H5HF_HDR_FLAGS_HUGE_ID_WRAPPED;
    hdr->checksum_dblocks = heap_flags & H5HF_HDR_FLAGS_CHECKSUM_DBLOCKS;

    /* "Huge" object information */
    UINT32DECODE(image, hdr->max_man_size);     /* Max. size of "managed" objects */
    H5F_DECODE_LENGTH(udata->f, image, hdr->huge_next_id); /* Next ID to use for "huge" object */
    H5F_addr_decode(udata->f, &image, &hdr->huge_bt2_addr); /* Address of "huge" object tracker B-tree */

    /* "Managed" object free space information */
    H5F_DECODE_LENGTH(udata->f, image, hdr->total_man_free); /* Internal free space in managed direct blocks */
    H5F_addr_decode(udata->f, &image, &hdr->fs_addr);  /* Address of free section header */

    /* Heap statistics */
    H5F_DECODE_LENGTH(udata->f, image, hdr->man_size);
    H5F_DECODE_LENGTH(udata->f, image, hdr->man_alloc_size);
    H5F_DECODE_LENGTH(udata->f, image, hdr->man_iter_off);
    H5F_DECODE_LENGTH(udata->f, image, hdr->man_nobjs);
    H5F_DECODE_LENGTH(udata->f, image, hdr->huge_size);
    H5F_DECODE_LENGTH(udata->f, image, hdr->huge_nobjs);
    H5F_DECODE_LENGTH(udata->f, image, hdr->tiny_size);
    H5F_DECODE_LENGTH(udata->f, image, hdr->tiny_nobjs);

    /* Managed objects' doubling-table info */
    if(H5HF__dtable_decode(hdr->f, &image, &(hdr->man_dtable)) < 0)
        HGOTO_ERROR(H5E_HEAP, H5E_CANTENCODE, NULL, "unable to encode managed obj. doubling table info")

    /* Set the fractal heap header's 'base' size */
    hdr->heap_size = (size_t)H5HF_HEADER_SIZE(hdr);

    /* Sanity check */
    /* (allow for checksum not decoded yet) */
    HDassert((size_t)(image - (const uint8_t *)_image) == (hdr->heap_size - H5HF_SIZEOF_CHKSUM));

    /* Check for I/O filter information to decode */
    if(hdr->filter_len > 0) {
        H5O_pline_t *pline;         /* Pipeline information from the header on disk */

        /* Sanity check */
        HDassert(len > hdr->heap_size);       /* A header with filter info is > than a standard header */

        /* Compute the heap header's size */
        hdr->heap_size += (size_t)(hdr->sizeof_size     /* Size of size for filtered root direct block */
                + (unsigned)4           /* Size of filter mask for filtered root direct block */
                + hdr->filter_len);     /* Size of encoded I/O filter info */

        /* Decode the size of a filtered root direct block */
        H5F_DECODE_LENGTH(udata->f, image, hdr->pline_root_direct_size);

        /* Decode the filter mask for a filtered root direct block */
        UINT32DECODE(image, hdr->pline_root_direct_filter_mask);

        /* Decode I/O filter information */
        if(NULL == (pline = (H5O_pline_t *)H5O_msg_decode(hdr->f, udata->dxpl_id, NULL, H5O_PLINE_ID, image)))
            HGOTO_ERROR(H5E_HEAP, H5E_CANTDECODE, NULL, "can't decode I/O pipeline filters")

        /* Advance past filter info to checksum */
        image += hdr->filter_len;

        /* Copy the information into the header's I/O pipeline structure */
        if(NULL == H5O_msg_copy(H5O_PLINE_ID, pline, &(hdr->pline)))
            HGOTO_ERROR(H5E_HEAP, H5E_CANTCOPY, NULL, "can't copy I/O filter pipeline")

        /* Release the space allocated for the I/O pipeline filters */
        H5O_msg_free(H5O_PLINE_ID, pline);
    } /* end if */

    /* Metadata checksum */
    UINT32DECODE(image, stored_chksum);

    /* Sanity check */
    HDassert((size_t)(image - (const uint8_t *)_image) == hdr->heap_size);

    /* Finish initialization of heap header */
    if(H5HF_hdr_finish_init(hdr) < 0)
        HGOTO_ERROR(H5E_RESOURCE, H5E_CANTINIT, NULL, "can't finish initializing shared fractal heap header")

    /* Set return value */
    ret_value = (void *)hdr;

done:
    if(!ret_value && hdr)
        if(H5HF_hdr_free(hdr) < 0)
            HDONE_ERROR(H5E_HEAP, H5E_CANTRELEASE, NULL, "unable to release fractal heap header")

    FUNC_LEAVE_NOAPI(ret_value)
} /* end H5HF__cache_hdr_deserialize() */


/*-------------------------------------------------------------------------
 * Function:	H5HF__cache_hdr_image_len
 *
 * Purpose:	Return the actual size of the fractal heap header on 
 *		disk image.  
 *
 *		If the header contains filter information, this size will be 
 *		larger than the value returned by H5HF__cache_hdr_get_initial_load_size().  
 *
 * Return:	Success:	SUCCEED
 *		Failure:	FAIL
 *
 * Programmer:	John Mainzer
 *		6/21/14
 *
 *-------------------------------------------------------------------------
 */
static herr_t 
H5HF__cache_hdr_image_len(const void *_thing, size_t *image_len)
{
    const H5HF_hdr_t  *hdr = (const H5HF_hdr_t *)_thing;    /* Fractal heap info */

    FUNC_ENTER_STATIC_NOERR

    /* Sanity checks */
    HDassert(hdr);
    HDassert(hdr->cache_info.magic == H5C__H5C_CACHE_ENTRY_T_MAGIC);
    HDassert(hdr->cache_info.type == H5AC_FHEAP_HDR);
    HDassert(image_len);

    *image_len = hdr->heap_size;

    FUNC_LEAVE_NOAPI(SUCCEED)
} /* end H5HF__cache_hdr_image_len() */


/*-------------------------------------------------------------------------
 * Function:	H5HF__cache_hdr_pre_serialize
 *
 * Purpose:	As best I can tell, fractal heap header blocks are always 
 *		allocated in real file space.  Thus this routine simply verifies
 *		this, verifies that the len parameter contains the expected
 *		value, and returns an error if either of these checks fail.
 *
 *		When compiled in debug mode, the function also verifies that all
 *		indirect and direct blocks that are children of the header are 
 *		either clean, or not in the metadata cache.
 *
 * Return:	Success:	SUCCEED
 *		Failure:	FAIL
 *
 * Programmer:	John Mainzer
 *		6/21/14
 *
 *-------------------------------------------------------------------------
 */
static herr_t 
H5HF__cache_hdr_pre_serialize(const H5F_t *f, hid_t H5_ATTR_UNUSED dxpl_id,
    void *_thing, haddr_t addr, size_t len, haddr_t H5_ATTR_UNUSED *new_addr,
    size_t H5_ATTR_UNUSED *new_len, unsigned *flags)
{
    H5HF_hdr_t *hdr = (H5HF_hdr_t *)_thing;     /* Fractal heap info */
    herr_t      ret_value = SUCCEED;    /* Return value */

    FUNC_ENTER_STATIC

    /* Sanity checks */
    HDassert(f);
    HDassert(hdr);
    HDassert(hdr->cache_info.magic == H5C__H5C_CACHE_ENTRY_T_MAGIC);
    HDassert(hdr->cache_info.type == H5AC_FHEAP_HDR);
    HDassert(H5F_addr_defined(addr));
    HDassert(addr == hdr->heap_addr);
    HDassert(new_addr);
    HDassert(new_len);
    HDassert(flags);

#ifndef NDEBUG
{
    hbool_t descendants_clean = TRUE;

    /* Verify that flush dependencies are working correctly.  Do this
     * by verifying that either:
     *
     * 1) the header has a root iblock, and that the root iblock and all
     *    of its children are clean, or
     *
     * 2) The header has a root dblock, which is clean, or
     *
     * 3) The heap is empty, and thus the header has neither a root
     *    iblock no a root dblock.  In this case, the flush ordering
     *    constraint is met by default.
     *
     * Do this with a call to H5HF__cache_verify_hdr_descendants_clean().
     */
    if(H5HF__cache_verify_hdr_descendants_clean((H5F_t *)f, hdr, &descendants_clean) < 0)
         HGOTO_ERROR(H5E_HEAP, H5E_SYSTEM, FAIL, "can't verify hdr descendants clean.")
    HDassert(descendants_clean);
}
#endif /* NDEBUG */

    if(H5F_IS_TMP_ADDR(f, addr))
        HGOTO_ERROR(H5E_HEAP, H5E_BADVALUE, FAIL, "addr in temporary space?!?.");

    if(len != hdr->heap_size)
        HGOTO_ERROR(H5E_HEAP, H5E_BADVALUE, FAIL, "unexpected image len.");

    *flags = 0;

done:
    FUNC_LEAVE_NOAPI(ret_value)
} /* end H5HF__cache_hdr_pre_serialize() */


/*-------------------------------------------------------------------------
 * Function:	H5HF__cache_hdr_serialize
 *
 * Purpose:	Construct the on disk image of the header, and place it in 
 *		the buffer pointed to by image.  Return SUCCEED on success,
 *		and FAIL on failure.
 *
 * Return:	Success:	SUCCEED
 *		Failure:	FAIL
 *
 * Programmer:	John Mainzer
 *		6/21/14
 *
 *-------------------------------------------------------------------------
 */
static herr_t 
H5HF__cache_hdr_serialize(const H5F_t *f, void *_image, size_t len,
    void *_thing)
{
    H5HF_hdr_t *hdr = (H5HF_hdr_t *)_thing;     /* Fractal heap info */
    uint8_t    *image = (uint8_t *)_image;      /* Pointer into raw data buffer */
    uint8_t 	heap_flags;             /* Status flags for heap */
    uint32_t 	metadata_chksum;        /* Computed metadata checksum value */
    herr_t      ret_value = SUCCEED;    /* Return value */

    FUNC_ENTER_STATIC

    /* Sanity checks */
    HDassert(f);
    HDassert(image);
    HDassert(hdr);
    HDassert(hdr->cache_info.magic == H5C__H5C_CACHE_ENTRY_T_MAGIC);
    HDassert(hdr->cache_info.type == H5AC_FHEAP_HDR);
    HDassert(len == hdr->heap_size);

    /* Set the shared heap header's file context for this operation */
    hdr->f = f;

    /* Magic number */
    HDmemcpy(image, H5HF_HDR_MAGIC, (size_t)H5_SIZEOF_MAGIC);
    image += H5_SIZEOF_MAGIC;

    /* Version # */
    *image++ = H5HF_HDR_VERSION;

    /* General heap information */
    UINT16ENCODE(image, hdr->id_len);           /* Heap ID length */
    UINT16ENCODE(image, hdr->filter_len);       /* I/O filters' encoded length */

    /* Heap status flags */
    /* (bit 0: "huge" object IDs have wrapped) */
    /* (bit 1: checksum direct blocks) */
    heap_flags = 0;
    heap_flags = (uint8_t)(heap_flags | (hdr->huge_ids_wrapped ? H5HF_HDR_FLAGS_HUGE_ID_WRAPPED : 0));
    heap_flags = (uint8_t)(heap_flags | (hdr->checksum_dblocks ? H5HF_HDR_FLAGS_CHECKSUM_DBLOCKS : 0));
    *image++ = heap_flags;

    /* "Huge" object information */
    UINT32ENCODE(image, hdr->max_man_size);   /* Max. size of "managed" objects */
    H5F_ENCODE_LENGTH(f, image, hdr->huge_next_id); /* Next ID to use for "huge" object */
    H5F_addr_encode(f, &image, hdr->huge_bt2_addr); /* Address of "huge" object tracker B-tree */

    /* "Managed" object free space information */
    H5F_ENCODE_LENGTH(f, image, hdr->total_man_free); /* Internal free space in managed direct blocks */
    H5F_addr_encode(f, &image, hdr->fs_addr); /* Address of free section header */

    /* Heap statistics */
    H5F_ENCODE_LENGTH(f, image, hdr->man_size);
    H5F_ENCODE_LENGTH(f, image, hdr->man_alloc_size);
    H5F_ENCODE_LENGTH(f, image, hdr->man_iter_off);
    H5F_ENCODE_LENGTH(f, image, hdr->man_nobjs);
    H5F_ENCODE_LENGTH(f, image, hdr->huge_size);
    H5F_ENCODE_LENGTH(f, image, hdr->huge_nobjs);
    H5F_ENCODE_LENGTH(f, image, hdr->tiny_size);
    H5F_ENCODE_LENGTH(f, image, hdr->tiny_nobjs);

    /* Managed objects' doubling-table info */
    if(H5HF__dtable_encode(hdr->f, &image, &(hdr->man_dtable)) < 0)
        HGOTO_ERROR(H5E_HEAP, H5E_CANTENCODE, FAIL, "unable to encode managed obj. doubling table info")

    /* Check for I/O filter information to encode */
    if(hdr->filter_len > 0) {
        /* Encode the size of a filtered root direct block */
        H5F_ENCODE_LENGTH(f, image, hdr->pline_root_direct_size);

        /* Encode the filter mask for a filtered root direct block */
        UINT32ENCODE(image, hdr->pline_root_direct_filter_mask);

        /* Encode I/O filter information */
        if(H5O_msg_encode(hdr->f, H5O_PLINE_ID, FALSE, image, &(hdr->pline)) < 0)
            HGOTO_ERROR(H5E_HEAP, H5E_CANTENCODE, FAIL, "can't encode I/O pipeline fiters")
        image += hdr->filter_len;
    } /* end if */

    /* Compute metadata checksum */
    metadata_chksum = H5_checksum_metadata(_image, (size_t)(image - (uint8_t *)_image), 0);

    /* Metadata checksum */
    UINT32ENCODE(image, metadata_chksum);

    /* sanity check */
    HDassert((size_t)(image - (uint8_t *)_image) == len);

done:
    FUNC_LEAVE_NOAPI(ret_value)
} /* end H5HF__cache_hdr_serialize() */


/*-------------------------------------------------------------------------
 * Function:	H5HF__cache_hdr_free_icr
 *
 * Purpose:	Free the in core representation of the fractal heap header.
 *
 *		This routine frees just the header itself, not the 
 *		associated version 2 B-Tree, the associated Free Space Manager,
 *		nor the indirect/direct block tree that is rooted in the header.
 *
 *		This routine also does not free the file space that may
 *		be allocated to the header.
 *
 * Note:	The metadata cache sets the object's cache_info.magic to
 *		H5C__H5C_CACHE_ENTRY_T_BAD_MAGIC before calling a free_icr
 *		callback (checked in assert).
 *
 * Return:	Success:	SUCCEED
 *		Failure:	FAIL
 *
 * Programmer:	John Mainzer
 *		6/21/14
 *
 *-------------------------------------------------------------------------
 */
static herr_t 
H5HF__cache_hdr_free_icr(void *_thing)
{
    H5HF_hdr_t *hdr = (H5HF_hdr_t *)_thing;     /* Fractal heap info */
    herr_t      ret_value = SUCCEED;            /* Return value */

    FUNC_ENTER_STATIC

    /* Sanity checks */
    HDassert(hdr);
    HDassert(hdr->cache_info.magic == H5C__H5C_CACHE_ENTRY_T_BAD_MAGIC);
    HDassert(hdr->cache_info.type == H5AC_FHEAP_HDR);
    HDassert(hdr->rc == 0);

    if(H5HF_hdr_free(hdr) < 0)
        HGOTO_ERROR(H5E_HEAP, H5E_CANTRELEASE, FAIL, "unable to release fractal heap header")

done:
    FUNC_LEAVE_NOAPI(ret_value)
} /* end H5HF__cache_hdr_free_icr() */


/*-------------------------------------------------------------------------
 * Function:	H5HF__cache_iblock_get_initial_load_size()
 *
 * Purpose:	Compute the size of the on disk image of the indirect 
 *		block, and place this value in *image_len.
 *
 * Return:	Success:	SUCCEED
 *		Failure:	FAIL
 *
 * Programmer:	John Mainzer
 *		6/21/14
 *
 *-------------------------------------------------------------------------
 */
static herr_t 
H5HF__cache_iblock_get_initial_load_size(void *_udata, size_t *image_len)
{
    H5HF_iblock_cache_ud_t *udata = (H5HF_iblock_cache_ud_t *)_udata;   /* User data for callback */

    FUNC_ENTER_STATIC_NOERR

    /* Sanity checks */
    HDassert(udata);
    HDassert(udata->par_info);
    HDassert(udata->par_info->hdr);
    HDassert(image_len);
   
    /* Set the image length size */
    *image_len = (size_t)H5HF_MAN_INDIRECT_SIZE(udata->par_info->hdr, *udata->nrows);

    FUNC_LEAVE_NOAPI(SUCCEED)
} /* end H5HF__cache_iblock_get_initial_load_size() */


/*-------------------------------------------------------------------------
 * Function:    H5HF__cache_iblock_verify_chksum
 *
 * Purpose:     Verify the computed checksum of the data structure is the
 *              same as the stored chksum.
 *
 * Return:      Success:        TRUE/FALSE
 *              Failure:        Negative
 *
 * Programmer:  Vailin Choi; Aug 2015
 *
 *-------------------------------------------------------------------------
 */
static htri_t
H5HF__cache_iblock_verify_chksum(const void *_image, size_t len, void H5_ATTR_UNUSED *_udata)
{
    const uint8_t *image = (const uint8_t *)_image;       /* Pointer into raw data buffer */
    uint32_t stored_chksum;     /* Stored metadata checksum value */
    uint32_t computed_chksum;   /* Computed metadata checksum value */
    htri_t ret_value = TRUE;	/* Return value */

    FUNC_ENTER_STATIC_NOERR

    /* Check arguments */
    HDassert(image);

    /* Get stored and computed checksums */
    H5F_get_checksums(image, len, &stored_chksum, &computed_chksum);

    if(stored_chksum != computed_chksum)
        ret_value = FALSE;

    FUNC_LEAVE_NOAPI(ret_value)
} /* end H5HF__cache_iblock_verify_chksum() */



/*-------------------------------------------------------------------------
 * Function:	H5HF__cache_iblock_deserialize
 *
 * Purpose:	Given a buffer containing the on disk image of the indirect 
 *		block, allocate an instance of H5HF_indirect_t, load the data 
 *		in the buffer into this new instance, and return a pointer to 
 *		it.
 *
 *		As best I can tell, the size of the indirect block image is fully
 *		know before the image is loaded, so this function should succeed
 *		unless the image is corrupt or memory allocation fails.
 *
 * Return:	Success:	Pointer to in core representation
 *		Failure:	NULL
 *
 * Programmer:	John Mainzer
 *		6/21/14
 *
 *-------------------------------------------------------------------------
 */
static void *
H5HF__cache_iblock_deserialize(const void *_image, size_t len, void *_udata,
    hbool_t H5_ATTR_UNUSED *dirty)
{
    H5HF_hdr_t          *hdr;           /* Shared fractal heap information */
    H5HF_iblock_cache_ud_t *udata = (H5HF_iblock_cache_ud_t *)_udata; /* User data for callback */
    H5HF_indirect_t     *iblock = NULL; /* Indirect block info */
    const uint8_t       *image = (const uint8_t *)_image;       /* Pointer into raw data buffer */
    haddr_t             heap_addr;      /* Address of heap header in the file */
    uint32_t            stored_chksum;  /* Stored metadata checksum value */
    unsigned            u;              /* Local index variable */
    void *              ret_value = NULL;       /* Return value */

    FUNC_ENTER_STATIC

    /* Sanity checks */
    HDassert(image);
    HDassert(udata);
    HDassert(dirty);
    hdr = udata->par_info->hdr;
    HDassert(hdr->f);

    /* Set the shared heap header's file context for this operation */
    hdr->f = udata->f;

    /* Allocate space for the fractal heap indirect block */
    if(NULL == (iblock = H5FL_CALLOC(H5HF_indirect_t)))
        HGOTO_ERROR(H5E_RESOURCE, H5E_NOSPACE, NULL, "memory allocation failed")

    /* Share common heap information */
    iblock->hdr = hdr;
    if(H5HF_hdr_incr(hdr) < 0)
        HGOTO_ERROR(H5E_HEAP, H5E_CANTINC, NULL, "can't increment reference count on shared heap header")

    /* Set block's internal information */
    iblock->rc = 0;
    iblock->nrows = *udata->nrows;
    iblock->nchildren = 0;

    /* Compute size of indirect block */
    iblock->size = H5HF_MAN_INDIRECT_SIZE(hdr, iblock->nrows);

    /* sanity check */
    HDassert(iblock->size == len);

    /* Magic number */
    if(HDmemcmp(image, H5HF_IBLOCK_MAGIC, (size_t)H5_SIZEOF_MAGIC))
        HGOTO_ERROR(H5E_HEAP, H5E_BADVALUE, NULL, "wrong fractal heap indirect block signature")
    image += H5_SIZEOF_MAGIC;

    /* Version */
    if(*image++ != H5HF_IBLOCK_VERSION)
        HGOTO_ERROR(H5E_HEAP, H5E_VERSION, NULL, "wrong fractal heap direct block version")

    /* Address of heap that owns this block */
    H5F_addr_decode(udata->f, &image, &heap_addr);
    if(H5F_addr_ne(heap_addr, hdr->heap_addr))
        HGOTO_ERROR(H5E_HEAP, H5E_CANTLOAD, NULL, "incorrect heap header address for direct block")

    /* Address of parent block */
    iblock->parent = udata->par_info->iblock;
    /* this copy of the parent pointer is needed by the notify callback so */
    /* that it can take down flush dependencies on eviction even if        */
    /* the parent pointer has been nulled out.             JRM -- 5/18/14  */
    iblock->fd_parent = udata->par_info->iblock;
    iblock->par_entry = udata->par_info->entry;
    if(iblock->parent) {
        /* Share parent block */
        if(H5HF_iblock_incr(iblock->parent) < 0)
            HGOTO_ERROR(H5E_HEAP, H5E_CANTINC, NULL, "can't increment reference count on shared indirect block")

        /* Set max. # of rows in this block */
        iblock->max_rows = iblock->nrows;
    } /* end if */
    else {
        /* Set max. # of rows in this block */
        iblock->max_rows = hdr->man_dtable.max_root_rows;
    } /* end else */

    /* Offset of heap within the heap's address space */
    UINT64DECODE_VAR(image, iblock->block_off, hdr->heap_off_size);

    /* Allocate & decode child block entry tables */
    HDassert(iblock->nrows > 0);
    if(NULL == (iblock->ents = H5FL_SEQ_MALLOC(H5HF_indirect_ent_t, (size_t)(iblock->nrows * hdr->man_dtable.cparam.width))))
        HGOTO_ERROR(H5E_RESOURCE, H5E_NOSPACE, NULL, "memory allocation failed for direct entries")

    if(hdr->filter_len > 0) {
        unsigned dir_rows;   /* Number of direct rows in this indirect block */

        /* Compute the number of direct rows for this indirect block */
        dir_rows = MIN(iblock->nrows, hdr->man_dtable.max_direct_rows);

        /* Allocate indirect block filtered entry array */
        if(NULL == (iblock->filt_ents = H5FL_SEQ_MALLOC(H5HF_indirect_filt_ent_t, (size_t)(dir_rows * hdr->man_dtable.cparam.width))))
            HGOTO_ERROR(H5E_RESOURCE, H5E_NOSPACE, NULL, "memory allocation failed for block entries")
    } /* end if */
    else
        iblock->filt_ents = NULL;

    for(u = 0; u < (iblock->nrows * hdr->man_dtable.cparam.width); u++) {
        /* Decode child block address */
        H5F_addr_decode(udata->f, &image, &(iblock->ents[u].addr));

        /* Check for heap with I/O filters */
        if(hdr->filter_len > 0) {
            /* Sanity check */
            HDassert(iblock->filt_ents);

            /* Decode extra information for direct blocks */
            if(u < (hdr->man_dtable.max_direct_rows * hdr->man_dtable.cparam.width)) {
                /* Size of filtered direct block */
                H5F_DECODE_LENGTH(udata->f, image, iblock->filt_ents[u].size);

                /* Sanity check */
                /* (either both the address & size are defined or both are
                 *  not defined)
                 */
                HDassert((H5F_addr_defined(iblock->ents[u].addr) && iblock->filt_ents[u].size)
                    || (!H5F_addr_defined(iblock->ents[u].addr) && iblock->filt_ents[u].size == 0));

                /* I/O filter mask for filtered direct block */
                UINT32DECODE(image, iblock->filt_ents[u].filter_mask);
            } /* end if */
        } /* end if */

        /* Count child blocks */
        if(H5F_addr_defined(iblock->ents[u].addr)) {
            iblock->nchildren++;
            iblock->max_child = u;
        } /* end if */
    } /* end for */

    /* Sanity check */
    HDassert(iblock->nchildren);   /* indirect blocks w/no children should have been deleted */

    /* checksum verification already done by verify_chksum cb */

    /* Metadata checksum */
    UINT32DECODE(image, stored_chksum);

    /* Sanity check */
    HDassert((size_t)(image - (const uint8_t *)_image) == iblock->size);

    /* Check if we have any indirect block children */
    if(iblock->nrows > hdr->man_dtable.max_direct_rows) {
        unsigned indir_rows;/* Number of indirect rows in this indirect block */

        /* Compute the number of indirect rows for this indirect block */
        indir_rows = iblock->nrows - hdr->man_dtable.max_direct_rows;

        /* Allocate & initialize child indirect block pointer array */
        if(NULL == (iblock->child_iblocks = H5FL_SEQ_CALLOC(H5HF_indirect_ptr_t, (size_t)(indir_rows * hdr->man_dtable.cparam.width))))
            HGOTO_ERROR(H5E_HEAP, H5E_NOSPACE, NULL, "memory allocation failed for block entries")
    } /* end if */
    else
        iblock->child_iblocks = NULL;

    /* Set return value */
    ret_value = (void *)iblock;

done:
    if(!ret_value && iblock)
        if(H5HF_man_iblock_dest(iblock) < 0)
            HDONE_ERROR(H5E_HEAP, H5E_CANTFREE, NULL, "unable to destroy fractal heap indirect block")

    FUNC_LEAVE_NOAPI(ret_value)
} /* end H5HF__cache_iblock_deserialize() */


/*-------------------------------------------------------------------------
 * Function:	H5HF__cache_iblock_image_len
 *
 * Purpose:	Return the size of the on disk image of the iblock.
 *
 * Return:	Success:	SUCCEED
 *		Failure:	FAIL
 *
 * Programmer:	John Mainzer
 *		6/21/14
 *
 *-------------------------------------------------------------------------
 */
static herr_t 
H5HF__cache_iblock_image_len(const void *_thing, size_t *image_len)
{
    const H5HF_indirect_t *iblock = (const H5HF_indirect_t *)_thing;    /* Indirect block info */

    FUNC_ENTER_STATIC_NOERR

    /* Sanity checks */
    HDassert(iblock);
    HDassert(iblock->cache_info.magic == H5C__H5C_CACHE_ENTRY_T_MAGIC);
    HDassert(iblock->cache_info.type == H5AC_FHEAP_IBLOCK);
    HDassert(image_len);

    *image_len = iblock->size;

    FUNC_LEAVE_NOAPI(SUCCEED)
} /* end H5HF__cache_iblock_image_len() */


/*-------------------------------------------------------------------------
 * Function:	H5HF__cache_iblock_pre_serialize
 *
 * Purpose:	The primary objective of this function is to determine if the
 *		indirect block is currently allocated in temporary file space,
 *		and if so, to move it to real file space before the entry is 
 *		serialized.
 *
 *		In debug compiles, this function also verifies that all children
 *		of this indirect block are either clean or are not in cache.
 *
 * Return:	Success:	SUCCEED
 *		Failure:	FAIL
 *
 * Programmer:	John Mainzer
 *		6/21/14
 *
 *-------------------------------------------------------------------------
 */
static herr_t 
H5HF__cache_iblock_pre_serialize(const H5F_t *f, hid_t dxpl_id, void *_thing,
    haddr_t addr, size_t H5_ATTR_UNUSED len, haddr_t *new_addr,
    size_t H5_ATTR_UNUSED *new_len, unsigned *flags)
{
    H5HF_hdr_t          *hdr;                   /* Shared fractal heap information */
    H5HF_indirect_t     *iblock = (H5HF_indirect_t *)_thing;    /* Indirect block info */
    herr_t      	 ret_value = SUCCEED;    /* Return value */

    FUNC_ENTER_STATIC

    /* Sanity checks */
    HDassert(f);
    HDassert(iblock);
    HDassert(iblock->cache_info.magic == H5C__H5C_CACHE_ENTRY_T_MAGIC);
    HDassert(iblock->cache_info.type == H5AC_FHEAP_IBLOCK);
    HDassert(iblock->cache_info.size == iblock->size);
    HDassert(H5F_addr_defined(addr));
    HDassert(H5F_addr_eq(iblock->addr, addr));
    HDassert(new_addr);
    HDassert(new_len);
    HDassert(flags);
    hdr = iblock->hdr;
    HDassert(hdr);
    HDassert(hdr->cache_info.magic == H5C__H5C_CACHE_ENTRY_T_MAGIC);
    HDassert(hdr->cache_info.type == H5AC_FHEAP_HDR);

#ifndef NDEBUG
{
    hbool_t 		 descendants_clean = TRUE;
    unsigned 		 iblock_status = 0;

    /* verify that flush dependencies are working correctly.  Do this
     * by verifying that all children of this iblock are clean.
     */
    if(H5AC_get_entry_status(f, iblock->addr, &iblock_status) < 0)
        HGOTO_ERROR(H5E_HEAP, H5E_CANTGET, FAIL, "can't get iblock status")

    /* since the current iblock is the guest of honor in a flush, we know
     * that it is locked into the cache for the duration of the call.  Hence
     * there is no need to check to see if it is pinned or protected, or to
     * protect it if it is not.
     */
    if(H5HF__cache_verify_iblock_descendants_clean((H5F_t *)f, iblock, &iblock_status, &descendants_clean) < 0)
         HGOTO_ERROR(H5E_HEAP, H5E_SYSTEM, FAIL, "can't verify descendants clean.")
    HDassert(descendants_clean);
}
#endif /* NDEBUG */

    /* Check to see if we must re-allocate the iblock from temporary to 
     * normal (AKA real) file space.
     */
    if(H5F_IS_TMP_ADDR(f, addr)) {
        haddr_t iblock_addr;

        /* Allocate 'normal' space for the new indirect block on disk */
        if(HADDR_UNDEF == (iblock_addr = H5MF_alloc((H5F_t *)f, H5FD_MEM_FHEAP_IBLOCK, dxpl_id, (hsize_t)iblock->size)))
            HGOTO_ERROR(H5E_HEAP, H5E_NOSPACE, FAIL, "file allocation failed for fractal heap indirect block")

        /* Sanity check */
        HDassert(!H5F_addr_eq(iblock->addr, iblock_addr));

        /* Let the metadata cache know the block moved */
        if(H5AC_move_entry((H5F_t *)f, H5AC_FHEAP_IBLOCK, iblock->addr, iblock_addr, dxpl_id) < 0)
            HGOTO_ERROR(H5E_HEAP, H5E_CANTMOVE, FAIL, "unable to move indirect block")

        /* Update the internal address for the block */
        iblock->addr = iblock_addr;

        /* Check for root indirect block */
        if(NULL == iblock->parent) {
            /* Update information about indirect block's location */
            hdr->man_dtable.table_addr = iblock_addr;

            /* Mark that heap header was modified */
            if(H5HF_hdr_dirty(hdr) < 0)
                HGOTO_ERROR(H5E_HEAP, H5E_CANTDIRTY, FAIL, "can't mark heap header as dirty")
        } /* end if */
        else {
            H5HF_indirect_t *par_iblock;    /* Parent indirect block */
            unsigned par_entry;             /* Entry in parent indirect block */

            /* Get parent information */
            par_iblock = iblock->parent;
            par_entry = iblock->par_entry;

            /* Update information about indirect block's location */
            par_iblock->ents[par_entry].addr = iblock_addr;

            /* Mark that parent was modified */
            if(H5HF_iblock_dirty(par_iblock) < 0)
                HGOTO_ERROR(H5E_HEAP, H5E_CANTDIRTY, FAIL, "can't mark heap header as dirty")
        } /* end if */

	*new_addr = iblock_addr;
        *flags = H5C__SERIALIZE_MOVED_FLAG;
    } /* end if */
    else 
	*flags = 0;

done:
    FUNC_LEAVE_NOAPI(ret_value)
} /* end H5HF__cache_iblock_pre_serialize() */


/*-------------------------------------------------------------------------
 * Function:	H5HF__cache_iblock_serialize
 *
 * Purpose:	Given a pointer to an iblock, and a pointer to a buffer of 
 *		the appropriate size, write the contents of the iblock to the 
 *		buffer in format appropriate for writing to disk.
 *
 * Return:	Success:	SUCCEED
 *		Failure:	FAIL
 *
 * Programmer:	John Mainzer
 *		6/21/14
 *
 *-------------------------------------------------------------------------
 */
static herr_t 
H5HF__cache_iblock_serialize(const H5F_t *f, void *_image, size_t len,
    void *_thing)
{
    H5HF_hdr_t 		*hdr;           /* Shared fractal heap information */
    H5HF_indirect_t     *iblock = (H5HF_indirect_t *)_thing;     /* Indirect block info */
    uint8_t 		*image = (uint8_t *)_image;     /* Pointer into raw data buffer */
#ifndef NDEBUG
    unsigned 		 nchildren = 0; /* Track # of children */
    size_t		 max_child = 0; /* Track max. child entry used */
#endif /* NDEBUG */
    uint32_t		 metadata_chksum; /* Computed metadata checksum value */
    size_t 		 u;             /* Local index variable */
    herr_t               ret_value = SUCCEED;    /* Return value */

    FUNC_ENTER_STATIC_NOERR

    /* Sanity checks */
    HDassert(f);
    HDassert(image);
    HDassert(iblock);
    HDassert(iblock->cache_info.magic == H5C__H5C_CACHE_ENTRY_T_MAGIC);
    HDassert(iblock->cache_info.type == H5AC_FHEAP_IBLOCK);
    HDassert(iblock->cache_info.size == iblock->size);
    HDassert(len == iblock->size);

    /* Indirect block must be in 'normal' file space */
    HDassert(!H5F_IS_TMP_ADDR(f, iblock->addr));
    HDassert(H5F_addr_eq(iblock->addr, iblock->cache_info.addr));

    /* Get the pointer to the shared heap header */
    hdr = iblock->hdr;

    /* Set the shared heap header's file context for this operation */
    hdr->f = f;

    /* Magic number */
    HDmemcpy(image, H5HF_IBLOCK_MAGIC, (size_t)H5_SIZEOF_MAGIC);
    image += H5_SIZEOF_MAGIC;

    /* Version # */
    *image++ = H5HF_IBLOCK_VERSION;

    /* Address of heap header for heap which owns this block */
    H5F_addr_encode(f, &image, hdr->heap_addr);

    /* Offset of block in heap */
    UINT64ENCODE_VAR(image, iblock->block_off, hdr->heap_off_size);

    /* Encode indirect block-specific fields */
    for(u = 0; u < (iblock->nrows * hdr->man_dtable.cparam.width); u++) {
        /* Encode child block address */
        H5F_addr_encode(f, &image, iblock->ents[u].addr);

        /* Check for heap with I/O filters */
        if(hdr->filter_len > 0) {
            /* Sanity check */
            HDassert(iblock->filt_ents);

            /* Encode extra information for direct blocks */
            if(u < (hdr->man_dtable.max_direct_rows * hdr->man_dtable.cparam.width)) {
                /* Sanity check */
                /* (either both the address & size are defined or both are
                 *  not defined)
                 */
                HDassert((H5F_addr_defined(iblock->ents[u].addr) && iblock->filt_ents[u].size) 
                        || (!H5F_addr_defined(iblock->ents[u].addr) && iblock->filt_ents[u].size == 0));

                /* Size of filtered direct block */
                H5F_ENCODE_LENGTH(f, image, iblock->filt_ents[u].size);

                /* I/O filter mask for filtered direct block */
                UINT32ENCODE(image, iblock->filt_ents[u].filter_mask);
            } /* end if */
        } /* end if */

#ifndef NDEBUG
        /* Count child blocks */
        if(H5F_addr_defined(iblock->ents[u].addr)) {
            nchildren++;
            if(u > max_child)
                max_child = u;
        } /* end if */
#endif /* NDEBUG */
    } /* end for */

    /* Compute checksum */
    metadata_chksum = H5_checksum_metadata((uint8_t *)_image, (size_t)(image - (uint8_t *)_image), 0);

    /* Metadata checksum */
    UINT32ENCODE(image, metadata_chksum);

    /* Sanity checks */
    HDassert((size_t)(image - (uint8_t *)_image) == iblock->size);
#ifndef NDEBUG
    HDassert(nchildren == iblock->nchildren);
    HDassert(max_child == iblock->max_child);
#endif /* NDEBUG */

    FUNC_LEAVE_NOAPI(ret_value)
} /* end H5HF__cache_iblock_serialize() */


/*-------------------------------------------------------------------------
 * Function:	H5HF__cache_iblock_notify
 *
 * Purpose:	This function is used to create and destroy flush dependency 
 *		relationships between iblocks and their parents as indirect blocks
 *		are loaded / inserted and evicted from the metadata cache.
 *
 *		In general, the parent will be another iblock, but it may be the 
 *		header if the iblock in question is the root iblock.
 *
 * Return:	Success:	SUCCEED
 *		Failure:	FAIL
 *
 * Programmer:	John Mainzer
 *		6/21/14
 *
 *-------------------------------------------------------------------------
 */
static herr_t 
H5HF__cache_iblock_notify(H5C_notify_action_t action, void *_thing)
{
    H5HF_indirect_t     *iblock = (H5HF_indirect_t *)_thing;    /* Indirect block info */
    herr_t      	 ret_value = SUCCEED;    /* Return value */

    FUNC_ENTER_STATIC

    /* Sanity checks */
    HDassert(iblock);
    HDassert(iblock->cache_info.magic == H5C__H5C_CACHE_ENTRY_T_MAGIC);
    HDassert(iblock->cache_info.type == H5AC_FHEAP_IBLOCK);
    HDassert(iblock->hdr);

    if(action == H5AC_NOTIFY_ACTION_BEFORE_EVICT)
        HDassert((iblock->parent == iblock->fd_parent) || ((NULL == iblock->parent) && (iblock->fd_parent)));

    /* further sanity checks */
    if(iblock->parent == NULL) {
        /* pointer from hdr to root iblock will not be set up unless */
        /* the fractal heap has already pinned the hdr.  Do what     */
        /* sanity checking we can.                                   */
        if((iblock->block_off == 0) && (iblock->hdr->root_iblock_flags & H5HF_ROOT_IBLOCK_PINNED))
           HDassert(iblock->hdr->root_iblock == iblock);
    } /* end if */
    else {
        /* if this is a child iblock, verify that the pointers are */
        /* either uninitialized or set up correctly.               */
        H5HF_indirect_t *par_iblock = iblock->parent;
        unsigned indir_idx;  /* Index in parent's child iblock pointer array */

        /* Sanity check */
        HDassert(par_iblock->child_iblocks);
        HDassert(iblock->par_entry >= (iblock->hdr->man_dtable.max_direct_rows * iblock->hdr->man_dtable.cparam.width));

        /* Compute index in parent's child iblock pointer array */
        indir_idx = iblock->par_entry - (iblock->hdr->man_dtable.max_direct_rows * iblock->hdr->man_dtable.cparam.width);

        /* The pointer to iblock in the parent may not be set yet -- */
        /* verify that it is either NULL, or that it has been set to */
        /* iblock.                                                   */
        HDassert((NULL == par_iblock->child_iblocks[indir_idx]) || (par_iblock->child_iblocks[indir_idx] == iblock));
    } /* end else */

    switch(action) {
        case H5AC_NOTIFY_ACTION_AFTER_INSERT:
        case H5AC_NOTIFY_ACTION_AFTER_LOAD:
            if(iblock->parent) {        /* this is a child iblock */
                /* create flush dependency with parent iblock */
                if(H5AC_create_flush_dependency(iblock->parent, iblock) < 0)
                    HGOTO_ERROR(H5E_HEAP, H5E_CANTDEPEND, FAIL, "unable to create flush dependency")
            } /* end if */
            else {      /* this is the root iblock */
                /* create flush dependency with header */
                if(H5AC_create_flush_dependency(iblock->hdr, iblock) < 0)
                    HGOTO_ERROR(H5E_HEAP, H5E_CANTDEPEND, FAIL, "unable to create flush dependency")
            } /* end else */
            break;

	case H5AC_NOTIFY_ACTION_AFTER_FLUSH:
        case H5AC_NOTIFY_ACTION_ENTRY_DIRTIED:
        case H5AC_NOTIFY_ACTION_ENTRY_CLEANED:
        case H5AC_NOTIFY_ACTION_CHILD_DIRTIED:
        case H5AC_NOTIFY_ACTION_CHILD_CLEANED:
	    /* do nothing */
	    break;

        case H5AC_NOTIFY_ACTION_BEFORE_EVICT:
            if(iblock->fd_parent) {     /* this is a child iblock */
                /* destroy flush dependency with parent iblock */
                if(H5AC_destroy_flush_dependency(iblock->fd_parent, iblock) < 0)
                    HGOTO_ERROR(H5E_HEAP, H5E_CANTUNDEPEND, FAIL, "unable to destroy flush dependency")
            } /* end if */
            else {      /* this is the root iblock */
                /* destroy flush dependency with header */
                if(H5AC_destroy_flush_dependency(iblock->hdr, iblock) < 0)
                    HGOTO_ERROR(H5E_HEAP, H5E_CANTUNDEPEND, FAIL, "unable to destroy flush dependency")
            } /* end else */
            break;

        default:
            HGOTO_ERROR(H5E_ARGS, H5E_BADVALUE, FAIL, "unknown action from metadata cache")
            break;
    } /* end switch */

done:
    FUNC_LEAVE_NOAPI(ret_value)
} /* end H5HF__cache_iblock_notify() */


/*-------------------------------------------------------------------------
 * Function:	H5HF__cache_iblock_free_icr
 *
 * Purpose:	Unlink the supplied instance of H5HF_indirect_t from the 
 *		fractal heap and free its memory.
 *
 * Note:	The metadata cache sets the object's cache_info.magic to
 *		H5C__H5C_CACHE_ENTRY_T_BAD_MAGIC before calling a free_icr
 *		callback (checked in assert).
 *
 * Return:	Success:	SUCCEED
 *		Failure:	FAIL
 *
 * Programmer:	John Mainzer
 *		6/21/14
 *
 *-------------------------------------------------------------------------
 */
static herr_t 
H5HF__cache_iblock_free_icr(void *thing)
{
    H5HF_indirect_t	*iblock = (H5HF_indirect_t *)thing;     /* Fractal heap indirect block to free */
    herr_t      	 ret_value = SUCCEED;    /* Return value */

    FUNC_ENTER_STATIC

    /* Sanity checks */
    HDassert(iblock);
    HDassert(iblock->cache_info.magic == H5C__H5C_CACHE_ENTRY_T_BAD_MAGIC);
    HDassert(iblock->cache_info.type == H5AC_FHEAP_IBLOCK);
    HDassert(iblock->rc == 0);
    HDassert(iblock->hdr);

    /* Destroy fractal heap indirect block */
    if(H5HF_man_iblock_dest(iblock) < 0)
        HGOTO_ERROR(H5E_HEAP, H5E_CANTFREE, FAIL, "unable to destroy fractal heap indirect block")

done:
    FUNC_LEAVE_NOAPI(ret_value)
} /* end H5HF__cache_iblock_free_icr() */


/*-------------------------------------------------------------------------
 * Function:	H5HF__cache_dblock_get_initial_load_size()
 *
 * Purpose:	Determine the size of the direct block on disk image, and 
 *		return it in *image_len.
 *
 * Return:	Success:	SUCCEED
 *		Failure:	FAIL
 *
 * Programmer:	John Mainzer
 *		6/21/14
 *
 *-------------------------------------------------------------------------
 */
static herr_t 
H5HF__cache_dblock_get_initial_load_size(void *_udata, size_t *image_len)
{
    const H5HF_dblock_cache_ud_t *udata = (const H5HF_dblock_cache_ud_t *)_udata;    /* User data for callback */
    const H5HF_parent_t *par_info; 	/* Pointer to parent information */
    const H5HF_hdr_t  *hdr;     	/* Shared fractal heap information */

    FUNC_ENTER_STATIC_NOERR

    /* Sanity checks */
    HDassert(udata);
    HDassert(image_len);

    /* Convenience variables */
    par_info = (const H5HF_parent_t *)(&(udata->par_info));
    HDassert(par_info);
    hdr = par_info->hdr;
    HDassert(hdr);

    /* Check for I/O filters on this heap */
    if(hdr->filter_len > 0) {
        /* Check for root direct block */
        if(par_info->iblock == NULL)
            /* filtered root direct block */
            *image_len = hdr->pline_root_direct_size;
        else
            /* filtered direct block */
            *image_len = par_info->iblock->filt_ents[par_info->entry].size;
    }  /* end if */
    else
        *image_len = udata->dblock_size;
    
    FUNC_LEAVE_NOAPI(SUCCEED)
} /* end H5HF__cache_dblock_get_initial_load_size() */


/*-------------------------------------------------------------------------
 * Function:    H5HF__cache_dblock_verify_chksum
 *
 * Purpose:     Verify the computed checksum of the data structure is the
 *              same as the stored chksum.
 *
 * Return:      Success:        TRUE/FALSE
 *              Failure:        Negative
 *
 * Programmer:  Vailin Choi; Aug 2015
 *
 *-------------------------------------------------------------------------
 */
static htri_t
H5HF__cache_dblock_verify_chksum(const void *_image, size_t len, void *_udata)
{
    const uint8_t *image = (const uint8_t *)_image;       		/* Pointer into raw data buffer */
    H5HF_dblock_cache_ud_t *udata = (H5HF_dblock_cache_ud_t *)_udata;   /* User data for callback */
    void *read_buf = NULL;     	/* Pointer to buffer to read in */
    H5HF_hdr_t  *hdr;           /* Shared fractal heap information */
    H5HF_parent_t *par_info;   	/* Pointer to parent information */
    uint32_t stored_chksum;     /* Stored metadata checksum value */
    uint32_t computed_chksum;   /* Computed metadata checksum value */
    size_t chk_size;       	/* The size for validating checksum */
    uint8_t *chk_p;         	/* Pointer to the area for validating checksum */
    htri_t ret_value = TRUE;	/* Return value */

    FUNC_ENTER_STATIC

    /* Sanity checks */
    HDassert(image);
    HDassert(udata);
    par_info = (H5HF_parent_t *)(&(udata->par_info));
    HDassert(par_info);
    hdr = par_info->hdr;
    HDassert(hdr);

    /* Reset callback context info */
    udata->decompressed = FALSE;
    udata->dblk = NULL;

    /* Get out if data block is not checksummed */
    if(!(hdr->checksum_dblocks))
	HGOTO_DONE(TRUE);

    if(hdr->filter_len > 0) {
	size_t nbytes;          /* Number of bytes used in buffer, after applying reverse filters */
	unsigned filter_mask;	/* Excluded filters for direct block */
	H5Z_cb_t filter_cb = {NULL, NULL};  /* Filter callback structure */

        /* Allocate buffer to perform I/O filtering on and copy image into
         * it.  Must do this as H5Z_pipeline() may re-size the buffer 
         * provided to it.
         */
        if(NULL == (read_buf = H5MM_malloc(len)))
            HGOTO_ERROR(H5E_HEAP, H5E_NOSPACE, FAIL, "memory allocation failed for pipeline buffer")

	/* Set up parameters for filter pipeline */
	nbytes = len;
	filter_mask = udata->filter_mask;
        HDmemcpy(read_buf, image, len);

	/* Push direct block data through I/O filter pipeline */
	if(H5Z_pipeline(&(hdr->pline), H5Z_FLAG_REVERSE, &filter_mask, H5Z_ENABLE_EDC, filter_cb, &nbytes, &len, &read_buf) < 0)
	    HGOTO_ERROR(H5E_HEAP, H5E_CANTFILTER, FAIL, "output pipeline failed")

        /* Update info about direct block */
	udata->decompressed = TRUE;
        len = nbytes;
    } /* end if */
    else
        read_buf = (void *)image;       /* Casting away const OK - QAK */

    /* Decode checksum */
    chk_size = (size_t)(H5HF_MAN_ABS_DIRECT_OVERHEAD(hdr) - H5HF_SIZEOF_CHKSUM);
    chk_p = (uint8_t *)read_buf + chk_size;

    /* Metadata checksum */
    UINT32DECODE(chk_p, stored_chksum);

    chk_p -= H5HF_SIZEOF_CHKSUM;

    /* Reset checksum field, for computing the checksum */
    /* (Casting away const OK - QAK) */
    HDmemset(chk_p, 0, (size_t)H5HF_SIZEOF_CHKSUM);

    /* Compute checksum on entire direct block */
    computed_chksum = H5_checksum_metadata(read_buf, len, 0);

    /* Restore the checksum */
    UINT32ENCODE(chk_p, stored_chksum)

    /* Verify checksum */
    if(stored_chksum != computed_chksum)
	HGOTO_DONE(FALSE);

    /* Save the decompressed data to be used later in deserialize callback */
    if(hdr->filter_len > 0) {
        /* Sanity check */
	HDassert(udata->decompressed);
	HDassert(len == udata->dblock_size);

	/* Allocate block buffer */
	if(NULL == (udata->dblk = H5FL_BLK_MALLOC(direct_block, (size_t)len)))
	    HGOTO_ERROR(H5E_RESOURCE, H5E_NOSPACE, FAIL, "memory allocation failed")

	/* Copy un-filtered data into block's buffer */
	HDmemcpy(udata->dblk, read_buf, len);
    } /* end if */

done:
    /* Release the read buffer */
    if(read_buf && read_buf != image)
	H5MM_xfree(read_buf);

    FUNC_LEAVE_NOAPI(ret_value)
} /* end H5HF__cache_dblock_verify_chksum() */


/*-------------------------------------------------------------------------
 * Function:	H5HF__cache_dblock_deserialize
 *
 * Purpose:	Given a buffer containing the on disk image of a direct
 *		block, allocate an instance of H5HF_direct_t, load the data
 *		in the buffer into this new instance, and return a pointer to
 *		it.
 *
 *		As best I can tell, the size of the direct block image is fully
 *		know before the image is loaded, so this function should succeed
 *		unless the image is corrupt or memory allocation fails.
 *
 * Return:	Success:	Pointer to in core representation
 *		Failure:	NULL
 *
 * Programmer:	John Mainzer
 *		6/21/14
 *
 *-------------------------------------------------------------------------
 */
static void *
H5HF__cache_dblock_deserialize(const void *_image, size_t len, void *_udata,
    hbool_t H5_ATTR_UNUSED *dirty)
{
    H5HF_hdr_t          *hdr;           /* Shared fractal heap information */
    H5HF_dblock_cache_ud_t *udata = (H5HF_dblock_cache_ud_t *)_udata;   /* User data for callback */
    H5HF_parent_t       *par_info;      /* Pointer to parent information */
    H5HF_direct_t       *dblock = NULL; /* Direct block info */
    const uint8_t       *image = _image;/* Pointer into raw data buffer */
    void                *read_buf = NULL; /* Pointer to buffer to decompress */
    haddr_t             heap_addr;      /* Address of heap header in the file */
    void *              ret_value = NULL;       /* Return value */

    FUNC_ENTER_STATIC

    /* Sanity checks */
    HDassert(image);
    HDassert(udata);
    par_info = (H5HF_parent_t *)(&(udata->par_info));
    HDassert(par_info);
    hdr = par_info->hdr;
    HDassert(hdr);
    HDassert(hdr->cache_info.magic == H5C__H5C_CACHE_ENTRY_T_MAGIC);
    HDassert(hdr->cache_info.type == H5AC_FHEAP_HDR);
    HDassert(dirty);

    /* Allocate space for the fractal heap direct block */
    if(NULL == (dblock = H5FL_CALLOC(H5HF_direct_t)))
        HGOTO_ERROR(H5E_RESOURCE, H5E_NOSPACE, NULL, "memory allocation failed")
    HDmemset(&dblock->cache_info, 0, sizeof(H5AC_info_t));

    /* Set the shared heap header's file context for this operation */
    hdr->f = udata->f;

    /* Share common heap information */
    dblock->hdr = hdr;
    if(H5HF_hdr_incr(hdr) < 0)
        HGOTO_ERROR(H5E_HEAP, H5E_CANTINC, NULL, "can't increment reference count on shared heap header")

    /* Set block's internal information */
    dblock->size = udata->dblock_size;

    /* Check for I/O filters on this heap */
    if(hdr->filter_len > 0) {
        /* Direct block is already decompressed in verify_chksum callback */
        if(udata->decompressed) { 
            /* Sanity check */
            HDassert(udata->dblk);

            /* Take ownership of the decompressed direct block */
            dblock->blk = udata->dblk;
            udata->dblk = NULL;
        } /* end if */
        else {
            H5Z_cb_t filter_cb = {NULL, NULL};  /* Filter callback structure */
            size_t nbytes;          /* Number of bytes used in buffer, after applying reverse filters */
            unsigned filter_mask;   /* Excluded filters for direct block */

            /* Sanity check */
	    HDassert(udata->dblk == NULL);

	    /* Allocate buffer to perform I/O filtering on and copy image into
	     * it.  Must do this as H5Z_pipeline() may resize the buffer 
	     * provided to it.
	     */
	    if(NULL == (read_buf = H5MM_malloc(len)))
		HGOTO_ERROR(H5E_HEAP, H5E_NOSPACE, NULL, "memory allocation failed for pipeline buffer")

            /* Copy compressed image into buffer */
	    HDmemcpy(read_buf, image, len);

	    /* Push direct block data through I/O filter pipeline */
	    nbytes = len;
	    filter_mask = udata->filter_mask;
	    if(H5Z_pipeline(&(hdr->pline), H5Z_FLAG_REVERSE, &filter_mask, H5Z_ENABLE_EDC, filter_cb, &nbytes, &len, &read_buf) < 0)
		HGOTO_ERROR(H5E_HEAP, H5E_CANTFILTER, NULL, "output pipeline failed")

	    /* Sanity check */
	    HDassert(nbytes == dblock->size);

	    /* Copy un-filtered data into block's buffer */
	    HDmemcpy(dblock->blk, read_buf, dblock->size);
	} /* end if */
    } /* end if */
    else {
        /* Sanity checks */
	HDassert(udata->dblk == NULL);
	HDassert(!udata->decompressed);

	/* Allocate block buffer */
/* XXX: Change to using free-list factories */
	if(NULL == (dblock->blk = H5FL_BLK_MALLOC(direct_block, (size_t)dblock->size)))
	    HGOTO_ERROR(H5E_RESOURCE, H5E_NOSPACE, NULL, "memory allocation failed")

        /* Copy image to dblock->blk */
        HDassert(dblock->size == len);
        HDmemcpy(dblock->blk, image, dblock->size);
    } /* end else */

    /* Start decoding direct block */
    image = dblock->blk;

    /* Magic number */
    if(HDmemcmp(image, H5HF_DBLOCK_MAGIC, (size_t)H5_SIZEOF_MAGIC))
        HGOTO_ERROR(H5E_HEAP, H5E_BADVALUE, NULL, "wrong fractal heap direct block signature")
    image += H5_SIZEOF_MAGIC;

    /* Version */
    if(*image++ != H5HF_DBLOCK_VERSION)
        HGOTO_ERROR(H5E_HEAP, H5E_VERSION, NULL, "wrong fractal heap direct block version")

    /* Address of heap that owns this block (just for file integrity checks) */
    H5F_addr_decode(udata->f, &image, &heap_addr);
    if(H5F_addr_ne(heap_addr, hdr->heap_addr))
        HGOTO_ERROR(H5E_HEAP, H5E_CANTLOAD, NULL, "incorrect heap header address for direct block")

    /* Address of parent block */
    dblock->parent = par_info->iblock;
    dblock->fd_parent = par_info->iblock;
    dblock->par_entry = par_info->entry;
    if(dblock->parent) {
        /* Share parent block */
        if(H5HF_iblock_incr(dblock->parent) < 0)
            HGOTO_ERROR(H5E_HEAP, H5E_CANTINC, NULL, "can't increment reference count on shared indirect block")
    } /* end if */

    /* Offset of heap within the heap's address space */
    UINT64DECODE_VAR(image, dblock->block_off, hdr->heap_off_size);

    /* Decode checksum on direct block, if requested */
    if(hdr->checksum_dblocks) {
	uint32_t stored_chksum;         /* Metadata checksum value */

	/* checksum verification already done in verify_chksum cb */

        /* Metadata checksum */
        UINT32DECODE(image, stored_chksum);
    } /* end if */

    /* Sanity check */
    HDassert((size_t)(image - dblock->blk) == (size_t)H5HF_MAN_ABS_DIRECT_OVERHEAD(hdr));

    /* Set return value */
    ret_value = (void *)dblock;

done:
    /* Release the read buffer */
    if(read_buf)
        H5MM_xfree(read_buf);

    /* Cleanup on error */
    if(!ret_value && dblock)
        if(H5HF_man_dblock_dest(dblock) < 0)
            HDONE_ERROR(H5E_HEAP, H5E_CANTFREE, NULL, "unable to destroy fractal heap direct block")

    FUNC_LEAVE_NOAPI(ret_value)
} /* end H5HF__cache_dblock_deserialize() */


/*-------------------------------------------------------------------------
 * Function:	H5HF__cache_dblock_image_len
 *
 * Purpose:	Report the actual size of the direct block image on disk.
 *		Note that this value will probably be incorrect if compression 
 *		is enabled and the entry is dirty.
 *
 * Return:	Success:	SUCCEED
 *		Failure:	FAIL
 *
 * Programmer:	John Mainzer
 *		6/21/14
 *
 *-------------------------------------------------------------------------
 */
static herr_t 
H5HF__cache_dblock_image_len(const void *_thing, size_t *image_len)
{
    const H5HF_direct_t    *dblock = (const H5HF_direct_t *)_thing;     /* Direct block info */
    const H5HF_hdr_t  *hdr;             /* Shared fractal heap information */
    size_t            size;

    FUNC_ENTER_STATIC_NOERR

    /* Sanity checks */
    HDassert(dblock);
    HDassert(dblock->cache_info.magic == H5C__H5C_CACHE_ENTRY_T_MAGIC);
    HDassert(dblock->cache_info.type == H5AC_FHEAP_DBLOCK);
    HDassert(image_len);

    /* Set up convenience variables */
    hdr = dblock->hdr;
    HDassert(hdr);

    /* Check for I/O filters on this heap */
    if(hdr->filter_len > 0) {
        /* 
         * If the data is available, set to the compressed
         * size of the direct block -- otherwise set it equal to the 
         * uncompressed size.  
         *
         * We have three possible scenarios here.
         *
         * First, the block may never have been flushed.  In this
         * case, both dblock->file_size and the size stored in the 
         * parent (either the header or the parent iblock) will all 
         * be zero.  In this case, return the uncompressed size 
         * stored in dblock->size as the size.
         *
         * Second, the block may have just been serialized, in which
         * case, dblock->file_size should be zero, and the correct 
         * on disk size should be stored in the parent (again, either
         * the header or the parent iblock as case may be).
         * 
         * Third, we may be in the process of discarding this 
         * dblock without writing it.  In this case, dblock->file_size
         * should be non-zero and have the correct size.  Note that 
         * in this case, the direct block will have been detached,
         * and thus looking up the parent will likely return incorrect
         * data.
         */
        if(dblock->file_size != 0) 
            size = dblock->file_size;
        else {
            const H5HF_indirect_t  *par_iblock = dblock->parent; /* Parent iblock */

            if(par_iblock)
                size = par_iblock->filt_ents[dblock->par_entry].size;
            else
                size = hdr->pline_root_direct_size;

            if(size == 0)
                size = dblock->size;
        } /* end else */
    } /* end if */
    else
        size = dblock->size;

    /* Set the image size */
    HDassert(size > 0);
    *image_len = size;

    FUNC_LEAVE_NOAPI(SUCCEED)
} /* end H5HF__cache_dblock_image_len() */


/*-------------------------------------------------------------------------
 * Function:	H5HF__cache_dblock_pre_serialize
 *
 * Purpose:	In principle, the purpose of this function is to determine
 *		the size and location of the disk image of the target direct 
 *		block.  In this case, the uncompressed size of the block is
 *		fixed, but since the direct block could be compressed, 
 *		we may need to compute and report the compressed size.
 *
 *		This is a bit sticky in the case of a direct block when I/O 
 *		filters are enabled, as the size of the compressed version
 *		of the on disk image is not known until the direct block has 
 *		been run through the filters.  Further, the location of the 
 *		on disk image may change if the compressed size of the image 
 *		changes as well.
 *
 *		To complicate matters further, the direct block may have been 
 *		initially allocated in temporary (AKA imaginary) file space. 
 *		In this case, we must relocate the direct block's on-disk 
 *		image to "real" file space regardless of whether it has changed 
 *		size.
 *
 *		One simplifying factor is the direct block's "blk" field, 
 *		which contains a pointer to a buffer which (with the exception
 *		of a small header) contains the on disk image in uncompressed 
 *		form.
 *
 *		To square this particular circle, this function does 
 *		everything the serialize function usually does, with the 
 *		exception of copying the image into the image buffer provided 
 *		to the serialize function by the metadata cache.  The data to 
 *		copy is provided to the serialize function in a buffer pointed
 *		to by the write_buf field.
 *
 *		If I/O filters are enabled, on exit, 
 *		H5HF__cache_dblock_pre_serialize() sets the write_buf field to 
 *		point to a buffer containing the filtered image of the direct
 *		block.  The serialize function should free this block, and set
 *		the write_buf field to NULL after copying it into the image 
 *		buffer provided by the metadata cache.
 *
 *		If I/O filters are not enabled, this function prepares 
 *		the buffer pointed to by the blk field for copying to the 
 *		image buffer provided by the metadata cache, and sets the 
 *		write_buf field equal to the blk field.  In this case, the 
 *		serialize function should simply set the write_buf field to 
 *		NULL after copying the direct block image into the image 
 *		buffer.
 *
 *		In both of the above cases, the length of the buffer pointed 
 *		to by write_buf is provided in the write_len field.  This 
 *		field must contain 0 on entry to this function, and should 
 *		be set back to 0 at the end of the serialize function.
 *
 * Return:	Success:	SUCCEED
 *		Failure:	FAIL
 *
 * Programmer:	John Mainzer
 *		6/21/14
 *
 *-------------------------------------------------------------------------
 */
static herr_t 
H5HF__cache_dblock_pre_serialize(const H5F_t *f, hid_t dxpl_id, void *_thing,
    haddr_t addr, size_t len, haddr_t *new_addr, size_t *new_len, unsigned *flags)
{
    hbool_t 		 at_tmp_addr;  /* Flag to indicate direct block is */
                                       /* at temporary address */
    haddr_t		 dblock_addr;
    H5HF_hdr_t          *hdr;           /* Shared fractal heap information */
    H5HF_direct_t       *dblock = (H5HF_direct_t *)_thing;      /* Direct block info */
    H5HF_indirect_t 	*par_iblock;    /* Parent indirect block */
    unsigned		 par_entry = 0;     /* Entry in parent indirect block */
    void 		*write_buf;     /* Pointer to buffer to write out */
    size_t 		 write_size;    /* Size of buffer to write out */
    uint8_t 		*image;         /* Pointer into raw data buffer */
    unsigned		 dblock_flags = 0;
    herr_t               ret_value = SUCCEED;    /* Return value */

    FUNC_ENTER_STATIC

    /* Sanity checks */
    HDassert(f);
    HDassert(dblock);
    HDassert(dblock->cache_info.magic == H5C__H5C_CACHE_ENTRY_T_MAGIC);
    HDassert(dblock->cache_info.type == H5AC_FHEAP_DBLOCK);
    HDassert(dblock->write_buf == NULL);
    HDassert(dblock->write_size == 0);
    HDassert(dblock->cache_info.size == len);
    HDassert(H5F_addr_defined(addr));
    HDassert(new_addr);
    HDassert(new_len);
    HDassert(flags);

    /* Set up local variables */
    hdr = dblock->hdr;
    dblock_addr = addr;    /* will update dblock_addr if we move the block */

    /* Set the shared heap header's file context for this operation */
    hdr->f = (H5F_t *)f;

    HDassert(hdr);
    HDassert(hdr->cache_info.magic == H5C__H5C_CACHE_ENTRY_T_MAGIC);
    HDassert(hdr->cache_info.type == H5AC_FHEAP_HDR);

    if(dblock->parent) {
	/* this is the common case, in which the direct block is the child 
         * of an indirect block.  Set up the convenience variables we will
         * need if the address and/or compressed size of the on disk image 
         * of the direct block changes, and do some sanity checking in 
         * passing.
         */
        par_iblock = dblock->parent;
	par_entry = dblock->par_entry;

	HDassert(par_iblock->cache_info.magic == H5C__H5C_CACHE_ENTRY_T_MAGIC);
	HDassert(par_iblock->cache_info.type == H5AC_FHEAP_IBLOCK);
        HDassert(H5F_addr_eq(par_iblock->ents[par_entry].addr, addr));
    } /* end if */
    else {
	/* the direct block is a root direct block -- just set par_iblock
         * to NULL, as the field will not be used.
         */
	par_iblock = NULL;
    } /* end else */

    at_tmp_addr = H5F_IS_TMP_ADDR(f, addr);

    /* Begin by preping the direct block to be written to disk.  Do
     * this by writing the correct magic number, the dblock version, 
     * the address of the header, the offset of the block in the heap, 
     * and the checksum at the beginning of the block.
     */

    HDassert(dblock->blk);
    image = dblock->blk;

    /* Magic number */
    HDmemcpy(image, H5HF_DBLOCK_MAGIC, (size_t)H5_SIZEOF_MAGIC);
    image += H5_SIZEOF_MAGIC;

    /* Version # */
    *image++ = H5HF_DBLOCK_VERSION;

    /* Address of heap header for heap which owns this block */
    H5F_addr_encode(f, &image, hdr->heap_addr);

    /* Offset of block in heap */
    UINT64ENCODE_VAR(image, dblock->block_off, hdr->heap_off_size);

    /* Metadata checksum */
    if(hdr->checksum_dblocks) {
        uint32_t metadata_chksum;       /* Computed metadata checksum value */

        /* Clear the checksum field, to compute the checksum */
        HDmemset(image, 0, (size_t)H5HF_SIZEOF_CHKSUM);

        /* Compute checksum on entire direct block */
        metadata_chksum = H5_checksum_metadata(dblock->blk, dblock->size, 0);

        /* Metadata checksum */
        UINT32ENCODE(image, metadata_chksum);
    } /* end if */

    /* at this point, dblock->blk should point to an uncompressed image of 
     * the direct block.  If I/O filters are not enabled, this image should
     * be ready to hand off to the metadata cache.
     */

    /* Sanity check */
    HDassert((size_t)(image - dblock->blk) == (size_t)H5HF_MAN_ABS_DIRECT_OVERHEAD(hdr));

    /* If I/O filters are enabled on this heap, we must run the direct block
     * image through the filters to obtain the image that we will hand off
     * to the metadata cache.
     */

    /* Check for I/O filters on this heap */
    if(hdr->filter_len > 0) {
        H5Z_cb_t filter_cb = {NULL, NULL};  /* Filter callback structure */
        size_t nbytes;                      /* Number of bytes used */
        unsigned filter_mask = 0;           /* Filter mask for block */

        /* Allocate buffer to perform I/O filtering on */
        write_size = dblock->size;
        if(NULL == (write_buf = H5MM_malloc(write_size)))
            HGOTO_ERROR(H5E_HEAP, H5E_NOSPACE, FAIL, "memory allocation failed for pipeline buffer")

        /* Copy the direct block's image into the buffer to compress */
        HDmemcpy(write_buf, dblock->blk, write_size);

        /* Push direct block data through I/O filter pipeline */
        nbytes = write_size;
        if(H5Z_pipeline(&(hdr->pline), 0, &filter_mask, H5Z_ENABLE_EDC, filter_cb, &nbytes, &write_size, &write_buf) < 0)
            HGOTO_ERROR(H5E_HEAP, H5E_WRITEERROR, FAIL, "output pipeline failed")

        /* Use the compressed number of bytes as the size to write */
        write_size = nbytes;

        /* If the size and/or location of the on disk image of the 
         * direct block changes, we must touch up its parent to reflect
         * these changes.  Do this differently depending on whether the
         * direct block's parent is an indirect block or (rarely) the 
         * fractal heap header.  In this case, the direct block is known
         * as a root direct block.
         */

        /* Check for root direct block */
        if(dblock->parent == NULL) {
            hbool_t hdr_changed = FALSE; /* Whether the header info changed */

            /* Sanity check */
            HDassert(H5F_addr_eq(hdr->man_dtable.table_addr, addr));
            HDassert(hdr->pline_root_direct_size > 0);

            /* Check if the filter mask changed */
            if(hdr->pline_root_direct_filter_mask != filter_mask) {
                hdr->pline_root_direct_filter_mask = filter_mask;
                hdr_changed = TRUE;
            } /* end if */

            /* verify that the cache's last record of the compressed 
             * size matches the heap's last record.  This value will
             * likely change shortly.
             */
            HDassert(len == hdr->pline_root_direct_size);

            /* Check if we need to re-size the block on disk */
            if(hdr->pline_root_direct_size != write_size || at_tmp_addr) {
                /* Check if the direct block is NOT currently allocated 
                 * in temp. file space 
                 *
                 * (temp. file space does not need to be freed) 
                 */
                if(!at_tmp_addr)
                    /* Release direct block's current disk space */
                    if(H5MF_xfree(f, H5FD_MEM_FHEAP_DBLOCK, dxpl_id, addr, (hsize_t)hdr->pline_root_direct_size) < 0)
                        HGOTO_ERROR(H5E_HEAP, H5E_CANTFREE, FAIL, "unable to free fractal heap direct block")

                /* Allocate space for the compressed direct block */
                if(HADDR_UNDEF == (dblock_addr = H5MF_alloc((H5F_t *)f, H5FD_MEM_FHEAP_DBLOCK, dxpl_id, (hsize_t)write_size)))
                    HGOTO_ERROR(H5E_HEAP, H5E_NOSPACE, FAIL, "file allocation failed for fractal heap direct block")

                /* Update information about compressed direct block's 
                 * location & size 
                 */
                HDassert(hdr->man_dtable.table_addr == addr);
                HDassert(hdr->pline_root_direct_size == len);
                hdr->man_dtable.table_addr = dblock_addr;
                hdr->pline_root_direct_size = write_size;

                /* Note that heap header was modified */
                hdr_changed = TRUE;
            } /* end if */

            /* Check if heap header was modified */
            if(hdr_changed)
                if(H5HF_hdr_dirty(hdr) < 0)
                    HGOTO_ERROR(H5E_HEAP, H5E_CANTDIRTY, FAIL, "can't mark heap header as dirty")
        } /* end if */
        else { /* the direct block's parent is an indirect block */
            hbool_t par_changed = FALSE;  /* Whether the parent's infochanged */

            /* Sanity check */
            HDassert(par_iblock);
            HDassert(par_iblock->filt_ents[par_entry].size > 0);

            /* Check if the filter mask changed */
            if(par_iblock->filt_ents[par_entry].filter_mask != filter_mask) {
                par_iblock->filt_ents[par_entry].filter_mask = filter_mask;
                par_changed = TRUE;
            } /* end if */

            /* verify that the cache's last record of the compressed 
             * size matches the heap's last record.  This value will
             * likely change shortly.
             */
            HDassert(len == par_iblock->filt_ents[par_entry].size);

            /* Check if we need to re-size the block on disk */
            if(par_iblock->filt_ents[par_entry].size != write_size || at_tmp_addr) {
                /* Check if the direct block is NOT currently allocated 
                 * in temp. file space 
                 *
                 * (temp. file space does not need to be freed) 
                 */
                if(!at_tmp_addr)
                    /* Release direct block's current disk space */
                    if(H5MF_xfree(f, H5FD_MEM_FHEAP_DBLOCK, dxpl_id, addr, (hsize_t)par_iblock->filt_ents[par_entry].size) < 0)
                        HGOTO_ERROR(H5E_HEAP, H5E_CANTFREE, FAIL, "unable to free fractal heap direct block")

                /* Allocate space for the compressed direct block */
                if(HADDR_UNDEF == (dblock_addr = H5MF_alloc((H5F_t *)f, H5FD_MEM_FHEAP_DBLOCK, dxpl_id, (hsize_t)write_size)))
                    HGOTO_ERROR(H5E_HEAP, H5E_NOSPACE, FAIL, "file allocation failed for fractal heap direct block")

                /* Update information about compressed direct block's 
                 * location & size 
                 */
                HDassert(par_iblock->ents[par_entry].addr == addr);
                HDassert(par_iblock->filt_ents[par_entry].size == len);
                par_iblock->ents[par_entry].addr = dblock_addr;
                par_iblock->filt_ents[par_entry].size = write_size;

                /* Note that parent was modified */
                par_changed = TRUE;
            } /* end if */

            /* Check if parent was modified */
            if(par_changed)
                if(H5HF_iblock_dirty(par_iblock) < 0)
                    HGOTO_ERROR(H5E_HEAP, H5E_CANTDIRTY, FAIL, "can't mark heap header as dirty")
        } /* end else */
    } /* end if */
    else {
        /* I/O filters are not enabled -- thus all we need to do is check to 
         * see if the direct block is in temporary (AKA imaginary) file 
         * space, and move it to real file space if it is.
         *
         * As in the I/O filters case above, we will have to touch up the 
         * direct blocks parent if the direct block is relocated.
         *
         * Recall that temporary file space need not be freed, which 
         * simplifies matters slightly.
         */
        write_buf = dblock->blk;
        write_size = dblock->size;

        /* Check to see if we must re-allocate direct block from 'temp.' 
         * to 'normal' file space 
         */
        if(at_tmp_addr) {
            /* Allocate 'normal' space for the direct block */
            if(HADDR_UNDEF == (dblock_addr = H5MF_alloc((H5F_t *)f, H5FD_MEM_FHEAP_DBLOCK, dxpl_id, (hsize_t)write_size)))
                HGOTO_ERROR(H5E_HEAP, H5E_NOSPACE, FAIL, "file allocation failed for fractal heap direct block")

            /* Check for root direct block */
            if(NULL == dblock->parent) {
                /* Sanity checks */
                HDassert(H5F_addr_eq(hdr->man_dtable.table_addr, addr));
                HDassert(!H5F_addr_eq(hdr->man_dtable.table_addr, dblock_addr));

                /* Update information about direct block's location */
                hdr->man_dtable.table_addr = dblock_addr;

                /* Mark that heap header was modified */
                if(H5HF_hdr_dirty(hdr) < 0)
                    HGOTO_ERROR(H5E_HEAP, H5E_CANTDIRTY, FAIL, "can't mark heap header as dirty")
            } /* end if */
            else { /* the direct block's parent is an indirect block */
                /* Sanity checks */
                HDassert(par_iblock);
                HDassert(par_iblock->ents);
                HDassert(H5F_addr_eq(par_iblock->ents[par_entry].addr, addr));
                HDassert(!H5F_addr_eq(par_iblock->ents[par_entry].addr, dblock_addr));

                /* Update information about direct block's location */
                par_iblock->ents[par_entry].addr = dblock_addr;

                /* Mark that parent was modified */
                if(H5HF_iblock_dirty(par_iblock) < 0)
                    HGOTO_ERROR(H5E_HEAP, H5E_CANTDIRTY, FAIL, "can't mark heap header as dirty")
            } /* end else */
        } /* end if */
    } /* end else */

    /* At this point, write_buf points to a buffer containing the image 
     * of the direct block that is ready to copy into the image buffer,
     * and write_size contains the length of this buffer. 
     *
     * Also, if image size or address has changed, the direct block's
     * parent has been modified to reflect the change.
     *
     * Now, make note of the pointer and length of the above buffer for
     * use by the serialize function.
     */
    dblock->write_buf = (uint8_t *)write_buf;
    dblock->write_size = write_size;

    /* finally, pass data back to the metadata cache as appropriate */
    if(!H5F_addr_eq(addr, dblock_addr)) {
        dblock_flags |= H5C__SERIALIZE_MOVED_FLAG;
        *new_addr = dblock_addr;
    } /* end if */

    if((hdr->filter_len > 0) && (len != write_size)) {
        dblock_flags |= H5C__SERIALIZE_RESIZED_FLAG;
        *new_len = write_size;
    } /* end if */

    *flags = dblock_flags;

    /* final sanity check */
    HDassert(dblock->write_buf);
    HDassert(dblock->write_size > 0);

done:
    /* discard the write buf if we have an error */
    if(write_buf && (write_buf != dblock->blk) && (dblock->write_buf == NULL))
	H5MM_xfree(write_buf);

    FUNC_LEAVE_NOAPI(ret_value)
} /* end H5HF__cache_dblock_pre_serialize() */


/*-------------------------------------------------------------------------
 * Function:	H5HF__cache_dblock_serialize
 *
 * Purpose:	In principle, this function is supposed to construct the on 
 *		disk image of the direct block, and place that image in the 
 *		image buffer provided by the metadata cache.
 *
 *		However, since there are cases in which the pre_serialize 
 *		function has to construct the on disk image to determine its size 
 *		and address, this function simply copies the image prepared by
 *		the pre-serialize function into the supplied image buffer, and 
 *		discards a buffer if necessary.
 *
 * Return:	Success:	SUCCEED
 *		Failure:	FAIL
 *
 * Programmer:	John Mainzer
 *		6/21/14
 *
 *-------------------------------------------------------------------------
 */
static herr_t 
H5HF__cache_dblock_serialize(const H5F_t *f, void *image, size_t len,
    void *_thing)
{
    H5HF_direct_t       *dblock = (H5HF_direct_t *)_thing;      /* Direct block info */
    herr_t               ret_value = SUCCEED;    /* Return value */

    FUNC_ENTER_STATIC_NOERR

    /* Sanity checks */
    HDassert(f);
    HDassert(image);
    HDassert(len > 0);
    HDassert(dblock);
    HDassert(dblock->cache_info.magic == H5C__H5C_CACHE_ENTRY_T_MAGIC);
    HDassert(dblock->cache_info.type == H5AC_FHEAP_DBLOCK);
    HDassert((dblock->blk != dblock->write_buf) || (dblock->cache_info.size == dblock->size));
    HDassert(dblock->write_buf);
    HDassert(dblock->write_size > 0);
    HDassert((dblock->blk != dblock->write_buf) || (dblock->write_size == dblock->size));
    HDassert(dblock->write_size == len);

    /* Copy the image from *(dblock->write_buf) to *image */
    HDmemcpy(image, dblock->write_buf, dblock->write_size);

    /* Free *(dblock->write_buf) if it was allocated by the 
     * pre-serialize function 
     */
    if(dblock->write_buf != dblock->blk)
        H5MM_xfree(dblock->write_buf);

    /* Reset the write_buf and write_size fields */
    dblock->write_buf = NULL;
    dblock->write_size = 0;

    FUNC_LEAVE_NOAPI(ret_value)
} /* end H5HF__cache_dblock_serialize() */


/*-------------------------------------------------------------------------
 * Function:	H5HF__cache_dblock_notify
 *
 * Purpose:	Setup / takedown flush dependencies as direct blocks
 *		are loaded / inserted and evicted from the metadata cache.
 *
 * Return:	Success:	SUCCEED
 *		Failure:	FAIL
 *
 * Programmer:	John Mainzer
 *		6/21/14
 *
 *-------------------------------------------------------------------------
 */
static herr_t 
H5HF__cache_dblock_notify(H5C_notify_action_t action, void *_thing)
{
    H5HF_direct_t 	*dblock = (H5HF_direct_t *)_thing;      /* Fractal heap direct block */
    herr_t 		 ret_value = SUCCEED;         /* Return value */

    FUNC_ENTER_STATIC

    /* Sanity checks */
    HDassert(dblock);
    HDassert(dblock->cache_info.magic == H5C__H5C_CACHE_ENTRY_T_MAGIC);
    HDassert(dblock->cache_info.type == H5AC_FHEAP_DBLOCK);
    HDassert(dblock->hdr);
    HDassert((dblock->fd_parent) ||
             ((dblock->hdr->man_dtable.curr_root_rows == 0) && (dblock->block_off == (hsize_t)0)));

    switch(action) {
        case H5AC_NOTIFY_ACTION_AFTER_INSERT:
        case H5AC_NOTIFY_ACTION_AFTER_LOAD:
            HDassert(dblock->parent == dblock->fd_parent);
            if(dblock->parent) {        /* this is a leaf dblock */
                /* create flush dependency with parent iblock */
                if(H5AC_create_flush_dependency(dblock->parent, dblock) < 0)
                    HGOTO_ERROR(H5E_HEAP, H5E_CANTDEPEND, FAIL, "unable to create flush dependency")
            } /* end if */
            else {      /* this is a root dblock */
                /* create flush dependency with header */
                if(H5AC_create_flush_dependency(dblock->hdr, dblock) < 0)
                    HGOTO_ERROR(H5E_HEAP, H5E_CANTDEPEND, FAIL, "unable to create flush dependency")
            } /* end else */
            break;

	case H5AC_NOTIFY_ACTION_AFTER_FLUSH:
        case H5AC_NOTIFY_ACTION_ENTRY_DIRTIED:
        case H5AC_NOTIFY_ACTION_ENTRY_CLEANED:
        case H5AC_NOTIFY_ACTION_CHILD_DIRTIED:
        case H5AC_NOTIFY_ACTION_CHILD_CLEANED:
	    /* do nothing */
	    break;

        case H5AC_NOTIFY_ACTION_BEFORE_EVICT:
            HDassert((dblock->parent == dblock->fd_parent) ||
                     ((NULL == dblock->parent) && (dblock->fd_parent)));
            if(dblock->fd_parent) {     /* this is a leaf dblock */
                /* destroy flush dependency with parent iblock */
                if(H5AC_destroy_flush_dependency(dblock->fd_parent, dblock) < 0)
                    HGOTO_ERROR(H5E_HEAP, H5E_CANTUNDEPEND, FAIL, "unable to destroy flush dependency")
            } /* end if */
            else {      /* this is a root dblock */
                /* destroy flush dependency with header */
                if(H5AC_destroy_flush_dependency(dblock->hdr, dblock) < 0)
                    HGOTO_ERROR(H5E_HEAP, H5E_CANTUNDEPEND, FAIL, "unable to destroy flush dependency")
            } /* end else */
            break;

        default:
            HGOTO_ERROR(H5E_ARGS, H5E_BADVALUE, FAIL, "unknown action from metadata cache")
            break;
    } /* end switch */

done:
    FUNC_LEAVE_NOAPI(ret_value)
} /* end H5HF__cache_dblock_notify() */


/*-------------------------------------------------------------------------
 * Function:	H5HF__cache_dblock_free_icr
 *
 * Purpose:	Free the in core memory allocated to the supplied direct
 *		block.
 *
 * Note:	The metadata cache sets the object's cache_info.magic to
 *		H5C__H5C_CACHE_ENTRY_T_BAD_MAGIC before calling a free_icr
 *		callback (checked in assert).
 *
 * Return:	Success:	SUCCEED
 *		Failure:	FAIL
 *
 * Programmer:	John Mainzer
 *		6/21/14
 *
 *-------------------------------------------------------------------------
 */
static herr_t 
H5HF__cache_dblock_free_icr(void *_thing)
{
    H5HF_direct_t       *dblock = (H5HF_direct_t *)_thing;      /* Fractal heap direct block */
    herr_t      	 ret_value = SUCCEED;    /* Return value */

    FUNC_ENTER_STATIC

    /* Sanity checks */
    HDassert(dblock);
    HDassert(dblock->cache_info.magic == H5C__H5C_CACHE_ENTRY_T_BAD_MAGIC);
    HDassert(dblock->cache_info.type == H5AC_FHEAP_DBLOCK);

    /* Destroy fractal heap direct block */
    if(H5HF_man_dblock_dest(dblock) < 0)
        HGOTO_ERROR(H5E_HEAP, H5E_CANTFREE, FAIL, "unable to destroy fractal heap direct block")

done:
    FUNC_LEAVE_NOAPI(ret_value)
} /* end H5HF__cache_dblock_free_icr() */


/*------------------------------------------------------------------------
 * Function:	H5HF__cache_verify_hdr_descendants_clean
 *
 * Purpose:	Sanity checking routine that verifies that all indirect 
 *		and direct blocks that are descendants of the supplied 
 *		instance of H5HF_hdr_t are clean.  Set *clean to 
 *		TRUE if this is the case, and to FALSE otherwise.
 *
 * Return:	Non-negative on success/Negative on failure
 *
 * Programmer:	John Mainzer
 *		5/25/14
 *
 *-------------------------------------------------------------------------
 */
#ifndef NDEBUG
static herr_t
H5HF__cache_verify_hdr_descendants_clean(H5F_t *f, H5HF_hdr_t *hdr,
    hbool_t *clean)
{
    haddr_t	hdr_addr;               /* Address of header */
    unsigned	hdr_status = 0;         /* Header cache entry status */
    herr_t      ret_value = SUCCEED;    /* Return value */

    FUNC_ENTER_STATIC

    /* Sanity checks */
    HDassert(f);
    HDassert(hdr);
    HDassert(hdr->cache_info.magic == H5C__H5C_CACHE_ENTRY_T_MAGIC);
    HDassert(hdr->cache_info.type == H5AC_FHEAP_HDR);
    HDassert(clean);
    hdr_addr = hdr->cache_info.addr;
    HDassert(hdr_addr == hdr->heap_addr);

    if(H5AC_get_entry_status(f, hdr_addr, &hdr_status) < 0)
        HGOTO_ERROR(H5E_HEAP, H5E_CANTGET, FAIL, "can't get hdr status")
    HDassert(hdr_status & H5AC_ES__IN_CACHE);

    /* We have three basic scenarios we have to deal with:
     *
     * The first, and most common case, is that there is a root iblock.  
     * In this case we need to verify that the root iblock and all its 
     * children are clean.
     *
     * The second, and much less common case, is that in which the 
     * the fractal heap contains only one direct block, which is 
     * pointed to by hdr->man_dtable.table_addr.  In this case, all we 
     * need to do is verify that the root direct block is clean.
     *
     * Finally, it is possible that the fractal heap is empty, and 
     * has neither a root indirect block nor a root direct block.
     * In this case, we have nothing to do.
     */

    /* There are two ways in which we can arrive at the first scenario.
     *
     * By far the most common is when hdr->root_iblock contains a pointer
     * to the root iblock -- in this case the root iblock is almost certainly 
     * pinned, although we can't count on that.
     *
     * However, it is also possible that there is a root iblock that 
     * is no longer pointed to by the header.  In this case, the on 
     * disk address of the iblock will be in hdr->man_dtable.table_addr
     * and hdr->man_dtable.curr_root_rows will contain a positive value.
     *
     * Since the former case is far and away the most common, we don't 
     * worry too much about efficiency in the second case.
     */
    if(hdr->root_iblock ||
             ((hdr->man_dtable.curr_root_rows > 0) &&
               (HADDR_UNDEF != hdr->man_dtable.table_addr))) {
        H5HF_indirect_t *root_iblock = hdr->root_iblock;
        haddr_t		root_iblock_addr;
        unsigned	root_iblock_status = 0;
        hbool_t		root_iblock_in_cache;

        /* make note of the on disk address of the root iblock */
        if(root_iblock == NULL)
	    /* hdr->man_dtable.table_addr must contain address of root
             * iblock.  Check to see if it is in cache.  If it is, 
             * protect it and put its address in root_iblock.
             */
	    root_iblock_addr = hdr->man_dtable.table_addr;
        else
	    root_iblock_addr = root_iblock->addr;

	/* get the status of the root iblock */
	HDassert(root_iblock_addr != HADDR_UNDEF);
        if(H5AC_get_entry_status(f, root_iblock_addr, &root_iblock_status) < 0)
            HGOTO_ERROR(H5E_HEAP, H5E_CANTGET, FAIL, "can't get root iblock status")

	root_iblock_in_cache = ( (root_iblock_status & H5AC_ES__IN_CACHE) != 0);
	HDassert(root_iblock_in_cache || (root_iblock == NULL));

	if(!root_iblock_in_cache) /* we are done */
	    *clean = TRUE;
	else if(root_iblock_status & H5AC_ES__IS_DIRTY)
	    *clean = FALSE;
    } /* end if */
    else if((hdr->man_dtable.curr_root_rows == 0) &&
		(HADDR_UNDEF != hdr->man_dtable.table_addr)) {
        haddr_t		root_dblock_addr;
        unsigned	root_dblock_status = 0;

	/* this is scenario 2 -- we have a root dblock */
	root_dblock_addr = hdr->man_dtable.table_addr;
        if(H5AC_get_entry_status(f, root_dblock_addr, &root_dblock_status) < 0)
            HGOTO_ERROR(H5E_HEAP, H5E_CANTGET, FAIL, "can't get root dblock status")

	if(root_dblock_status & H5AC_ES__IN_CACHE) {
            /* If a root dblock is in cache, it must have a flush
             * dependency relationship with the header.
             */
            if(0 == (root_dblock_status & H5AC_ES__IS_FLUSH_DEP_CHILD))
                HGOTO_ERROR(H5E_HEAP, H5E_SYSTEM, FAIL, "root dblock in cache and not a flush dep child.")
            if(0 != (root_dblock_status & H5AC_ES__IS_FLUSH_DEP_PARENT))
                HGOTO_ERROR(H5E_HEAP, H5E_SYSTEM, FAIL, "root dblock in cache and is a flush dep parent.")

	    if(root_dblock_status & H5AC_ES__IS_DIRTY)
                *clean = FALSE;
	} /* end if */
        else    /* root dblock not in cache */
	    *clean = TRUE;
    } /* end else-if */
    else
	/* this is scenario 3 -- the fractal heap is empty, and we 
	 * have nothing to do. 
	 */
	*clean = TRUE;

done:
    FUNC_LEAVE_NOAPI(ret_value)
} /* H5HF__cache_verify_hdr_descendants_clean() */
#endif /* NDEBUG */


/*------------------------------------------------------------------------
 * Function:	H5HF__cache_verify_iblock_descendants_clean
 *
 * Purpose:	Sanity checking routine that verifies that all indirect 
 *		and direct blocks that are decendents of the supplied 
 *		instance of H5HF_indirect_t are clean.  Set *clean 
 *		to TRUE if this is the case, and to FALSE otherwise.
 *
 *		In passing, the function also does a cursory check to 
 *		spot any obvious errors in the flush dependency setup.  
 *		If any problems are found, the function returns failure.  
 *		Note that these checks are not exhaustive, thus passing 
 *		them does not mean that the flush dependencies are 
 *		correct -- only that there is nothing obviously wrong
 *		with them.
 *
 *		WARNING:  At its top level call, this function is 
 *		intended to be called from H5HF_cache_iblock_flush(), 
 *		and thus presumes that the supplied indirect block 
 *		is in cache.  Any other use of this function and 
 *		its descendants must insure that this assumption is 
 *		met.
 *
 *		Note that this function and 
 *		H5HF__cache_verify_descendant_iblocks_clean() are 
 *		recursive co-routines.
 *
 * Return:	Non-negative on success/Negative on failure
 *
 * Programmer:	John Mainzer
 *		5/25/14
 *
 *-------------------------------------------------------------------------
 */
#ifndef NDEBUG
static herr_t
H5HF__cache_verify_iblock_descendants_clean(H5F_t *f, H5HF_indirect_t *iblock,
    unsigned *iblock_status, hbool_t *clean)
{
    hbool_t	has_dblocks = FALSE;
    hbool_t	has_iblocks = FALSE;
    herr_t      ret_value = SUCCEED;      /* Return value */

    FUNC_ENTER_STATIC

    /* Sanity checks */
    HDassert(f);
    HDassert(iblock);
    HDassert(iblock->cache_info.magic == H5C__H5C_CACHE_ENTRY_T_MAGIC);
    HDassert(iblock->cache_info.type == H5AC_FHEAP_IBLOCK);
    HDassert(iblock_status);
    HDassert(clean);
    HDassert(*clean);

    if((*clean) && H5HF__cache_verify_iblocks_dblocks_clean(f, iblock, clean, &has_dblocks) < 0)
        HGOTO_ERROR(H5E_HEAP, H5E_SYSTEM, FAIL, "can't verify dblocks clean.")

    if((*clean) && H5HF__cache_verify_descendant_iblocks_clean(f, iblock, clean, &has_iblocks) < 0)
        HGOTO_ERROR(H5E_HEAP, H5E_SYSTEM, FAIL, "can't verify iblocks clean.")

    /* verify that flush dependency setup is plausible */
    if(0 == (*iblock_status & H5AC_ES__IS_FLUSH_DEP_CHILD))
	HGOTO_ERROR(H5E_HEAP, H5E_SYSTEM, FAIL, "iblock is not a flush dep child.")
    if(((has_dblocks || has_iblocks)) && (0 == (*iblock_status & H5AC_ES__IS_FLUSH_DEP_PARENT)))
	HGOTO_ERROR(H5E_HEAP, H5E_SYSTEM, FAIL, "iblock has children and is not a flush dep parent.")
    if(((has_dblocks || has_iblocks)) && (0 == (*iblock_status & H5AC_ES__IS_PINNED)))
	HGOTO_ERROR(H5E_HEAP, H5E_SYSTEM, FAIL, "iblock has children and is not pinned.")

done:
    FUNC_LEAVE_NOAPI(ret_value)
} /* H5HF__cache_verify_iblock_descendants_clean() */
#endif /* NDEBUG */


/*------------------------------------------------------------------------
 * Function:	H5HF__cache_verify_iblocks_dblocks_clean
 *
 * Purpose:	Sanity checking routine that attempts to verify that all
 *		direct blocks pointed to by the supplied indirect block
 *		are either clean, or not in the cache.
 *
 *		In passing, the function also does a cursory check to 
 *		spot any obvious errors in the flush dependency setup.  
 *		If any problems are found, the function returns failure.  
 *		Note that these checks are not exhaustive, thus passing 
 *		them does not mean that the flush dependencies are 
 *		correct -- only that there is nothing obviously wrong
 *		with them.
 *
 *		WARNING:  This function presumes that the supplied 
 *		iblock is in the cache, and will not be removed 
 *		during the call.  Caller must ensure that this is 
 *		the case before the call.
 *
 * Return:	Non-negative on success/Negative on failure
 *
 * Programmer:	John Mainzer
 *		5/25/14
 *
 *-------------------------------------------------------------------------
 */
#ifndef NDEBUG
static herr_t
H5HF__cache_verify_iblocks_dblocks_clean(H5F_t *f, H5HF_indirect_t *iblock, 
    hbool_t *clean, hbool_t *has_dblocks)
{
    unsigned	num_direct_rows;
    unsigned	max_dblock_index;
    unsigned    i;
    herr_t      ret_value = SUCCEED;      /* Return value */

    FUNC_ENTER_STATIC

    /* Sanity checks */
    HDassert(f);
    HDassert(iblock);
    HDassert(iblock->cache_info.magic == H5C__H5C_CACHE_ENTRY_T_MAGIC);
    HDassert(iblock->cache_info.type == H5AC_FHEAP_IBLOCK);
    HDassert(clean);
    HDassert(*clean);
    HDassert(has_dblocks);

    i = 0;
    num_direct_rows = MIN(iblock->nrows, iblock->hdr->man_dtable.max_direct_rows);
    HDassert(num_direct_rows <= iblock->nrows);
    max_dblock_index = (num_direct_rows * iblock->hdr->man_dtable.cparam.width) - 1;
    while((*clean) && (i <= max_dblock_index)) {
        haddr_t     dblock_addr;

        dblock_addr = iblock->ents[i].addr;
	if(H5F_addr_defined(dblock_addr)) {
            unsigned 	dblock_status = 0;

            if(H5AC_get_entry_status(f, dblock_addr, &dblock_status) < 0)
                HGOTO_ERROR(H5E_HEAP, H5E_CANTGET, FAIL, "can't get dblock status")
            if(dblock_status & H5AC_ES__IN_CACHE) {
                *has_dblocks = TRUE;

                if(dblock_status & H5AC_ES__IS_DIRTY)
                    *clean = FALSE;

	        /* If a child dblock is in cache, it must have a flush 
                 * dependency relationship with this iblock, and it 
                 * may not be the parent in any flush dependency 
                 * relationship.  
                 */
	        if(0 == (dblock_status & H5AC_ES__IS_FLUSH_DEP_CHILD))
		    HGOTO_ERROR(H5E_HEAP, H5E_SYSTEM, FAIL, "dblock in cache and not a flush dep child.")
                if(0 != (dblock_status & H5AC_ES__IS_FLUSH_DEP_PARENT)) 
		    HGOTO_ERROR(H5E_HEAP, H5E_SYSTEM, FAIL, "dblock in cache and is a flush dep parent.")
            } /* end if */
        } /* end if */

        i++;
    } /* end while */
    
done:
    FUNC_LEAVE_NOAPI(ret_value)
} /* H5HF__cache_verify_iblocks_dblocks_clean() */
#endif /* NDEBUG */


/*------------------------------------------------------------------------
 * Function:	H5HF__cache_verify_descendant_iblocks_clean
 *
 * Purpose:	Sanity checking routine that attempts to verify that all
 *		direct blocks pointed to by the supplied indirect block
 *		are either clean, or not in the cache.
 *
 *		In passing, the function also does a cursory check to 
 *		spot any obvious errors in the flush dependency setup.  
 *		If any problems are found, the function returns failure.  
 *		Note that these checks are not exhaustive, thus passing 
 *		them does not mean that the flush dependencies are 
 *		correct -- only that there is nothing obviously wrong
 *		with them.
 *
 *		WARNING:  This function presumes that the supplied 
 *		iblock is in the cache, and will not be removed 
 *		during the call.  Caller must ensure that this is 
 *		the case before the call.
 *
 * Return:	Non-negative on success/Negative on failure
 *
 * Programmer:	John Mainzer
 *		5/25/14
 *
 *-------------------------------------------------------------------------
 */
#ifndef NDEBUG
static herr_t
H5HF__cache_verify_descendant_iblocks_clean(H5F_t *f, H5HF_indirect_t *iblock,
    hbool_t *clean, hbool_t *has_iblocks)
{
    unsigned	      first_iblock_index;
    unsigned	      last_iblock_index;
    unsigned	      num_direct_rows;
    unsigned	      i;
    herr_t            ret_value = SUCCEED;      /* Return value */

    FUNC_ENTER_STATIC

    /* Sanity checks */
    HDassert(f);
    HDassert(iblock);
    HDassert(iblock->cache_info.magic == H5C__H5C_CACHE_ENTRY_T_MAGIC);
    HDassert(iblock->cache_info.type == H5AC_FHEAP_IBLOCK);
    HDassert(clean);
    HDassert(*clean);
    HDassert(has_iblocks);
    num_direct_rows = MIN(iblock->nrows, iblock->hdr->man_dtable.max_direct_rows);
    HDassert(num_direct_rows <= iblock->nrows);

    first_iblock_index = num_direct_rows * iblock->hdr->man_dtable.cparam.width;
    last_iblock_index = (iblock->nrows * iblock->hdr->man_dtable.cparam.width) - 1;

    i = first_iblock_index;
    while((*clean) && (i <= last_iblock_index)) {
        haddr_t           child_iblock_addr = iblock->ents[i].addr;

	if(H5F_addr_defined(child_iblock_addr)) {
            unsigned 	      child_iblock_status = 0;

            if(H5AC_get_entry_status(f, child_iblock_addr, &child_iblock_status) < 0)
                HGOTO_ERROR(H5E_HEAP, H5E_CANTGET, FAIL, "can't get iblock status")

	    if(child_iblock_status & H5AC_ES__IN_CACHE) {
	        *has_iblocks = TRUE;
                if(child_iblock_status & H5AC_ES__IS_DIRTY)
		    *clean = FALSE;
            } /* end if */
        } /* end if */

        i++;
    } /* end while */

done:
    FUNC_LEAVE_NOAPI(ret_value)
} /* H5HF__cache_verify_descendant_iblocks_clean() */
#endif /* NDEBUG */
<|MERGE_RESOLUTION|>--- conflicted
+++ resolved
@@ -172,13 +172,9 @@
     "fractal heap direct block",        /* Metadata client name (for debugging) */
     H5FD_MEM_FHEAP_DBLOCK,              /* File space memory type for client */
     H5AC__CLASS_NO_FLAGS_SET,           /* Client class behavior flags */
-<<<<<<< HEAD
-    H5HF__cache_dblock_get_load_size,   /* 'get_load_size' callback */
-=======
     H5HF__cache_dblock_get_initial_load_size,   /* 'get_initial_load_size' callback */
     NULL,				/* 'get_final_load_size' callback */
     H5HF__cache_dblock_verify_chksum,	/* 'verify_chksum' callback */
->>>>>>> fff89855
     H5HF__cache_dblock_deserialize,     /* 'deserialize' callback */
     H5HF__cache_dblock_image_len,       /* 'image_len' callback */
     H5HF__cache_dblock_pre_serialize,   /* 'pre_serialize' callback */
