/* * * * * * * * * * * * * * * * * * * * * * * * * * * * * * * * * * * * * * *
 * Copyright by The HDF Group.                                               *
 * Copyright by the Board of Trustees of the University of Illinois.         *
 * All rights reserved.                                                      *
 *                                                                           *
 * This file is part of HDF5.  The full HDF5 copyright notice, including     *
 * terms governing use, modification, and redistribution, is contained in    *
 * the COPYING file, which can be found at the root of the source code       *
 * distribution tree, or in https://support.hdfgroup.org/ftp/HDF5/releases.  *
 * If you do not have access to either file, you may request a copy from     *
 * help@hdfgroup.org.                                                        *
 * * * * * * * * * * * * * * * * * * * * * * * * * * * * * * * * * * * * * * */

/*-------------------------------------------------------------------------
 *
 * Created:     H5Cdbg.c
 *              July 8 2016
 *              Quincey Koziol
 *
 * Purpose:     Debugging Routines for the generic cache structure or entries.
 *
 *-------------------------------------------------------------------------
 */

/****************/
/* Module Setup */
/****************/

#include "H5Cmodule.h"          /* This source code file is part of the H5C module */


/***********/
/* Headers */
/***********/
#include "H5private.h"      /* Generic Functions            */
#include "H5ACprivate.h"    /* Metadata Cache               */
#include "H5Cpkg.h"         /* Cache                        */
#include "H5Eprivate.h"     /* Error Handling               */


/****************/
/* Local Macros */
/****************/


/******************/
/* Local Typedefs */
/******************/


/********************/
/* Local Prototypes */
/********************/


/*********************/
/* Package Variables */
/*********************/


/*****************************/
/* Library Private Variables */
/*****************************/


/*******************/
/* Local Variables */
/*******************/


#ifndef NDEBUG

/*-------------------------------------------------------------------------
 * Function:    H5C_dump_cache
 *
 * Purpose:     Print a summary of the contents of the metadata cache for
 *              debugging purposes.
 *
 * Return:      Non-negative on success/Negative on failure
 *
 * Programmer:  John Mainzer
 *              10/10/10
 *
 *-------------------------------------------------------------------------
 */
herr_t
H5C_dump_cache(H5C_t * cache_ptr, const char *  cache_name)
{
    H5C_cache_entry_t * entry_ptr;
    H5SL_t *            slist_ptr = NULL;
    int                 i;                      /* Local index variable */
    herr_t              ret_value = SUCCEED;    /* Return value */

    FUNC_ENTER_NOAPI(FAIL)

    /* Sanity check */
    HDassert(cache_ptr != NULL);
    HDassert(cache_ptr->magic == H5C__H5C_T_MAGIC);
    HDassert(cache_name != NULL );

    /* First, create a skip list */
    if(NULL == (slist_ptr = H5SL_create(H5SL_TYPE_HADDR, NULL)))
        HGOTO_ERROR(H5E_CACHE, H5E_CANTCREATE, FAIL, "can't create skip list")

    /* Next, scan the index, and insert all entries in the skip list.
     * Do this, as we want to display cache entries in increasing address
     * order.
     */
    for(i = 0; i < H5C__HASH_TABLE_LEN; i++) {
        entry_ptr = cache_ptr->index[i];

        while(entry_ptr != NULL) {
            HDassert(entry_ptr->magic == H5C__H5C_CACHE_ENTRY_T_MAGIC);
            if(H5SL_insert(slist_ptr, entry_ptr, &(entry_ptr->addr)) < 0)
                HGOTO_ERROR(H5E_CACHE, H5E_BADVALUE, FAIL, "can't insert entry in skip list")

            entry_ptr = entry_ptr->ht_next;
        } /* end while */
    } /* end for */

    /* If we get this far, all entries in the cache are listed in the
     * skip list -- scan the skip list generating the desired output.
     */

    HDfprintf(stdout, "\n\nDump of metadata cache \"%s\"\n", cache_name);

    /* Print header */
    HDfprintf(stdout, "Entry ");
    HDfprintf(stdout, "|       Address      ");
    HDfprintf(stdout, "|         Tag        ");
    HDfprintf(stdout, "|  Size ");
    HDfprintf(stdout, "| Ring ");
    HDfprintf(stdout, "|              Type              ");
    HDfprintf(stdout, "| Prot/Pin/Dirty");
    HDfprintf(stdout, "\n");

    HDfprintf(stdout, "----------------------------------------------------------------------------------------------------------------\n");

    i = 0;
    entry_ptr = (H5C_cache_entry_t *)H5SL_remove_first(slist_ptr);
    while(entry_ptr != NULL) {
        HDassert(entry_ptr->magic == H5C__H5C_CACHE_ENTRY_T_MAGIC);

        /* Print entry */
        HDfprintf(stdout, "%s%5d ", cache_ptr->prefix, i);
        HDfprintf(stdout, "  0x%16llx ", (long long)(entry_ptr->addr));
        if(NULL == entry_ptr->tag_info)
            HDfprintf(stdout, "    %16s ", "N/A");
        else
            HDfprintf(stdout, "  0x%16llx ", (long long)(entry_ptr->tag_info->tag));
        HDfprintf(stdout, "  %5lld ", (long long)(entry_ptr->size));
        HDfprintf(stdout, "    %d  ", (int)(entry_ptr->ring));
        HDfprintf(stdout, "  %2d %-32s ", (int)(entry_ptr->type->id), (entry_ptr->type->name));
        HDfprintf(stdout, " %d", (int)(entry_ptr->is_protected));
        HDfprintf(stdout, " %d", (int)(entry_ptr->is_pinned));
        HDfprintf(stdout, " %d", (int)(entry_ptr->is_dirty));
        HDfprintf(stdout, "\n");

        /* remove the next (first) item in the skip list */
        entry_ptr = (H5C_cache_entry_t *)H5SL_remove_first(slist_ptr);

        i++;
    } /* end while */

    HDfprintf(stdout, "\n\n");

    /* Verify that all the entries were removed from the skip list */
    HDassert(H5SL_count(slist_ptr) == 0);

done:
    /* Discard the skip list */
    if(slist_ptr)
        H5SL_close(slist_ptr);

    FUNC_LEAVE_NOAPI(ret_value)
} /* H5C_dump_cache() */
#endif /* NDEBUG */

#ifndef NDEBUG

/*-------------------------------------------------------------------------
 * Function:    H5C_dump_cache_LRU
 *
 * Purpose:     Print a summary of the contents of the metadata cache
 *              LRU for debugging purposes.
 *
 * Return:      Non-negative on success/Negative on failure
 *
 * Programmer:  John Mainzer
 *              10/10/10
 *
 *-------------------------------------------------------------------------
 */
herr_t
H5C_dump_cache_LRU(H5C_t *cache_ptr, const char *cache_name)
{
    H5C_cache_entry_t * entry_ptr;
    int                 i = 0;

    FUNC_ENTER_NOAPI_NOERR

    /* Sanity check */
    HDassert(cache_ptr != NULL);
    HDassert(cache_ptr->magic == H5C__H5C_T_MAGIC);
    HDassert(cache_name != NULL );

    HDfprintf(stdout, "\n\nDump of metadata cache LRU \"%s\"\n", cache_name);
    HDfprintf(stdout, "LRU len = %d, LRU size = %d\n",
              cache_ptr->LRU_list_len, (int)(cache_ptr->LRU_list_size));
    HDfprintf(stdout, "index_size = %d, max_cache_size = %d, delta = %d\n\n",
              (int)(cache_ptr->index_size), (int)(cache_ptr->max_cache_size),
              (int)(cache_ptr->max_cache_size) - (int)(cache_ptr->index_size));

    /* Print header */
    HDfprintf(stdout, "Entry ");
    HDfprintf(stdout, "|       Address      ");
    HDfprintf(stdout, "|         Tag        ");
    HDfprintf(stdout, "|  Size ");
    HDfprintf(stdout, "| Ring ");
    HDfprintf(stdout, "|              Type              ");
    HDfprintf(stdout, "| Dirty");
    HDfprintf(stdout, "\n");

    HDfprintf(stdout, "----------------------------------------------------------------------------------------------------------------\n");

    entry_ptr = cache_ptr->LRU_head_ptr;
    while(entry_ptr != NULL) {
        HDassert(entry_ptr->magic == H5C__H5C_CACHE_ENTRY_T_MAGIC);

        /* Print entry */
        HDfprintf(stdout, "%s%5d ", cache_ptr->prefix, i);
        HDfprintf(stdout, "  0x%16llx ", (long long)(entry_ptr->addr));

        if(NULL == entry_ptr->tag_info)
            HDfprintf(stdout, "    %16s ", "N/A");
        else
            HDfprintf(stdout, "  0x%16llx ",
                      (long long)(entry_ptr->tag_info->tag));

        HDfprintf(stdout, "  %5lld ", (long long)(entry_ptr->size));
        HDfprintf(stdout, "    %d  ", (int)(entry_ptr->ring));
        HDfprintf(stdout, "  %2d %-32s ", (int)(entry_ptr->type->id),
                  (entry_ptr->type->name));
        HDfprintf(stdout, " %d", (int)(entry_ptr->is_dirty));
        HDfprintf(stdout, "\n");

        i++;
        entry_ptr = entry_ptr->next;
    } /* end while */

    HDfprintf(stdout, "----------------------------------------------------------------------------------------------------------------\n");

    FUNC_LEAVE_NOAPI(SUCCEED)
} /* H5C_dump_cache_LRU() */
#endif /* NDEBUG */


/*-------------------------------------------------------------------------
 *
 * Function:    H5C_dump_cache_skip_list
 *
 * Purpose:     Debugging routine that prints a summary of the contents of
 *              the skip list used by the metadata cache metadata cache to
 *              maintain an address sorted list of dirty entries.
 *
 * Return:      Non-negative on success/Negative on failure
 *
 * Programmer:  John Mainzer
 *              11/15/14
 *
 * Changes:     Updated function for the slist_enabled field in H5C_t.
 *              Recall that to minimize slist overhead, the slist is 
 *              empty and not maintained if cache_ptr->slist_enabled is
 *              false.
 *                                             JRM -- 5/6/20
 *
 *-------------------------------------------------------------------------
 */
#ifndef NDEBUG
herr_t
H5C_dump_cache_skip_list(H5C_t * cache_ptr, char * calling_fcn)
{
    herr_t              ret_value = SUCCEED;   /* Return value */
    int                 i;
    H5C_cache_entry_t * entry_ptr = NULL;
    H5SL_node_t *       node_ptr = NULL;

    FUNC_ENTER_NOAPI_NOERR

    HDassert(cache_ptr != NULL);
    HDassert(cache_ptr->magic == H5C__H5C_T_MAGIC);
    HDassert(calling_fcn != NULL);

<<<<<<< HEAD
    HDfprintf(stdout, "\n\nDumping metadata cache skip list from %s.\n", calling_fcn);
    HDfprintf(stdout, "	slist len = %" PRIu32 ".\n", cache_ptr->slist_len);
    HDfprintf(stdout, "	slist size = %zu.\n", cache_ptr->slist_size);
=======
    HDfprintf(stdout, "\n\nDumping metadata cache skip list from %s.\n", 
              calling_fcn);
    HDfprintf(stdout, " slist enabled = %d.\n", 
              (int)(cache_ptr->slist_enabled));
    HDfprintf(stdout, "	slist len = %u.\n", cache_ptr->slist_len);
    HDfprintf(stdout, "	slist size = %lld.\n", 
              (long long)(cache_ptr->slist_size));
>>>>>>> b3a89155

    if(cache_ptr->slist_len > 0) {

        /* If we get this far, all entries in the cache are listed in the
         * skip list -- scan the skip list generating the desired output.
         */
        HDfprintf(stdout,
                  "Num:    Addr:               Len: Prot/Pind: Dirty: Type:\n");

        i = 0;
<<<<<<< HEAD
        node_ptr = H5SL_first(cache_ptr->slist_ptr);
        if(node_ptr != NULL)
            entry_ptr = (H5C_cache_entry_t *)H5SL_item(node_ptr);
        else
            entry_ptr = NULL;

        while(entry_ptr != NULL) {
            HDassert( entry_ptr->magic == H5C__H5C_CACHE_ENTRY_T_MAGIC );

            HDfprintf(stdout,
               "%s%d       0x%016" PRIxHADDR "  %4zu    %d/%d       %d    %s\n",
               cache_ptr->prefix, i,
               entry_ptr->addr,
               entry_ptr->size,
               (int)(entry_ptr->is_protected),
               (int)(entry_ptr->is_pinned),
               (int)(entry_ptr->is_dirty),
               entry_ptr->type->name);

            HDfprintf(stdout, "		node_ptr = %p, item = %p\n",
                      (void *)node_ptr, H5SL_item(node_ptr));

            /* increment node_ptr before we delete its target */
            node_ptr = H5SL_next(node_ptr);
            if(node_ptr != NULL)
                entry_ptr = (H5C_cache_entry_t *)H5SL_item(node_ptr);
            else
                entry_ptr = NULL;

            i++;
        } /* end while */
    } /* end if */

    HDfprintf(stdout, "\n\n");

    FUNC_LEAVE_NOAPI(ret_value)
} /* H5C_dump_cache_skip_list() */
#endif /* NDEBUG */


/*-------------------------------------------------------------------------
 * Function:    H5C_dump_coll_write_list
 *
 * Purpose:     Debugging routine that prints a summary of the contents of
 *		the collective write skip list used by the metadata cache
 *              in the parallel case to maintain a list of entries to write
 *              collectively at a sync point.
 *
 * Return:      Non-negative on success/Negative on failure
 *
 * Programmer:  John Mainzer
 *              4/1/17
 *
 *-------------------------------------------------------------------------
 */
#ifdef H5_HAVE_PARALLEL
#ifndef NDEBUG
herr_t
H5C_dump_coll_write_list(H5C_t * cache_ptr, char * calling_fcn)
{
    herr_t              ret_value = SUCCEED;   /* Return value */
    int                 i;
    int                 list_len;
    H5AC_aux_t *        aux_ptr = NULL;
    H5C_cache_entry_t * entry_ptr = NULL;
    H5SL_node_t *       node_ptr = NULL;

    FUNC_ENTER_NOAPI_NOERR

    HDassert(cache_ptr != NULL);
    HDassert(cache_ptr->magic == H5C__H5C_T_MAGIC);
    HDassert(cache_ptr->aux_ptr);

    aux_ptr = (H5AC_aux_t *)cache_ptr->aux_ptr;

    HDassert(aux_ptr->magic == H5AC__H5AC_AUX_T_MAGIC);

    HDassert(calling_fcn != NULL);

    list_len = (int)H5SL_count(cache_ptr->coll_write_list);

    HDfprintf(stdout, "\n\nDumping MDC coll write list from %d:%s.\n",
              aux_ptr->mpi_rank, calling_fcn);
    HDfprintf(stdout, "	slist len = %u.\n", cache_ptr->slist_len);

    if ( list_len > 0 ) {

        /* scan the collective write list generating the desired output */
        HDfprintf(stdout,
                  "Num:    Addr:               Len: Prot/Pind: Dirty: Type:\n");

        i = 0;
=======
>>>>>>> b3a89155

        node_ptr = H5SL_first(cache_ptr->slist_ptr);

        if ( node_ptr != NULL ) {

            entry_ptr = (H5C_cache_entry_t *)H5SL_item(node_ptr);

        } else {

            entry_ptr = NULL;
        }

        while ( entry_ptr != NULL ) {

            HDassert( entry_ptr->magic == H5C__H5C_CACHE_ENTRY_T_MAGIC );

            HDfprintf(stdout,
               "%s%d       0x%016llx  %4lld    %d/%d       %d    %s\n",
               cache_ptr->prefix, i,
               (long long)(entry_ptr->addr),
               (long long)(entry_ptr->size),
               (int)(entry_ptr->is_protected),
               (int)(entry_ptr->is_pinned),
               (int)(entry_ptr->is_dirty),
               entry_ptr->type->name);

            HDfprintf(stdout, "		node_ptr = %p, item = %p\n",
                      node_ptr, H5SL_item(node_ptr));

            /* increment node_ptr before we delete its target */

            node_ptr = H5SL_next(node_ptr);

            if ( node_ptr != NULL ) {

                entry_ptr = (H5C_cache_entry_t *)H5SL_item(node_ptr);

            } else {

                entry_ptr = NULL;
            }

            i++;

        } /* end while */
    } /* end if */

    HDfprintf(stdout, "\n\n");

    FUNC_LEAVE_NOAPI(ret_value)

} /* H5C_dump_cache_skip_list() */
#endif /* NDEBUG */


/*-------------------------------------------------------------------------
 * Function:    H5C_set_prefix
 *
 * Purpose:     Set the values of the prefix field of H5C_t.  This
 *		filed is used to label some debugging output.
 *
 * Return:      Non-negative on success/Negative on failure
 *
 * Programmer:  John Mainzer
 *              1/20/06
 *
 *-------------------------------------------------------------------------
 */
herr_t
H5C_set_prefix(H5C_t * cache_ptr, char * prefix)
{
    herr_t ret_value = SUCCEED;   /* Return value */

    FUNC_ENTER_NOAPI(FAIL)

    if((cache_ptr == NULL) || (cache_ptr->magic != H5C__H5C_T_MAGIC) ||
            (prefix == NULL) || (HDstrlen(prefix) >= H5C__PREFIX_LEN))
        HGOTO_ERROR(H5E_CACHE, H5E_SYSTEM, FAIL, "Bad param(s) on entry")

    HDstrncpy(&(cache_ptr->prefix[0]), prefix, (size_t)(H5C__PREFIX_LEN));

    cache_ptr->prefix[H5C__PREFIX_LEN - 1] = '\0';

done:
    FUNC_LEAVE_NOAPI(ret_value)
} /* H5C_set_prefix() */


/*-------------------------------------------------------------------------
 * Function:    H5C_stats
 *
 * Purpose:     Prints statistics about the cache.
 *
 * Return:      Non-negative on success/Negative on failure
 *
 * Programmer:  John Mainzer
 *              6/2/04
 *
 *-------------------------------------------------------------------------
 */
herr_t
H5C_stats(H5C_t * cache_ptr,
          const char *  cache_name,
          hbool_t
#if !H5C_COLLECT_CACHE_STATS
          H5_ATTR_UNUSED
#endif /* H5C_COLLECT_CACHE_STATS */
          display_detailed_stats)
{
#if H5C_COLLECT_CACHE_STATS
    int		i;
    int64_t     total_hits = 0;
    int64_t     total_misses = 0;
    int64_t	total_write_protects = 0;
    int64_t	total_read_protects = 0;
    int64_t	max_read_protects = 0;
    int64_t     total_insertions = 0;
    int64_t     total_pinned_insertions = 0;
    int64_t     total_clears = 0;
    int64_t     total_flushes = 0;
    int64_t     total_evictions = 0;
    int64_t     total_take_ownerships = 0;
    int64_t     total_moves = 0;
    int64_t     total_entry_flush_moves = 0;
    int64_t     total_cache_flush_moves = 0;
    int64_t	total_size_increases = 0;
    int64_t	total_size_decreases = 0;
    int64_t	total_entry_flush_size_changes = 0;
    int64_t	total_cache_flush_size_changes = 0;
    int64_t	total_pins = 0;
    int64_t	total_unpins = 0;
    int64_t	total_dirty_pins = 0;
    int64_t	total_pinned_flushes = 0;
    int64_t	total_pinned_clears = 0;
    int32_t     aggregate_max_accesses = 0;
    int32_t     aggregate_min_accesses = 1000000;
    int32_t     aggregate_max_clears = 0;
    int32_t     aggregate_max_flushes = 0;
    size_t      aggregate_max_size = 0;
    int32_t	aggregate_max_pins = 0;
    double      hit_rate;
    double      prefetch_use_rate;
    double	average_successful_search_depth = 0.0f;
    double	average_failed_search_depth = 0.0f;
    double      average_entries_skipped_per_calls_to_msic = 0.0f;
    double      average_dirty_pf_entries_skipped_per_call_to_msic = 0.0f;
    double      average_entries_scanned_per_calls_to_msic = 0.0f;
#endif /* H5C_COLLECT_CACHE_STATS */
    herr_t	ret_value = SUCCEED;   /* Return value */

    FUNC_ENTER_NOAPI(FAIL)

    HDassert( cache_ptr->magic == H5C__H5C_T_MAGIC );

    /* This would normally be an assert, but we need to use an HGOTO_ERROR
     * call to shut up the compiler.
     */
    if((NULL == cache_ptr) || (cache_ptr->magic != H5C__H5C_T_MAGIC) ||
            (NULL == cache_name))
        HGOTO_ERROR(H5E_CACHE, H5E_SYSTEM, FAIL, "Bad cache_ptr or cache_name")

#if H5C_COLLECT_CACHE_STATS
    for(i = 0; i <= cache_ptr->max_type_id; i++ ) {
        total_hits              += cache_ptr->hits[i];
        total_misses            += cache_ptr->misses[i];
	total_write_protects	+= cache_ptr->write_protects[i];
	total_read_protects	+= cache_ptr->read_protects[i];
	if(max_read_protects < cache_ptr->max_read_protects[i])
	    max_read_protects = cache_ptr->max_read_protects[i];
        total_insertions        += cache_ptr->insertions[i];
        total_pinned_insertions += cache_ptr->pinned_insertions[i];
        total_clears            += cache_ptr->clears[i];
        total_flushes           += cache_ptr->flushes[i];
        total_evictions         += cache_ptr->evictions[i];
        total_take_ownerships   += cache_ptr->take_ownerships[i];
        total_moves             += cache_ptr->moves[i];
	total_entry_flush_moves += cache_ptr->entry_flush_moves[i];
	total_cache_flush_moves += cache_ptr->cache_flush_moves[i];
        total_size_increases    += cache_ptr->size_increases[i];
        total_size_decreases    += cache_ptr->size_decreases[i];
    	total_entry_flush_size_changes
				+= cache_ptr->entry_flush_size_changes[i];
    	total_cache_flush_size_changes
				+= cache_ptr->cache_flush_size_changes[i];
	total_pins              += cache_ptr->pins[i];
	total_unpins            += cache_ptr->unpins[i];
	total_dirty_pins        += cache_ptr->dirty_pins[i];
	total_pinned_flushes    += cache_ptr->pinned_flushes[i];
	total_pinned_clears     += cache_ptr->pinned_clears[i];
#if H5C_COLLECT_CACHE_ENTRY_STATS
        if(aggregate_max_accesses < cache_ptr->max_accesses[i])
            aggregate_max_accesses = cache_ptr->max_accesses[i];
        if(aggregate_min_accesses > aggregate_max_accesses)
            aggregate_min_accesses = aggregate_max_accesses;
        if(aggregate_min_accesses > cache_ptr->min_accesses[i])
            aggregate_min_accesses = cache_ptr->min_accesses[i];
        if(aggregate_max_clears < cache_ptr->max_clears[i])
            aggregate_max_clears = cache_ptr->max_clears[i];
        if(aggregate_max_flushes < cache_ptr->max_flushes[i])
            aggregate_max_flushes = cache_ptr->max_flushes[i];
        if(aggregate_max_size < cache_ptr->max_size[i])
            aggregate_max_size = cache_ptr->max_size[i];
        if(aggregate_max_pins < cache_ptr->max_pins[i])
            aggregate_max_pins = cache_ptr->max_pins[i];
#endif /* H5C_COLLECT_CACHE_ENTRY_STATS */
    } /* end for */

    if((total_hits > 0) || (total_misses > 0))
        hit_rate = (double)100.0f * ((double)(total_hits)) /
                   ((double)(total_hits + total_misses));
    else
        hit_rate = 0.0f;

    if(cache_ptr->successful_ht_searches > 0)
        average_successful_search_depth =
            ((double)(cache_ptr->total_successful_ht_search_depth)) /
            ((double)(cache_ptr->successful_ht_searches));

    if(cache_ptr->failed_ht_searches > 0)
        average_failed_search_depth =
            ((double)(cache_ptr->total_failed_ht_search_depth)) /
            ((double)(cache_ptr->failed_ht_searches));


    HDfprintf(stdout, "\n%sH5C: cache statistics for %s\n",
              cache_ptr->prefix, cache_name);

    HDfprintf(stdout, "\n");

    HDfprintf(stdout,
              "%s  hash table insertion / deletions   = %ld / %ld\n",
              cache_ptr->prefix,
              (long)(cache_ptr->total_ht_insertions),
              (long)(cache_ptr->total_ht_deletions));

    HDfprintf(stdout,
              "%s  HT successful / failed searches    = %ld / %ld\n",
              cache_ptr->prefix,
              (long)(cache_ptr->successful_ht_searches),
              (long)(cache_ptr->failed_ht_searches));

    HDfprintf(stdout,
              "%s  Av. HT suc / failed search depth   = %f / %f\n",
              cache_ptr->prefix,
              average_successful_search_depth,
              average_failed_search_depth);

    HDfprintf(stdout,
             "%s  current (max) index size / length  = %ld (%ld) / %lu (%lu)\n",
              cache_ptr->prefix,
              (long)(cache_ptr->index_size),
              (long)(cache_ptr->max_index_size),
              (unsigned long)(cache_ptr->index_len),
              (unsigned long)(cache_ptr->max_index_len));

    HDfprintf(stdout,
             "%s  current (max) clean/dirty idx size = %ld (%ld) / %ld (%ld)\n",
              cache_ptr->prefix,
              (long)(cache_ptr->clean_index_size),
              (long)(cache_ptr->max_clean_index_size),
              (long)(cache_ptr->dirty_index_size),
              (long)(cache_ptr->max_dirty_index_size));

    HDfprintf(stdout,
             "%s  current (max) slist size / length  = %ld (%ld) / %lu (%lu)\n",
              cache_ptr->prefix,
              (long)(cache_ptr->slist_size),
              (long)(cache_ptr->max_slist_size),
              (unsigned long)(cache_ptr->slist_len),
              (unsigned long)(cache_ptr->max_slist_len));

    HDfprintf(stdout,
             "%s  current (max) PL size / length     = %ld (%ld) / %lu (%lu)\n",
              cache_ptr->prefix,
              (long)(cache_ptr->pl_size),
              (long)(cache_ptr->max_pl_size),
              (unsigned long)(cache_ptr->pl_len),
              (unsigned long)(cache_ptr->max_pl_len));

    HDfprintf(stdout,
             "%s  current (max) PEL size / length    = %ld (%ld) / %lu (%lu)\n",
              cache_ptr->prefix,
              (long)(cache_ptr->pel_size),
              (long)(cache_ptr->max_pel_size),
              (unsigned long)(cache_ptr->pel_len),
              (unsigned long)(cache_ptr->max_pel_len));

    HDfprintf(stdout,
              "%s  current LRU list size / length     = %ld / %lu\n",
              cache_ptr->prefix,
              (long)(cache_ptr->LRU_list_size),
              (unsigned long)(cache_ptr->LRU_list_len));

#if H5C_MAINTAIN_CLEAN_AND_DIRTY_LRU_LISTS
    HDfprintf(stdout,
              "%s  current clean LRU size / length    = %ld / %lu\n",
              cache_ptr->prefix,
              (long)(cache_ptr->cLRU_list_size),
              (unsigned long)(cache_ptr->cLRU_list_len));

    HDfprintf(stdout,
              "%s  current dirty LRU size / length    = %ld / %lu\n",
              cache_ptr->prefix,
              (long)(cache_ptr->dLRU_list_size),
              (unsigned long)(cache_ptr->dLRU_list_len));
#endif /* H5C_MAINTAIN_CLEAN_AND_DIRTY_LRU_LISTS */

    HDfprintf(stdout,
              "%s  Total hits / misses / hit_rate     = %ld / %ld / %f\n",
              cache_ptr->prefix,
              (long)total_hits,
              (long)total_misses,
              hit_rate);

    HDfprintf(stdout,
              "%s  Total write / read (max) protects  = %ld / %ld (%ld)\n",
              cache_ptr->prefix,
              (long)total_write_protects,
              (long)total_read_protects,
              (long)max_read_protects);

    HDfprintf(stdout,
              "%s  Total clears / flushes             = %ld / %ld\n",
              cache_ptr->prefix,
              (long)total_clears,
              (long)total_flushes);

    HDfprintf(stdout,
              "%s  Total evictions / take ownerships  = %ld / %ld\n",
              cache_ptr->prefix,
              (long)total_evictions,
              (long)total_take_ownerships);

    HDfprintf(stdout,
	      "%s  Total insertions(pinned) / moves   = %ld(%ld) / %ld\n",
              cache_ptr->prefix,
              (long)total_insertions,
              (long)total_pinned_insertions,
              (long)total_moves);

    HDfprintf(stdout,
	      "%s  Total entry / cache flush moves    = %ld / %ld\n",
              cache_ptr->prefix,
              (long)total_entry_flush_moves,
              (long)total_cache_flush_moves);

    HDfprintf(stdout, "%s  Total entry size incrs / decrs     = %ld / %ld\n",
              cache_ptr->prefix,
              (long)total_size_increases,
              (long)total_size_decreases);

    HDfprintf(stdout, "%s  Ttl entry/cache flush size changes = %ld / %ld\n",
              cache_ptr->prefix,
              (long)total_entry_flush_size_changes,
              (long)total_cache_flush_size_changes);

    HDfprintf(stdout,
	      "%s  Total entry pins (dirty) / unpins  = %ld (%ld) / %ld\n",
              cache_ptr->prefix,
              (long)total_pins,
	      (long)total_dirty_pins,
              (long)total_unpins);

    HDfprintf(stdout, "%s  Total pinned flushes / clears      = %ld / %ld\n",
              cache_ptr->prefix,
              (long)total_pinned_flushes,
              (long)total_pinned_clears);

    HDfprintf(stdout, "%s  MSIC: (make space in cache) calls  = %lld\n",
              cache_ptr->prefix,
              (long long)(cache_ptr->calls_to_msic));

    if (cache_ptr->calls_to_msic > 0)
        average_entries_skipped_per_calls_to_msic =
            (((double)(cache_ptr->total_entries_skipped_in_msic)) /
            ((double)(cache_ptr->calls_to_msic)));

    HDfprintf(stdout, "%s  MSIC: Average/max entries skipped  = %lf / %ld\n",
              cache_ptr->prefix,
              (double)average_entries_skipped_per_calls_to_msic,
              (long)(cache_ptr->max_entries_skipped_in_msic));

    if(cache_ptr->calls_to_msic > 0)
        average_dirty_pf_entries_skipped_per_call_to_msic =
            (((double)(cache_ptr->total_dirty_pf_entries_skipped_in_msic)) /
            ((double)(cache_ptr->calls_to_msic)));

    HDfprintf(stdout,
              "%s  MSIC: Average/max dirty pf entries skipped  = %lf / %ld\n",
              cache_ptr->prefix,
              average_dirty_pf_entries_skipped_per_call_to_msic,
              (long)(cache_ptr->max_dirty_pf_entries_skipped_in_msic));

    if(cache_ptr->calls_to_msic > 0)
        average_entries_scanned_per_calls_to_msic =
            (((double)(cache_ptr->total_entries_scanned_in_msic)) /
            ((double)(cache_ptr->calls_to_msic)));

    HDfprintf(stdout, "%s  MSIC: Average/max entries scanned  = %lf / %ld\n",
              cache_ptr->prefix,
              (double)average_entries_scanned_per_calls_to_msic,
              (long)(cache_ptr->max_entries_scanned_in_msic));

    HDfprintf(stdout, "%s  MSIC: Scanned to make space(evict) = %lld\n",
              cache_ptr->prefix,
              (long long)(cache_ptr->entries_scanned_to_make_space));

    HDfprintf(stdout, "%s  MSIC: Scanned to satisfy min_clean = %lld\n",
              cache_ptr->prefix,
              (long long)(cache_ptr->total_entries_scanned_in_msic -
                            cache_ptr->entries_scanned_to_make_space));

    HDfprintf(stdout,
              "%s  slist/LRU/index scan restarts   = %lld / %lld / %lld.\n",
              cache_ptr->prefix,
              (long long)(cache_ptr->slist_scan_restarts),
              (long long)(cache_ptr->LRU_scan_restarts),
              (long long)(cache_ptr->index_scan_restarts));

    HDfprintf(stdout,
	    "%s  cache image creations/reads/loads/size = %d / %d /%d / %" PRIuHSIZE "\n",
              cache_ptr->prefix,
              cache_ptr->images_created,
              cache_ptr->images_read,
              cache_ptr->images_loaded,
              cache_ptr->last_image_size);

    HDfprintf(stdout,
	      "%s  prefetches / dirty prefetches      = %lld / %lld\n",
              cache_ptr->prefix,
              (long long)(cache_ptr->prefetches),
              (long long)(cache_ptr->dirty_prefetches));

    HDfprintf(stdout,
	      "%s  prefetch hits/flushes/evictions    = %lld / %lld / %lld\n",
              cache_ptr->prefix,
              (long long)(cache_ptr->prefetch_hits),
              (long long)(cache_ptr->flushes[H5AC_PREFETCHED_ENTRY_ID]),
              (long long)(cache_ptr->evictions[H5AC_PREFETCHED_ENTRY_ID]));

    if(cache_ptr->prefetches > 0)
        prefetch_use_rate =
                   (double)100.0f * ((double)(cache_ptr->prefetch_hits)) /
                   ((double)(cache_ptr->prefetches));
    else
        prefetch_use_rate = 0.0f;

    HDfprintf(stdout,
	      "%s  prefetched entry use rate          = %lf\n",
              cache_ptr->prefix,
              prefetch_use_rate);

#if H5C_COLLECT_CACHE_ENTRY_STATS

    HDfprintf(stdout, "%s  aggregate max / min accesses       = %d / %d\n",
              cache_ptr->prefix,
              (int)aggregate_max_accesses,
              (int)aggregate_min_accesses);

    HDfprintf(stdout, "%s  aggregate max_clears / max_flushes = %d / %d\n",
              cache_ptr->prefix,
              (int)aggregate_max_clears,
              (int)aggregate_max_flushes);

    HDfprintf(stdout, "%s  aggregate max_size / max_pins      = %d / %d\n",
              cache_ptr->prefix,
              (int)aggregate_max_size,
	      (int)aggregate_max_pins);

#endif /* H5C_COLLECT_CACHE_ENTRY_STATS */

    if(display_detailed_stats) {
        for(i = 0; i <= cache_ptr->max_type_id; i++) {
            HDfprintf(stdout, "\n");

            HDfprintf(stdout, "%s  Stats on %s:\n",
                      cache_ptr->prefix,
                      ((cache_ptr->class_table_ptr))[i]->name);

            if((cache_ptr->hits[i] > 0) || (cache_ptr->misses[i] > 0))
                hit_rate = (double)100.0f * ((double)(cache_ptr->hits[i])) /
                          ((double)(cache_ptr->hits[i] + cache_ptr->misses[i]));
            else
                hit_rate = 0.0f;

            HDfprintf(stdout,
                      "%s    hits / misses / hit_rate       = %ld / %ld / %f\n",
                      cache_ptr->prefix,
                      (long)(cache_ptr->hits[i]),
                      (long)(cache_ptr->misses[i]),
                      hit_rate);

            HDfprintf(stdout,
                      "%s    write / read (max) protects    = %ld / %ld (%d)\n",
                      cache_ptr->prefix,
                      (long)(cache_ptr->write_protects[i]),
                      (long)(cache_ptr->read_protects[i]),
                      (int)(cache_ptr->max_read_protects[i]));

            HDfprintf(stdout,
                      "%s    clears / flushes               = %ld / %ld\n",
                      cache_ptr->prefix,
                      (long)(cache_ptr->clears[i]),
                      (long)(cache_ptr->flushes[i]));

            HDfprintf(stdout,
                      "%s    evictions / take ownerships    = %ld / %ld\n",
                      cache_ptr->prefix,
                      (long)(cache_ptr->evictions[i]),
                      (long)(cache_ptr->take_ownerships[i]));

            HDfprintf(stdout,
                      "%s    insertions(pinned) / moves     = %ld(%ld) / %ld\n",
                      cache_ptr->prefix,
                      (long)(cache_ptr->insertions[i]),
                      (long)(cache_ptr->pinned_insertions[i]),
                      (long)(cache_ptr->moves[i]));

            HDfprintf(stdout,
                      "%s    entry / cache flush moves      = %ld / %ld\n",
                      cache_ptr->prefix,
                      (long)(cache_ptr->entry_flush_moves[i]),
                      (long)(cache_ptr->cache_flush_moves[i]));

            HDfprintf(stdout,
                      "%s    size increases / decreases     = %ld / %ld\n",
                      cache_ptr->prefix,
                      (long)(cache_ptr->size_increases[i]),
                      (long)(cache_ptr->size_decreases[i]));

            HDfprintf(stdout,
                      "%s    entry/cache flush size changes = %ld / %ld\n",
                      cache_ptr->prefix,
                      (long)(cache_ptr->entry_flush_size_changes[i]),
                      (long)(cache_ptr->cache_flush_size_changes[i]));


            HDfprintf(stdout,
                      "%s    entry pins / unpins            = %ld / %ld\n",
                      cache_ptr->prefix,
                      (long)(cache_ptr->pins[i]),
                      (long)(cache_ptr->unpins[i]));

            HDfprintf(stdout,
                      "%s    entry dirty pins/pin'd flushes = %ld / %ld\n",
                      cache_ptr->prefix,
                      (long)(cache_ptr->dirty_pins[i]),
                      (long)(cache_ptr->pinned_flushes[i]));

#if H5C_COLLECT_CACHE_ENTRY_STATS

            HDfprintf(stdout,
                      "%s    entry max / min accesses       = %d / %d\n",
                      cache_ptr->prefix,
                      cache_ptr->max_accesses[i],
                      cache_ptr->min_accesses[i]);

            HDfprintf(stdout,
                      "%s    entry max_clears / max_flushes = %d / %d\n",
                      cache_ptr->prefix,
                      cache_ptr->max_clears[i],
                      cache_ptr->max_flushes[i]);

            HDfprintf(stdout,
                      "%s    entry max_size / max_pins      = %d / %d\n",
                      cache_ptr->prefix,
                      (int)(cache_ptr->max_size[i]),
		      (int)(cache_ptr->max_pins[i]));


#endif /* H5C_COLLECT_CACHE_ENTRY_STATS */

        } /* end for */
    } /* end if */

    HDfprintf(stdout, "\n");

#endif /* H5C_COLLECT_CACHE_STATS */

done:
    FUNC_LEAVE_NOAPI(ret_value)
} /* H5C_stats() */


/*-------------------------------------------------------------------------
 *
 * Function:    H5C_stats__reset
 *
 * Purpose:     Reset the stats fields to their initial values.
 *
 * Return:      void
 *
 * Programmer:  John Mainzer, 4/28/04
 *
 *-------------------------------------------------------------------------
 */
void
#ifndef NDEBUG
H5C_stats__reset(H5C_t * cache_ptr)
#else /* NDEBUG */
#if H5C_COLLECT_CACHE_STATS
H5C_stats__reset(H5C_t * cache_ptr)
#else /* H5C_COLLECT_CACHE_STATS */
H5C_stats__reset(H5C_t H5_ATTR_UNUSED * cache_ptr)
#endif /* H5C_COLLECT_CACHE_STATS */
#endif /* NDEBUG */
{
#if H5C_COLLECT_CACHE_STATS
    int i;
#endif /* H5C_COLLECT_CACHE_STATS */

    HDassert(cache_ptr);
    HDassert(cache_ptr->magic == H5C__H5C_T_MAGIC);

#if H5C_COLLECT_CACHE_STATS
    for(i = 0; i <= cache_ptr->max_type_id; i++) {
        cache_ptr->hits[i]			= 0;
        cache_ptr->misses[i]			= 0;
        cache_ptr->write_protects[i]		= 0;
        cache_ptr->read_protects[i]		= 0;
        cache_ptr->max_read_protects[i]		= 0;
        cache_ptr->insertions[i]		= 0;
        cache_ptr->pinned_insertions[i]		= 0;
        cache_ptr->clears[i]			= 0;
        cache_ptr->flushes[i]			= 0;
        cache_ptr->evictions[i]	 		= 0;
        cache_ptr->take_ownerships[i] 		= 0;
        cache_ptr->moves[i]	 		= 0;
        cache_ptr->entry_flush_moves[i]		= 0;
        cache_ptr->cache_flush_moves[i]		= 0;
        cache_ptr->pins[i]	 		= 0;
        cache_ptr->unpins[i]	 		= 0;
        cache_ptr->dirty_pins[i]	 	= 0;
        cache_ptr->pinned_flushes[i]	 	= 0;
        cache_ptr->pinned_clears[i]	 	= 0;
        cache_ptr->size_increases[i] 		= 0;
        cache_ptr->size_decreases[i] 		= 0;
	cache_ptr->entry_flush_size_changes[i]	= 0;
	cache_ptr->cache_flush_size_changes[i]	= 0;
    } /* end for */

    cache_ptr->total_ht_insertions		= 0;
    cache_ptr->total_ht_deletions		= 0;
    cache_ptr->successful_ht_searches		= 0;
    cache_ptr->total_successful_ht_search_depth	= 0;
    cache_ptr->failed_ht_searches		= 0;
    cache_ptr->total_failed_ht_search_depth	= 0;

    cache_ptr->max_index_len			= 0;
    cache_ptr->max_index_size			= (size_t)0;
    cache_ptr->max_clean_index_size		= (size_t)0;
    cache_ptr->max_dirty_index_size		= (size_t)0;

    cache_ptr->max_slist_len			= 0;
    cache_ptr->max_slist_size			= (size_t)0;

    cache_ptr->max_pl_len			= 0;
    cache_ptr->max_pl_size			= (size_t)0;

    cache_ptr->max_pel_len			= 0;
    cache_ptr->max_pel_size			= (size_t)0;

    cache_ptr->calls_to_msic                          = 0;
    cache_ptr->total_entries_skipped_in_msic          = 0;
    cache_ptr->total_dirty_pf_entries_skipped_in_msic = 0;
    cache_ptr->total_entries_scanned_in_msic          = 0;
    cache_ptr->max_entries_skipped_in_msic            = 0;
    cache_ptr->max_dirty_pf_entries_skipped_in_msic   = 0;
    cache_ptr->max_entries_scanned_in_msic            = 0;
    cache_ptr->entries_scanned_to_make_space          = 0;

    cache_ptr->slist_scan_restarts		= 0;
    cache_ptr->LRU_scan_restarts		= 0;
    cache_ptr->index_scan_restarts              = 0;

    cache_ptr->images_created           = 0;
    cache_ptr->images_read              = 0;
    cache_ptr->images_loaded            = 0;
    cache_ptr->last_image_size          = (hsize_t)0;

    cache_ptr->prefetches               = 0;
    cache_ptr->dirty_prefetches			= 0;
    cache_ptr->prefetch_hits			= 0;

#if H5C_COLLECT_CACHE_ENTRY_STATS
    for(i = 0; i <= cache_ptr->max_type_id; i++) {
        cache_ptr->max_accesses[i]		= 0;
        cache_ptr->min_accesses[i]		= 1000000;
        cache_ptr->max_clears[i]		= 0;
        cache_ptr->max_flushes[i]		= 0;
        cache_ptr->max_size[i]			= (size_t)0;
        cache_ptr->max_pins[i]			= 0;
    } /* end for */

#endif /* H5C_COLLECT_CACHE_ENTRY_STATS */
#endif /* H5C_COLLECT_CACHE_STATS */

    return;
} /* H5C_stats__reset() */

<<<<<<< HEAD
extern void
H5C__dump_entry(H5C_t *cache_ptr, const H5C_cache_entry_t *entry_ptr,
    hbool_t dump_parents, const char *prefix, int indent);

static void
H5C__dump_parents(H5C_t *cache_ptr, const H5C_cache_entry_t *entry_ptr, const char *prefix, int indent)
{
    unsigned u;

    for(u = 0; u < entry_ptr->flush_dep_nparents; u++)
        H5C__dump_entry(cache_ptr, entry_ptr->flush_dep_parent[u], TRUE, prefix, indent + 2);
}

typedef struct H5C__dump_child_ctx_t {
    H5C_t *cache_ptr;
    const H5C_cache_entry_t *parent;
    hbool_t dump_parents;
    const char *prefix;
    int indent;
} H5C__dump_child_ctx_t;

static int
H5C__dump_children_cb(H5C_cache_entry_t *entry_ptr, void *_ctx)
{
    H5C__dump_child_ctx_t *ctx = (H5C__dump_child_ctx_t *)_ctx;

    if(entry_ptr->tag_info->tag != entry_ptr->addr) {
        unsigned u;

        HDassert(entry_ptr->flush_dep_nparents);
        for(u = 0; u < entry_ptr->flush_dep_nparents; u++)
            if(ctx->parent == entry_ptr->flush_dep_parent[u])
                H5C__dump_entry(ctx->cache_ptr, entry_ptr, ctx->dump_parents, ctx->prefix, ctx->indent + 2);
    } /* end if */

    return(H5_ITER_CONT);
} /* end H5C__dump_children_cb() */

static void
H5C__dump_children(H5C_t *cache_ptr, const H5C_cache_entry_t *entry_ptr,
    hbool_t dump_parents, const char *prefix, int indent)
{
    H5C__dump_child_ctx_t ctx;

    HDassert(entry_ptr->tag_info);

    ctx.cache_ptr = cache_ptr;
    ctx.parent = entry_ptr;
    ctx.dump_parents = dump_parents;
    ctx.prefix = prefix;
    ctx.indent = indent;
    H5C__iter_tagged_entries(cache_ptr, entry_ptr->tag_info->tag, FALSE, H5C__dump_children_cb, &ctx);
} /* end H5C__dump_children() */

void
H5C__dump_entry(H5C_t *cache_ptr, const H5C_cache_entry_t *entry_ptr,
    hbool_t dump_parents, const char *prefix, int indent)
{
    HDassert(cache_ptr);
    HDassert(entry_ptr);

    HDfprintf(stderr, "%*s%s: entry_ptr = (%" PRIuHADDR ", '%s', %" PRIuHADDR ", %s, %u, %u/%u)\n", indent, "", prefix, entry_ptr->addr, entry_ptr->type->name, entry_ptr->tag_info ? entry_ptr->tag_info->tag : HADDR_UNDEF, (entry_ptr->is_dirty) ? "TRUE" : "FALSE", entry_ptr->flush_dep_nparents, entry_ptr->flush_dep_nchildren, entry_ptr->flush_dep_ndirty_children);
    if(dump_parents && entry_ptr->flush_dep_nparents)
        H5C__dump_parents(cache_ptr, entry_ptr, "Parent", indent);
    if(entry_ptr->flush_dep_nchildren)
        H5C__dump_children(cache_ptr, entry_ptr, FALSE, "Child", indent);
} /* end H5C__dump_entry() */

=======
>>>>>>> b3a89155

/*-------------------------------------------------------------------------
 * Function:    H5C_flush_dependency_exists()
 *
 * Purpose:	Test to see if a flush dependency relationship exists
 *          between the supplied parent and child.  Both parties
 *          are indicated by addresses so as to avoid the necessity
 *          of protect / unprotect calls prior to this call.
 *
 *          If either the parent or the child is not in the metadata
 *          cache, the function sets *fd_exists_ptr to FALSE.
 *
 *          If both are in the cache, the childs list of parents is
 *          searched for the proposed parent.  If the proposed parent
 *          is found in the childs parent list, the function sets
 *          *fd_exists_ptr to TRUE.  In all other non-error cases,
 *          the function sets *fd_exists_ptr FALSE.
 *
 * Return:      SUCCEED on success/FAIL on failure.  Note that
 *              *fd_exists_ptr is undefined on failure.
 *
 * Programmer:  John Mainzer
 *              9/28/16
 *
 *-------------------------------------------------------------------------
 */
#ifndef NDEBUG
herr_t
H5C_flush_dependency_exists(H5C_t *cache_ptr, haddr_t parent_addr, haddr_t child_addr,
    hbool_t *fd_exists_ptr)
{
    hbool_t             fd_exists = FALSE;  /* whether flush dependency exists */
    H5C_cache_entry_t *	parent_ptr;         /* Ptr to parent entry */
    H5C_cache_entry_t *	child_ptr;          /* Ptr to child entry */
    hbool_t             ret_value = FALSE;  /* Return value */

    FUNC_ENTER_NOAPI(NULL)

    /* Sanity checks */
    HDassert(cache_ptr);
    HDassert(cache_ptr->magic == H5C__H5C_T_MAGIC);
    HDassert(H5F_addr_defined(parent_addr));
    HDassert(H5F_addr_defined(child_addr));
    HDassert(fd_exists_ptr);

    H5C__SEARCH_INDEX(cache_ptr, parent_addr, parent_ptr, FAIL)
    H5C__SEARCH_INDEX(cache_ptr, child_addr, child_ptr, FAIL)

    if(parent_ptr && child_ptr) {
        HDassert(parent_ptr->magic == H5C__H5C_CACHE_ENTRY_T_MAGIC);
        HDassert(child_ptr->magic == H5C__H5C_CACHE_ENTRY_T_MAGIC);

        if(child_ptr->flush_dep_nparents > 0) {
            unsigned u;         /* Local index variable */

            HDassert(child_ptr->flush_dep_parent);
            HDassert(child_ptr->flush_dep_parent_nalloc >= child_ptr->flush_dep_nparents);

            for(u = 0; u < child_ptr->flush_dep_nparents; u++) {
                if(child_ptr->flush_dep_parent[u] == parent_ptr) {
                    fd_exists = TRUE;
                    HDassert(parent_ptr->flush_dep_nchildren > 0);
                    break;
                } /* end if */
            } /* end for */
        } /* end if */
    } /* end if */

    *fd_exists_ptr = fd_exists;

done:
    FUNC_LEAVE_NOAPI(ret_value)
} /* H5C_flush_dependency_exists() */
#endif /* NDEBUG */


/*-------------------------------------------------------------------------
 *
 * Function:    H5C_validate_index_list
 *
 * Purpose:     Debugging function that scans the index list for errors.
 *
 *		If an error is detected, the function generates a
 *		diagnostic and returns FAIL.  If no error is detected,
 *		the function returns SUCCEED.
 *
 * Return:      FAIL if error is detected, SUCCEED otherwise.
 *
 * Programmer:  John Mainzer, 9/16/16
 *
 *-------------------------------------------------------------------------
 */
#ifndef NDEBUG
herr_t
H5C_validate_index_list(H5C_t *cache_ptr)
{
    H5C_cache_entry_t *	entry_ptr = NULL;
    uint32_t            len = 0;
    int32_t		index_ring_len[H5C_RING_NTYPES];
    size_t              size = 0;
    size_t              clean_size = 0;
    size_t              dirty_size = 0;
    size_t		index_ring_size[H5C_RING_NTYPES];
    size_t		clean_index_ring_size[H5C_RING_NTYPES];
    size_t		dirty_index_ring_size[H5C_RING_NTYPES];
    int			i;
    herr_t		ret_value = SUCCEED;      /* Return value */

    FUNC_ENTER_NOAPI_NOINIT

    /* Sanity checks */
    HDassert(cache_ptr);
    HDassert(cache_ptr->magic == H5C__H5C_T_MAGIC);

    for(i = 0; i < H5C_RING_NTYPES; i++) {
	index_ring_len[i] = 0;
	index_ring_size[i] = 0;
	clean_index_ring_size[i] = 0;
	dirty_index_ring_size[i] = 0;
    } /* end if */

    if(((cache_ptr->il_head == NULL) || (cache_ptr->il_tail == NULL))
            && (cache_ptr->il_head != cache_ptr->il_tail))
        HGOTO_ERROR(H5E_CACHE, H5E_SYSTEM, FAIL, "Index list pointer validation failed")

    if((cache_ptr->index_len == 1) && ((cache_ptr->il_head != cache_ptr->il_tail)
            || (cache_ptr->il_head == NULL) || (cache_ptr->il_head->size != cache_ptr->index_size)))
        HGOTO_ERROR(H5E_CACHE, H5E_SYSTEM, FAIL, "Index list pointer sanity checks failed")

    if((cache_ptr->index_len >= 1)
            && ((cache_ptr->il_head == NULL)
                || (cache_ptr->il_head->il_prev != NULL)
                || (cache_ptr->il_tail == NULL)
                || (cache_ptr->il_tail->il_next != NULL)))
        HGOTO_ERROR(H5E_CACHE, H5E_SYSTEM, FAIL, "Index list length sanity checks failed")

    entry_ptr = cache_ptr->il_head;
    while(entry_ptr != NULL) {
        if((entry_ptr != cache_ptr->il_head)
                && ((entry_ptr->il_prev == NULL) || (entry_ptr->il_prev->il_next != entry_ptr)))
            HGOTO_ERROR(H5E_CACHE, H5E_SYSTEM, FAIL, "Index list pointers for entry are invalid")

        if((entry_ptr != cache_ptr->il_tail)
                && ((entry_ptr->il_next == NULL) || (entry_ptr->il_next->il_prev != entry_ptr)))
            HGOTO_ERROR(H5E_CACHE, H5E_SYSTEM, FAIL, "Index list pointers for entry are invalid")

	HDassert(entry_ptr->ring > 0);
	HDassert(entry_ptr->ring < H5C_RING_NTYPES);

        len++;
	index_ring_len[entry_ptr->ring] += 1;

        size += entry_ptr->size;
        index_ring_size[entry_ptr->ring] += entry_ptr->size;

	if(entry_ptr->is_dirty) {
	    dirty_size += entry_ptr->size;
	    dirty_index_ring_size[entry_ptr->ring] += entry_ptr->size;
	} /* end if */
        else {
	    clean_size += entry_ptr->size;
	    clean_index_ring_size[entry_ptr->ring] += entry_ptr->size;
	} /* end else */

        entry_ptr = entry_ptr->il_next;
    } /* end while */

    if((cache_ptr->index_len != len) || (cache_ptr->il_len != len)
            || (cache_ptr->index_size != size) || (cache_ptr->il_size != size)
            || (cache_ptr->clean_index_size != clean_size)
            || (cache_ptr->dirty_index_size != dirty_size)
            || (clean_size + dirty_size != size))
        HGOTO_ERROR(H5E_CACHE, H5E_SYSTEM, FAIL, "Index, clean and dirty sizes for cache are invalid")

    size = 0;
    clean_size = 0;
    dirty_size = 0;
    for(i = 0; i < H5C_RING_NTYPES; i++) {
	size += clean_index_ring_size[i] + dirty_index_ring_size[i];
	clean_size += clean_index_ring_size[i];
	dirty_size += dirty_index_ring_size[i];
    } /* end for */

    if((cache_ptr->index_size != size)
            || (cache_ptr->clean_index_size != clean_size)
            || (cache_ptr->dirty_index_size != dirty_size))
        HGOTO_ERROR(H5E_CACHE, H5E_SYSTEM, FAIL, "Index, clean and dirty sizes for cache are invalid")

done:
    if(ret_value != SUCCEED)
        HDassert(0);

    FUNC_LEAVE_NOAPI(ret_value)
} /* H5C_validate_index_list() */
#endif /* NDEBUG */


/*-------------------------------------------------------------------------
 *
 * Function:    H5C_get_entry_ptr_from_addr()
 *
 * Purpose:     Debugging function that attempts to look up an entry in the
 *              cache by its file address, and if found, returns a pointer
 *              to the entry in *entry_ptr_ptr.  If the entry is not in the
 *              cache, *entry_ptr_ptr is set to NULL.
 *
 *              WARNING: This call should be used only in debugging
 *                       routines, and it should be avoided when
 *                       possible.
 *
 *                       Further, if we ever multi-thread the cache,
 *                       this routine will have to be either discarded
 *                       or heavily re-worked.
 *
 *                       Finally, keep in mind that the entry whose
 *                       pointer is obtained in this fashion may not
 *                       be in a stable state.
 *
 *              Note that this function is only defined if NDEBUG
 *              is not defined.
 *
 *              As heavy use of this function is almost certainly a
 *              bad idea, the metadata cache tracks the number of
 *              successful calls to this function, and (if
 *              H5C_DO_SANITY_CHECKS is defined) displays any
 *              non-zero count on cache shutdown.
 *
 * Return:      FAIL if error is detected, SUCCEED otherwise.
 *
 * Programmer:  John Mainzer, 5/30/14
 *
 *-------------------------------------------------------------------------
 */
#ifndef NDEBUG
herr_t
H5C_get_entry_ptr_from_addr(H5C_t *cache_ptr, haddr_t addr, void **entry_ptr_ptr)
{
    H5C_cache_entry_t * entry_ptr = NULL;
    herr_t		ret_value = SUCCEED;      /* Return value */

    FUNC_ENTER_NOAPI(FAIL)

    /* Sanity checks */
    HDassert(cache_ptr);
    HDassert(cache_ptr->magic == H5C__H5C_T_MAGIC);
    HDassert(H5F_addr_defined(addr));
    HDassert(entry_ptr_ptr);

    H5C__SEARCH_INDEX(cache_ptr, addr, entry_ptr, FAIL)

    if(entry_ptr == NULL)
        /* the entry doesn't exist in the cache -- report this
         * and quit.
         */
        *entry_ptr_ptr = NULL;
    else {
        *entry_ptr_ptr = entry_ptr;

	/* increment call counter */
	(cache_ptr->get_entry_ptr_from_addr_counter)++;
    } /* end else */

done:
    FUNC_LEAVE_NOAPI(ret_value)
} /* H5C_get_entry_ptr_from_addr() */
#endif /* NDEBUG */


/*-------------------------------------------------------------------------
 * Function:    H5C_get_serialization_in_progress
 *
 * Purpose:     Return the current value of
 *              cache_ptr->serialization_in_progress.
 *
 * Return:      Current value of cache_ptr->serialization_in_progress.
 *
 * Programmer:  John Mainzer
 *		8/24/15
 *
 *-------------------------------------------------------------------------
 */
#ifndef NDEBUG
hbool_t
H5C_get_serialization_in_progress(const H5C_t *cache_ptr)
{
    FUNC_ENTER_NOAPI_NOINIT_NOERR

    /* Sanity check */
    HDassert(cache_ptr);
    HDassert(cache_ptr->magic == H5C__H5C_T_MAGIC);

    FUNC_LEAVE_NOAPI(cache_ptr->serialization_in_progress)
} /* H5C_get_serialization_in_progress() */
#endif /* NDEBUG */


/*-------------------------------------------------------------------------
 *
 * Function:    H5C_cache_is_clean()
 *
 * Purpose:     Debugging function that verifies that all rings in the
 *		metadata cache are clean from the outermost ring, inwards
 *		to the inner ring specified.
 *
 *		Returns TRUE if all specified rings are clean, and FALSE
 *		if not.  Throws an assertion failure on error.
 *
 * Return:      TRUE if the indicated ring(s) are clean, and FALSE otherwise.
 *
 * Programmer:  John Mainzer, 6/18/16
 *
 *-------------------------------------------------------------------------
 */
#ifndef NDEBUG
hbool_t
H5C_cache_is_clean(const H5C_t *cache_ptr, H5C_ring_t inner_ring)
{
    H5C_ring_t		ring = H5C_RING_USER;
    hbool_t             ret_value = TRUE;      /* Return value */

    FUNC_ENTER_NOAPI_NOINIT_NOERR

    /* Sanity checks */
    HDassert(cache_ptr);
    HDassert(cache_ptr->magic == H5C__H5C_T_MAGIC);
    HDassert(inner_ring >= H5C_RING_USER);
    HDassert(inner_ring <= H5C_RING_SB);

    while(ring <= inner_ring) {
	if(cache_ptr->dirty_index_ring_size[ring] > 0)
            HGOTO_DONE(FALSE)

	ring++;
    } /* end while */

done:
    FUNC_LEAVE_NOAPI(ret_value)
} /* H5C_cache_is_clean() */
#endif /* NDEBUG */


/*-------------------------------------------------------------------------
 *
 * Function:    H5C_verify_entry_type()
 *
 * Purpose:     Debugging function that attempts to look up an entry in the
 *		cache by its file address, and if found, test to see if its
 *		type field contains the expted value.
 *
 *		If the specified entry is in cache, *in_cache_ptr is set
 *		to TRUE, and *type_ok_ptr is set to TRUE or FALSE depending
 *		on whether the entries type field matches the expected_type
 *		parameter.
 *
 *		If the target entry is not in cache, *in_cache_ptr is
 *		set to FALSE, and *type_ok_ptr is undefined.
 *
 *		Note that this function is only defined if NDEBUG
 *		is not defined.
 *
 * Return:      FAIL if error is detected, SUCCEED otherwise.
 *
 * Programmer:  John Mainzer, 5/30/14
 *
 *-------------------------------------------------------------------------
 */
#ifndef NDEBUG
herr_t
H5C_verify_entry_type(H5C_t *cache_ptr, haddr_t addr,
    const H5C_class_t *expected_type, hbool_t *in_cache_ptr,
    hbool_t *type_ok_ptr)
{
    H5C_cache_entry_t * entry_ptr = NULL;
    herr_t              ret_value = SUCCEED;      /* Return value */

    FUNC_ENTER_NOAPI(FAIL)

    /* Sanity checks */
    HDassert(cache_ptr);
    HDassert(cache_ptr->magic == H5C__H5C_T_MAGIC);
    HDassert(H5F_addr_defined(addr));
    HDassert(expected_type);
    HDassert(in_cache_ptr);
    HDassert(type_ok_ptr);

    H5C__SEARCH_INDEX(cache_ptr, addr, entry_ptr, FAIL)

    if(entry_ptr == NULL)
        /* the entry doesn't exist in the cache -- report this
         * and quit.
         */
        *in_cache_ptr = FALSE;
    else {
        *in_cache_ptr = TRUE;

	if(entry_ptr->prefetched)
	    *type_ok_ptr = (expected_type->id == entry_ptr->prefetch_type_id);
	else
	    *type_ok_ptr = (expected_type == entry_ptr->type);
    } /* end else */

done:
    FUNC_LEAVE_NOAPI(ret_value)
} /* H5C_verify_entry_type() */
#endif /* NDEBUG */
<|MERGE_RESOLUTION|>--- conflicted
+++ resolved
@@ -294,19 +294,12 @@
     HDassert(cache_ptr->magic == H5C__H5C_T_MAGIC);
     HDassert(calling_fcn != NULL);
 
-<<<<<<< HEAD
-    HDfprintf(stdout, "\n\nDumping metadata cache skip list from %s.\n", calling_fcn);
+    HDfprintf(stdout, "\n\nDumping metadata cache skip list from %s.\n",
+              calling_fcn);
+    HDfprintf(stdout, " slist %s.\n", 
+              cache_ptr->slist_enabled ? "enabled" : "disabled");
     HDfprintf(stdout, "	slist len = %" PRIu32 ".\n", cache_ptr->slist_len);
     HDfprintf(stdout, "	slist size = %zu.\n", cache_ptr->slist_size);
-=======
-    HDfprintf(stdout, "\n\nDumping metadata cache skip list from %s.\n", 
-              calling_fcn);
-    HDfprintf(stdout, " slist enabled = %d.\n", 
-              (int)(cache_ptr->slist_enabled));
-    HDfprintf(stdout, "	slist len = %u.\n", cache_ptr->slist_len);
-    HDfprintf(stdout, "	slist size = %lld.\n", 
-              (long long)(cache_ptr->slist_size));
->>>>>>> b3a89155
 
     if(cache_ptr->slist_len > 0) {
 
@@ -317,102 +310,6 @@
                   "Num:    Addr:               Len: Prot/Pind: Dirty: Type:\n");
 
         i = 0;
-<<<<<<< HEAD
-        node_ptr = H5SL_first(cache_ptr->slist_ptr);
-        if(node_ptr != NULL)
-            entry_ptr = (H5C_cache_entry_t *)H5SL_item(node_ptr);
-        else
-            entry_ptr = NULL;
-
-        while(entry_ptr != NULL) {
-            HDassert( entry_ptr->magic == H5C__H5C_CACHE_ENTRY_T_MAGIC );
-
-            HDfprintf(stdout,
-               "%s%d       0x%016" PRIxHADDR "  %4zu    %d/%d       %d    %s\n",
-               cache_ptr->prefix, i,
-               entry_ptr->addr,
-               entry_ptr->size,
-               (int)(entry_ptr->is_protected),
-               (int)(entry_ptr->is_pinned),
-               (int)(entry_ptr->is_dirty),
-               entry_ptr->type->name);
-
-            HDfprintf(stdout, "		node_ptr = %p, item = %p\n",
-                      (void *)node_ptr, H5SL_item(node_ptr));
-
-            /* increment node_ptr before we delete its target */
-            node_ptr = H5SL_next(node_ptr);
-            if(node_ptr != NULL)
-                entry_ptr = (H5C_cache_entry_t *)H5SL_item(node_ptr);
-            else
-                entry_ptr = NULL;
-
-            i++;
-        } /* end while */
-    } /* end if */
-
-    HDfprintf(stdout, "\n\n");
-
-    FUNC_LEAVE_NOAPI(ret_value)
-} /* H5C_dump_cache_skip_list() */
-#endif /* NDEBUG */
-
--
-/*-------------------------------------------------------------------------
- * Function:    H5C_dump_coll_write_list
- *
- * Purpose:     Debugging routine that prints a summary of the contents of
- *		the collective write skip list used by the metadata cache
- *              in the parallel case to maintain a list of entries to write
- *              collectively at a sync point.
- *
- * Return:      Non-negative on success/Negative on failure
- *
- * Programmer:  John Mainzer
- *              4/1/17
- *
- *-------------------------------------------------------------------------
- */
-#ifdef H5_HAVE_PARALLEL
-#ifndef NDEBUG
-herr_t
-H5C_dump_coll_write_list(H5C_t * cache_ptr, char * calling_fcn)
-{
-    herr_t              ret_value = SUCCEED;   /* Return value */
-    int                 i;
-    int                 list_len;
-    H5AC_aux_t *        aux_ptr = NULL;
-    H5C_cache_entry_t * entry_ptr = NULL;
-    H5SL_node_t *       node_ptr = NULL;
-
-    FUNC_ENTER_NOAPI_NOERR
-
-    HDassert(cache_ptr != NULL);
-    HDassert(cache_ptr->magic == H5C__H5C_T_MAGIC);
-    HDassert(cache_ptr->aux_ptr);
-
-    aux_ptr = (H5AC_aux_t *)cache_ptr->aux_ptr;
-
-    HDassert(aux_ptr->magic == H5AC__H5AC_AUX_T_MAGIC);
-
-    HDassert(calling_fcn != NULL);
-
-    list_len = (int)H5SL_count(cache_ptr->coll_write_list);
-
-    HDfprintf(stdout, "\n\nDumping MDC coll write list from %d:%s.\n",
-              aux_ptr->mpi_rank, calling_fcn);
-    HDfprintf(stdout, "	slist len = %u.\n", cache_ptr->slist_len);
-
-    if ( list_len > 0 ) {
-
-        /* scan the collective write list generating the desired output */
-        HDfprintf(stdout,
-                  "Num:    Addr:               Len: Prot/Pind: Dirty: Type:\n");
-
-        i = 0;
-=======
->>>>>>> b3a89155
 
         node_ptr = H5SL_first(cache_ptr->slist_ptr);
 
@@ -1116,77 +1013,6 @@
     return;
 } /* H5C_stats__reset() */
 
-<<<<<<< HEAD
-extern void
-H5C__dump_entry(H5C_t *cache_ptr, const H5C_cache_entry_t *entry_ptr,
-    hbool_t dump_parents, const char *prefix, int indent);
-
-static void
-H5C__dump_parents(H5C_t *cache_ptr, const H5C_cache_entry_t *entry_ptr, const char *prefix, int indent)
-{
-    unsigned u;
-
-    for(u = 0; u < entry_ptr->flush_dep_nparents; u++)
-        H5C__dump_entry(cache_ptr, entry_ptr->flush_dep_parent[u], TRUE, prefix, indent + 2);
-}
-
-typedef struct H5C__dump_child_ctx_t {
-    H5C_t *cache_ptr;
-    const H5C_cache_entry_t *parent;
-    hbool_t dump_parents;
-    const char *prefix;
-    int indent;
-} H5C__dump_child_ctx_t;
-
-static int
-H5C__dump_children_cb(H5C_cache_entry_t *entry_ptr, void *_ctx)
-{
-    H5C__dump_child_ctx_t *ctx = (H5C__dump_child_ctx_t *)_ctx;
-
-    if(entry_ptr->tag_info->tag != entry_ptr->addr) {
-        unsigned u;
-
-        HDassert(entry_ptr->flush_dep_nparents);
-        for(u = 0; u < entry_ptr->flush_dep_nparents; u++)
-            if(ctx->parent == entry_ptr->flush_dep_parent[u])
-                H5C__dump_entry(ctx->cache_ptr, entry_ptr, ctx->dump_parents, ctx->prefix, ctx->indent + 2);
-    } /* end if */
-
-    return(H5_ITER_CONT);
-} /* end H5C__dump_children_cb() */
-
-static void
-H5C__dump_children(H5C_t *cache_ptr, const H5C_cache_entry_t *entry_ptr,
-    hbool_t dump_parents, const char *prefix, int indent)
-{
-    H5C__dump_child_ctx_t ctx;
-
-    HDassert(entry_ptr->tag_info);
-
-    ctx.cache_ptr = cache_ptr;
-    ctx.parent = entry_ptr;
-    ctx.dump_parents = dump_parents;
-    ctx.prefix = prefix;
-    ctx.indent = indent;
-    H5C__iter_tagged_entries(cache_ptr, entry_ptr->tag_info->tag, FALSE, H5C__dump_children_cb, &ctx);
-} /* end H5C__dump_children() */
-
-void
-H5C__dump_entry(H5C_t *cache_ptr, const H5C_cache_entry_t *entry_ptr,
-    hbool_t dump_parents, const char *prefix, int indent)
-{
-    HDassert(cache_ptr);
-    HDassert(entry_ptr);
-
-    HDfprintf(stderr, "%*s%s: entry_ptr = (%" PRIuHADDR ", '%s', %" PRIuHADDR ", %s, %u, %u/%u)\n", indent, "", prefix, entry_ptr->addr, entry_ptr->type->name, entry_ptr->tag_info ? entry_ptr->tag_info->tag : HADDR_UNDEF, (entry_ptr->is_dirty) ? "TRUE" : "FALSE", entry_ptr->flush_dep_nparents, entry_ptr->flush_dep_nchildren, entry_ptr->flush_dep_ndirty_children);
-    if(dump_parents && entry_ptr->flush_dep_nparents)
-        H5C__dump_parents(cache_ptr, entry_ptr, "Parent", indent);
-    if(entry_ptr->flush_dep_nchildren)
-        H5C__dump_children(cache_ptr, entry_ptr, FALSE, "Child", indent);
-} /* end H5C__dump_entry() */
-
-=======
->>>>>>> b3a89155
  
 /*-------------------------------------------------------------------------
