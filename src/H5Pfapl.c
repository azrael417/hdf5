/* * * * * * * * * * * * * * * * * * * * * * * * * * * * * * * * * * * * * * *
 * Copyright by The HDF Group.                                               *
 * Copyright by the Board of Trustees of the University of Illinois.         *
 * All rights reserved.                                                      *
 *                                                                           *
 * This file is part of HDF5.  The full HDF5 copyright notice, including     *
 * terms governing use, modification, and redistribution, is contained in    *
 * the COPYING file, which can be found at the root of the source code       *
 * distribution tree, or in https://support.hdfgroup.org/ftp/HDF5/releases.  *
 * If you do not have access to either file, you may request a copy from     *
 * help@hdfgroup.org.                                                        *
 * * * * * * * * * * * * * * * * * * * * * * * * * * * * * * * * * * * * * * */

/*-------------------------------------------------------------------------
 *
 * Created:		H5Pfapl.c
 *			February 26 1998
 *			Robb Matzke <matzke@llnl.gov>
 *
 * Purpose:		File access property list class routines
 *
 *-------------------------------------------------------------------------
 */

/****************/
/* Module Setup */
/****************/

#include "H5Pmodule.h"          /* This source code file is part of the H5P module */


/***********/
/* Headers */
/***********/
#include "H5private.h"		/* Generic Functions			*/
#include "H5ACprivate.h"	/* Metadata cache			*/
#include "H5Dprivate.h"		/* Datasets				*/
#include "H5Eprivate.h"		/* Error handling		  	*/
#include "H5Fprivate.h"		/* Files		  	        */
#include "H5FDprivate.h"	/* File drivers				*/
#include "H5Iprivate.h"		/* IDs			  		*/
#include "H5MMprivate.h"        /* Memory Management                    */
#include "H5Ppkg.h"		/* Property lists		  	*/

/* Includes needed to set as default file driver */
#include "H5FDsec2.h"		/* Posix unbuffered I/O	file driver	*/
#include "H5FDstdio.h"		/* Standard C buffered I/O		*/
#ifdef H5_HAVE_WINDOWS
#include "H5FDwindows.h"        /* Windows buffered I/O                 */
#endif


/****************/
/* Local Macros */
/****************/

/* ========= File Access properties ============ */
/* Definitions for the initial metadata cache resize configuration */
#define H5F_ACS_META_CACHE_INIT_CONFIG_SIZE	sizeof(H5AC_cache_config_t)
#define H5F_ACS_META_CACHE_INIT_CONFIG_DEF	H5AC__DEFAULT_CACHE_CONFIG
#define H5F_ACS_META_CACHE_INIT_CONFIG_ENC	H5P__facc_cache_config_enc
#define H5F_ACS_META_CACHE_INIT_CONFIG_DEC	H5P__facc_cache_config_dec
#define H5F_ACS_META_CACHE_INIT_CONFIG_CMP      H5P__facc_cache_config_cmp
/* Definitions for size of raw data chunk cache(slots) */
#define H5F_ACS_DATA_CACHE_NUM_SLOTS_SIZE       sizeof(size_t)
#define H5F_ACS_DATA_CACHE_NUM_SLOTS_DEF        521
#define H5F_ACS_DATA_CACHE_NUM_SLOTS_ENC        H5P__encode_size_t
#define H5F_ACS_DATA_CACHE_NUM_SLOTS_DEC        H5P__decode_size_t
/* Definition for size of raw data chunk cache(bytes) */
#define H5F_ACS_DATA_CACHE_BYTE_SIZE_SIZE       sizeof(size_t)
#define H5F_ACS_DATA_CACHE_BYTE_SIZE_DEF        (1024*1024)
#define H5F_ACS_DATA_CACHE_BYTE_SIZE_ENC        H5P__encode_size_t
#define H5F_ACS_DATA_CACHE_BYTE_SIZE_DEC        H5P__decode_size_t
/* Definition for preemption read chunks first */
#define H5F_ACS_PREEMPT_READ_CHUNKS_SIZE        sizeof(double)
#define H5F_ACS_PREEMPT_READ_CHUNKS_DEF         0.75f
#define H5F_ACS_PREEMPT_READ_CHUNKS_ENC         H5P__encode_double
#define H5F_ACS_PREEMPT_READ_CHUNKS_DEC         H5P__decode_double
/* Definition for threshold for alignment */
#define H5F_ACS_ALIGN_THRHD_SIZE                sizeof(hsize_t)
#define H5F_ACS_ALIGN_THRHD_DEF                 H5F_ALIGN_THRHD_DEF
#define H5F_ACS_ALIGN_THRHD_ENC                 H5P__encode_hsize_t
#define H5F_ACS_ALIGN_THRHD_DEC                 H5P__decode_hsize_t
/* Definition for alignment */
#define H5F_ACS_ALIGN_SIZE                      sizeof(hsize_t)
#define H5F_ACS_ALIGN_DEF                       H5F_ALIGN_DEF
#define H5F_ACS_ALIGN_ENC                       H5P__encode_hsize_t
#define H5F_ACS_ALIGN_DEC                       H5P__decode_hsize_t
/* Definition for minimum metadata allocation block size (when
   aggregating metadata allocations. */
#define H5F_ACS_META_BLOCK_SIZE_SIZE            sizeof(hsize_t)
#define H5F_ACS_META_BLOCK_SIZE_DEF             H5F_META_BLOCK_SIZE_DEF
#define H5F_ACS_META_BLOCK_SIZE_ENC             H5P__encode_hsize_t
#define H5F_ACS_META_BLOCK_SIZE_DEC             H5P__decode_hsize_t
/* Definition for maximum sieve buffer size (when data sieving
   is allowed by file driver */
#define H5F_ACS_SIEVE_BUF_SIZE_SIZE             sizeof(size_t)
#define H5F_ACS_SIEVE_BUF_SIZE_DEF              (64*1024)
#define H5F_ACS_SIEVE_BUF_SIZE_ENC              H5P__encode_size_t
#define H5F_ACS_SIEVE_BUF_SIZE_DEC              H5P__decode_size_t
/* Definition for minimum "small data" allocation block size (when
   aggregating "small" raw data allocations. */
#define H5F_ACS_SDATA_BLOCK_SIZE_SIZE           sizeof(hsize_t)
#define H5F_ACS_SDATA_BLOCK_SIZE_DEF            H5F_SDATA_BLOCK_SIZE_DEF
#define H5F_ACS_SDATA_BLOCK_SIZE_ENC            H5P__encode_hsize_t
#define H5F_ACS_SDATA_BLOCK_SIZE_DEC            H5P__decode_hsize_t
/* Definition for garbage-collect references */
#define H5F_ACS_GARBG_COLCT_REF_SIZE            sizeof(unsigned)
#define H5F_ACS_GARBG_COLCT_REF_DEF             0
#define H5F_ACS_GARBG_COLCT_REF_ENC             H5P__encode_unsigned
#define H5F_ACS_GARBG_COLCT_REF_DEC             H5P__decode_unsigned
/* Definition for file driver ID & info*/
#define H5F_ACS_FILE_DRV_SIZE                   sizeof(H5FD_driver_prop_t)
#define H5F_ACS_FILE_DRV_DEF                    {H5_DEFAULT_VFD, NULL}
#define H5F_ACS_FILE_DRV_CRT                    H5P__facc_file_driver_create
#define H5F_ACS_FILE_DRV_SET                    H5P__facc_file_driver_set
#define H5F_ACS_FILE_DRV_GET                    H5P__facc_file_driver_get
#define H5F_ACS_FILE_DRV_DEL                    H5P__facc_file_driver_del
#define H5F_ACS_FILE_DRV_COPY                   H5P__facc_file_driver_copy
#define H5F_ACS_FILE_DRV_CMP                    H5P__facc_file_driver_cmp
#define H5F_ACS_FILE_DRV_CLOSE                  H5P__facc_file_driver_close
/* Definition for file close degree */
#define H5F_CLOSE_DEGREE_SIZE		        sizeof(H5F_close_degree_t)
#define H5F_CLOSE_DEGREE_DEF		        H5F_CLOSE_DEFAULT
#define H5F_CLOSE_DEGREE_ENC		        H5P__facc_fclose_degree_enc
#define H5F_CLOSE_DEGREE_DEC		        H5P__facc_fclose_degree_dec
/* Definition for offset position in file for family file driver */
#define H5F_ACS_FAMILY_OFFSET_SIZE              sizeof(hsize_t)
#define H5F_ACS_FAMILY_OFFSET_DEF               0
#define H5F_ACS_FAMILY_OFFSET_ENC               H5P__encode_hsize_t
#define H5F_ACS_FAMILY_OFFSET_DEC               H5P__decode_hsize_t
/* Definition for new member size of family driver. It's private
 * property only used by h5repart */
#define H5F_ACS_FAMILY_NEWSIZE_SIZE             sizeof(hsize_t)
#define H5F_ACS_FAMILY_NEWSIZE_DEF              0
/* Definition for whether to convert family to sec2 driver. It's private
 * property only used by h5repart */
#define H5F_ACS_FAMILY_TO_SEC2_SIZE             sizeof(hbool_t)
#define H5F_ACS_FAMILY_TO_SEC2_DEF              FALSE
/* Definition for data type in multi file driver */
#define H5F_ACS_MULTI_TYPE_SIZE                 sizeof(H5FD_mem_t)
#define H5F_ACS_MULTI_TYPE_DEF                  H5FD_MEM_DEFAULT
#define H5F_ACS_MULTI_TYPE_ENC                  H5P__facc_multi_type_enc
#define H5F_ACS_MULTI_TYPE_DEC                  H5P__facc_multi_type_dec
/* Definition for 'use latest format version' flag */
#define H5F_ACS_LATEST_FORMAT_SIZE              sizeof(hbool_t)
#define H5F_ACS_LATEST_FORMAT_DEF               FALSE
#define H5F_ACS_LATEST_FORMAT_ENC               H5P__encode_hbool_t
#define H5F_ACS_LATEST_FORMAT_DEC               H5P__decode_hbool_t
/* Definition for whether to query the file descriptor from the core VFD
 * instead of the memory address.  (Private to library)
 */
#define H5F_ACS_WANT_POSIX_FD_SIZE              sizeof(hbool_t)
#define H5F_ACS_WANT_POSIX_FD_DEF               FALSE
/* Definition for external file cache size */
#define H5F_ACS_EFC_SIZE_SIZE                   sizeof(unsigned)
#define H5F_ACS_EFC_SIZE_DEF                    0
#define H5F_ACS_EFC_SIZE_ENC                    H5P__encode_unsigned
#define H5F_ACS_EFC_SIZE_DEC                    H5P__decode_unsigned
/* Definition of pointer to initial file image info */
#define H5F_ACS_FILE_IMAGE_INFO_SIZE            sizeof(H5FD_file_image_info_t)
#define H5F_ACS_FILE_IMAGE_INFO_DEF             H5FD_DEFAULT_FILE_IMAGE_INFO
#define H5F_ACS_FILE_IMAGE_INFO_SET             H5P__facc_file_image_info_set
#define H5F_ACS_FILE_IMAGE_INFO_GET             H5P__facc_file_image_info_get
#define H5F_ACS_FILE_IMAGE_INFO_DEL             H5P__facc_file_image_info_del
#define H5F_ACS_FILE_IMAGE_INFO_COPY            H5P__facc_file_image_info_copy
#define H5F_ACS_FILE_IMAGE_INFO_CMP             H5P__facc_file_image_info_cmp
#define H5F_ACS_FILE_IMAGE_INFO_CLOSE           H5P__facc_file_image_info_close
/* Definition of core VFD write tracking flag */
#define H5F_ACS_CORE_WRITE_TRACKING_FLAG_SIZE   sizeof(hbool_t)
#define H5F_ACS_CORE_WRITE_TRACKING_FLAG_DEF    FALSE
#define H5F_ACS_CORE_WRITE_TRACKING_FLAG_ENC    H5P__encode_hbool_t
#define H5F_ACS_CORE_WRITE_TRACKING_FLAG_DEC    H5P__decode_hbool_t
/* Definition of core VFD write tracking page size */
#define H5F_ACS_CORE_WRITE_TRACKING_PAGE_SIZE_SIZE      sizeof(size_t)
#define H5F_ACS_CORE_WRITE_TRACKING_PAGE_SIZE_DEF       524288
#define H5F_ACS_CORE_WRITE_TRACKING_PAGE_SIZE_ENC       H5P__encode_size_t
#define H5F_ACS_CORE_WRITE_TRACKING_PAGE_SIZE_DEC       H5P__decode_size_t
/* Definition for # of metadata read attempts */
#define H5F_ACS_METADATA_READ_ATTEMPTS_SIZE	sizeof(unsigned)
#define H5F_ACS_METADATA_READ_ATTEMPTS_DEF     	0
#define H5F_ACS_METADATA_READ_ATTEMPTS_ENC     	H5P__encode_unsigned
#define H5F_ACS_METADATA_READ_ATTEMPTS_DEC     	H5P__decode_unsigned
/* Definition for object flush callback */
#define H5F_ACS_OBJECT_FLUSH_CB_SIZE		sizeof(H5F_object_flush_t)
#define H5F_ACS_OBJECT_FLUSH_CB_DEF             {NULL, NULL}
/* Definition for status_flags in the superblock */
#define H5F_ACS_CLEAR_STATUS_FLAGS_SIZE         sizeof(hbool_t)
#define H5F_ACS_CLEAR_STATUS_FLAGS_DEF          FALSE
/* Definition for 'use metadata cache logging' flag */
#define H5F_ACS_USE_MDC_LOGGING_SIZE            sizeof(hbool_t)
#define H5F_ACS_USE_MDC_LOGGING_DEF             FALSE
#define H5F_ACS_USE_MDC_LOGGING_ENC             H5P__encode_hbool_t
#define H5F_ACS_USE_MDC_LOGGING_DEC             H5P__decode_hbool_t
/* Definition for 'mdc log location' flag */
#define H5F_ACS_MDC_LOG_LOCATION_SIZE           sizeof(char *)
#define H5F_ACS_MDC_LOG_LOCATION_DEF            NULL /* default is no log location */
#define H5F_ACS_MDC_LOG_LOCATION_ENC            H5P_facc_mdc_log_location_enc
#define H5F_ACS_MDC_LOG_LOCATION_DEC            H5P_facc_mdc_log_location_dec
#define H5F_ACS_MDC_LOG_LOCATION_DEL            H5P_facc_mdc_log_location_del
#define H5F_ACS_MDC_LOG_LOCATION_COPY           H5P_facc_mdc_log_location_copy
#define H5F_ACS_MDC_LOG_LOCATION_CMP            H5P_facc_mdc_log_location_cmp
#define H5F_ACS_MDC_LOG_LOCATION_CLOSE          H5P_facc_mdc_log_location_close
/* Definition for 'start metadata cache logging on access' flag */
#define H5F_ACS_START_MDC_LOG_ON_ACCESS_SIZE    sizeof(hbool_t)
#define H5F_ACS_START_MDC_LOG_ON_ACCESS_DEF     FALSE
#define H5F_ACS_START_MDC_LOG_ON_ACCESS_ENC     H5P__encode_hbool_t
#define H5F_ACS_START_MDC_LOG_ON_ACCESS_DEC     H5P__decode_hbool_t
/* Definition for evict on close property */
#define H5F_ACS_EVICT_ON_CLOSE_FLAG_SIZE                sizeof(hbool_t)
#define H5F_ACS_EVICT_ON_CLOSE_FLAG_DEF                 FALSE
#define H5F_ACS_EVICT_ON_CLOSE_FLAG_ENC                 H5P__encode_hbool_t
#define H5F_ACS_EVICT_ON_CLOSE_FLAG_DEC                 H5P__decode_hbool_t
#ifdef H5_HAVE_PARALLEL
/* Definition of collective metadata read mode flag */
#define H5F_ACS_COLL_MD_READ_FLAG_SIZE   sizeof(H5P_coll_md_read_flag_t)
#define H5F_ACS_COLL_MD_READ_FLAG_DEF    H5P_USER_FALSE
#define H5F_ACS_COLL_MD_READ_FLAG_ENC    H5P__encode_coll_md_read_flag_t
#define H5F_ACS_COLL_MD_READ_FLAG_DEC    H5P__decode_coll_md_read_flag_t
/* Definition of collective metadata write mode flag */
#define H5F_ACS_COLL_MD_WRITE_FLAG_SIZE   sizeof(hbool_t)
#define H5F_ACS_COLL_MD_WRITE_FLAG_DEF    FALSE
#define H5F_ACS_COLL_MD_WRITE_FLAG_ENC    H5P__encode_hbool_t
#define H5F_ACS_COLL_MD_WRITE_FLAG_DEC    H5P__decode_hbool_t
/* Definitions for subfiling source filename */
#define H5F_ACS_SUBFILING_CONFIG_SIZE        sizeof(H5F_subfiling_config_t)
#define H5F_ACS_SUBFILING_CONFIG_DEF         {NULL, MPI_COMM_NULL, MPI_INFO_NULL}
#define H5F_ACS_SUBFILING_CONFIG_COPY        H5P__subfiling_config_copy
#define H5F_ACS_SUBFILING_CONFIG_CLOSE       H5P__subfiling_config_close
#endif /* H5_HAVE_PARALLEL */
/* Definitions for the initial metadata cache image configuration */
#define H5F_ACS_META_CACHE_INIT_IMAGE_CONFIG_SIZE sizeof(H5AC_cache_image_config_t)
#define H5F_ACS_META_CACHE_INIT_IMAGE_CONFIG_DEF  H5AC__DEFAULT_CACHE_IMAGE_CONFIG
#define H5F_ACS_META_CACHE_INIT_IMAGE_CONFIG_ENC  H5P__facc_cache_image_config_enc
#define H5F_ACS_META_CACHE_INIT_IMAGE_CONFIG_DEC  H5P__facc_cache_image_config_dec
#define H5F_ACS_META_CACHE_INIT_IMAGE_CONFIG_CMP  H5P__facc_cache_image_config_cmp
/* Definition for total size of page buffer(bytes) */
#define H5F_ACS_PAGE_BUFFER_SIZE_SIZE           sizeof(size_t)
#define H5F_ACS_PAGE_BUFFER_SIZE_DEF            0
#define H5F_ACS_PAGE_BUFFER_SIZE_ENC            H5P__encode_size_t
#define H5F_ACS_PAGE_BUFFER_SIZE_DEC            H5P__decode_size_t
/* Definition for minimum metadata size of page buffer(bytes) */
#define H5F_ACS_PAGE_BUFFER_MIN_META_PERC_SIZE           sizeof(unsigned)
#define H5F_ACS_PAGE_BUFFER_MIN_META_PERC_DEF            0
#define H5F_ACS_PAGE_BUFFER_MIN_META_PERC_ENC            H5P__encode_unsigned
#define H5F_ACS_PAGE_BUFFER_MIN_META_PERC_DEC            H5P__decode_unsigned
/* Definition for minimum raw data size of page buffer(bytes) */
#define H5F_ACS_PAGE_BUFFER_MIN_RAW_PERC_SIZE           sizeof(unsigned)
#define H5F_ACS_PAGE_BUFFER_MIN_RAW_PERC_DEF            0
#define H5F_ACS_PAGE_BUFFER_MIN_RAW_PERC_ENC            H5P__encode_unsigned
#define H5F_ACS_PAGE_BUFFER_MIN_RAW_PERC_DEC            H5P__decode_unsigned



/******************/
/* Local Typedefs */
/******************/


/********************/
/* Package Typedefs */
/********************/


/********************/
/* Local Prototypes */
/********************/

/* Property class callbacks */
static herr_t H5P__facc_reg_prop(H5P_genclass_t *pclass);

/* File driver ID & info property callbacks */
static herr_t H5P__facc_file_driver_create(const char *name, size_t size, void *value);
static herr_t H5P__facc_file_driver_set(hid_t prop_id, const char *name, size_t size, void *value);
static herr_t H5P__facc_file_driver_get(hid_t prop_id, const char *name, size_t size, void *value);
static herr_t H5P__facc_file_driver_del(hid_t prop_id, const char *name, size_t size, void *value);
static herr_t H5P__facc_file_driver_copy(const char *name, size_t size, void *value);
static int H5P__facc_file_driver_cmp(const void *value1, const void *value2, size_t size);
static herr_t H5P__facc_file_driver_close(const char *name, size_t size, void *value);

/* File image info property callbacks */
static herr_t H5P__file_image_info_copy(void *value);
static herr_t H5P__file_image_info_free(void *value);
static herr_t H5P__facc_file_image_info_set(hid_t prop_id, const char *name, size_t size, void *value);
static herr_t H5P__facc_file_image_info_get(hid_t prop_id, const char *name, size_t size, void *value);
static herr_t H5P__facc_file_image_info_del(hid_t prop_id, const char *name, size_t size, void *value);
static herr_t H5P__facc_file_image_info_copy(const char *name, size_t size, void *value);
static int H5P__facc_file_image_info_cmp(const void *value1, const void *value2, size_t size);
static herr_t H5P__facc_file_image_info_close(const char *name, size_t size, void *value);

/* encode & decode callbacks */
static herr_t H5P__facc_cache_config_enc(const void *value, void **_pp, size_t *size);
static herr_t H5P__facc_cache_config_dec(const void **_pp, void *value);
static int H5P__facc_cache_config_cmp(const void *value1, const void *value2, size_t size);
static herr_t H5P__facc_fclose_degree_enc(const void *value, void **_pp, size_t *size);
static herr_t H5P__facc_fclose_degree_dec(const void **pp, void *value);
static herr_t H5P__facc_multi_type_enc(const void *value, void **_pp, size_t *size);
static herr_t H5P__facc_multi_type_dec(const void **_pp, void *value);

<<<<<<< HEAD
#ifdef H5_HAVE_PARALLEL
/* subfiling file name callbacks */
static herr_t H5P__subfiling_config_set(hid_t prop_id, const char* name, size_t size, void* value);
static herr_t H5P__subfiling_config_get(hid_t prop_id, const char* name, size_t size, void* value);
static herr_t H5P__subfiling_config_enc(const void *value, void **_pp, size_t *size);
static herr_t H5P__subfiling_config_dec(const void **_pp, void *value);
static herr_t H5P__subfiling_config_del(hid_t prop_id, const char* name, size_t size, void* value);
static herr_t H5P__subfiling_config_copy(const char* name, size_t size, void* value);
static int H5P__subfiling_config_cmp(const void *value1, const void *value2, size_t size);
static herr_t H5P__subfiling_config_close(const char* name, size_t size, void* value);
#endif /* H5_HAVE_PARALLEL */
=======
/* Metadata cache log location property callbacks */
static herr_t H5P_facc_mdc_log_location_enc(const void *value, void **_pp, size_t *size);
static herr_t H5P_facc_mdc_log_location_dec(const void **_pp, void *value);
static herr_t H5P_facc_mdc_log_location_del(hid_t prop_id, const char *name, size_t size, void *value);
static herr_t H5P_facc_mdc_log_location_copy(const char *name, size_t size, void *value);
static int    H5P_facc_mdc_log_location_cmp(const void *value1, const void *value2, size_t size);
static herr_t H5P_facc_mdc_log_location_close(const char *name, size_t size, void *value);

/* Metadata cache image property callbacks */
static int H5P__facc_cache_image_config_cmp(const void *_config1, const void *_config2, size_t H5_ATTR_UNUSED size);
static herr_t H5P__facc_cache_image_config_enc(const void *value, void **_pp, size_t *size);
static herr_t H5P__facc_cache_image_config_dec(const void **_pp, void *_value);

>>>>>>> a6d5bf1a

/*********************/
/* Package Variables */
/*********************/

/* File access property list class library initialization object */
const H5P_libclass_t H5P_CLS_FACC[1] = {{
    "file access",		/* Class name for debugging     */
    H5P_TYPE_FILE_ACCESS,       /* Class type                   */

    &H5P_CLS_ROOT_g,		/* Parent class                 */
    &H5P_CLS_FILE_ACCESS_g,	/* Pointer to class             */
    &H5P_CLS_FILE_ACCESS_ID_g,	/* Pointer to class ID          */
    &H5P_LST_FILE_ACCESS_ID_g,	/* Pointer to default property list ID */
    H5P__facc_reg_prop,		/* Default property registration routine */

    NULL,			/* Class creation callback      */
    NULL,		        /* Class creation callback info */
    NULL,			/* Class copy callback          */
    NULL,		        /* Class copy callback info     */
    NULL,			/* Class close callback         */
    NULL 		        /* Class close callback info    */
}};


/*****************************/
/* Library Private Variables */
/*****************************/


/*******************/
/* Local Variables */
/*******************/

/* Property value defaults */
static const H5AC_cache_config_t H5F_def_mdc_initCacheCfg_g = H5F_ACS_META_CACHE_INIT_CONFIG_DEF;  /* Default metadata cache settings */
static const size_t H5F_def_rdcc_nslots_g = H5F_ACS_DATA_CACHE_NUM_SLOTS_DEF;      /* Default raw data chunk cache # of slots */
static const size_t H5F_def_rdcc_nbytes_g = H5F_ACS_DATA_CACHE_BYTE_SIZE_DEF;      /* Default raw data chunk cache # of bytes */
static const double H5F_def_rdcc_w0_g = H5F_ACS_PREEMPT_READ_CHUNKS_DEF;           /* Default raw data chunk cache dirty ratio */
static const hsize_t H5F_def_threshold_g = H5F_ACS_ALIGN_THRHD_DEF;                /* Default allocation alignment threshold */
static const hsize_t H5F_def_alignment_g = H5F_ACS_ALIGN_DEF;                      /* Default allocation alignment value */
static const hsize_t H5F_def_meta_block_size_g = H5F_ACS_META_BLOCK_SIZE_DEF;      /* Default metadata allocation block size */
static const size_t H5F_def_sieve_buf_size_g = H5F_ACS_SIEVE_BUF_SIZE_DEF;         /* Default raw data I/O sieve buffer size */
static const hsize_t H5F_def_sdata_block_size_g = H5F_ACS_SDATA_BLOCK_SIZE_DEF;    /* Default small data allocation block size */
static const unsigned H5F_def_gc_ref_g = H5F_ACS_GARBG_COLCT_REF_DEF;              /* Default garbage collection for references setting */
static const H5F_close_degree_t H5F_def_close_degree_g = H5F_CLOSE_DEGREE_DEF;     /* Default file close degree */
static const hsize_t H5F_def_family_offset_g = H5F_ACS_FAMILY_OFFSET_DEF;          /* Default offset for family VFD */
static const hsize_t H5F_def_family_newsize_g = H5F_ACS_FAMILY_NEWSIZE_DEF;        /* Default size of new files for family VFD */
static const hbool_t H5F_def_family_to_sec2_g = H5F_ACS_FAMILY_TO_SEC2_DEF;        /* Default ?? for family VFD */
static const H5FD_mem_t H5F_def_mem_type_g = H5F_ACS_MULTI_TYPE_DEF;               /* Default file space type for multi VFD */
static const hbool_t H5F_def_latest_format_g = H5F_ACS_LATEST_FORMAT_DEF;          /* Default setting for "use the latest version of the format" flag */
static const hbool_t H5F_def_want_posix_fd_g = H5F_ACS_WANT_POSIX_FD_DEF;          /* Default setting for retrieving 'handle' from core VFD */
static const unsigned H5F_def_efc_size_g = H5F_ACS_EFC_SIZE_DEF;                   /* Default external file cache size */
static const H5FD_file_image_info_t H5F_def_file_image_info_g = H5F_ACS_FILE_IMAGE_INFO_DEF;                 /* Default file image info and callbacks */
static const hbool_t H5F_def_core_write_tracking_flag_g = H5F_ACS_CORE_WRITE_TRACKING_FLAG_DEF;              /* Default setting for core VFD write tracking */
static const size_t H5F_def_core_write_tracking_page_size_g = H5F_ACS_CORE_WRITE_TRACKING_PAGE_SIZE_DEF;     /* Default core VFD write tracking page size */
static const unsigned H5F_def_metadata_read_attempts_g = H5F_ACS_METADATA_READ_ATTEMPTS_DEF;  /* Default setting for the # of metadata read attempts */
static const H5F_object_flush_t H5F_def_object_flush_cb_g = H5F_ACS_OBJECT_FLUSH_CB_DEF;      /* Default setting for object flush callback */
static const hbool_t H5F_def_clear_status_flags_g = H5F_ACS_CLEAR_STATUS_FLAGS_DEF;           /* Default to clear the superblock status_flags */
static const hbool_t H5F_def_use_mdc_logging_g = H5F_ACS_USE_MDC_LOGGING_DEF;                 /* Default metadata cache logging flag */
static const char *H5F_def_mdc_log_location_g = H5F_ACS_MDC_LOG_LOCATION_DEF;                 /* Default mdc log location */
static const hbool_t H5F_def_start_mdc_log_on_access_g = H5F_ACS_START_MDC_LOG_ON_ACCESS_DEF; /* Default mdc log start on access flag */
static const hbool_t H5F_def_evict_on_close_flag_g = H5F_ACS_EVICT_ON_CLOSE_FLAG_DEF;         /* Default setting for evict on close property */
#ifdef H5_HAVE_PARALLEL
static const H5P_coll_md_read_flag_t H5F_def_coll_md_read_flag_g = H5F_ACS_COLL_MD_READ_FLAG_DEF;  /* Default setting for the collective metedata read flag */
static const hbool_t H5F_def_coll_md_write_flag_g = H5F_ACS_COLL_MD_WRITE_FLAG_DEF;  /* Default setting for the collective metedata write flag */
static const H5F_subfiling_config_t H5F_def_subfiling_config_g = H5F_ACS_SUBFILING_CONFIG_DEF;
#endif /* H5_HAVE_PARALLEL */
static const H5AC_cache_image_config_t H5F_def_mdc_initCacheImageCfg_g = H5F_ACS_META_CACHE_INIT_IMAGE_CONFIG_DEF;  /* Default metadata cache image settings */
static const size_t H5F_def_page_buf_size_g = H5F_ACS_PAGE_BUFFER_SIZE_DEF;      /* Default page buffer size */
static const unsigned H5F_def_page_buf_min_meta_perc_g = H5F_ACS_PAGE_BUFFER_MIN_META_PERC_DEF;      /* Default page buffer minimum metadata size */
static const unsigned H5F_def_page_buf_min_raw_perc_g = H5F_ACS_PAGE_BUFFER_MIN_RAW_PERC_DEF;      /* Default page buffer minumum raw data size */


/*-------------------------------------------------------------------------
 * Function:    H5P__facc_reg_prop
 *
 * Purpose:     Register the file access property list class's properties
 *
 * Return:      Non-negative on success/Negative on failure
 *
 * Programmer:  Quincey Koziol
 *              October 31, 2006
 *-------------------------------------------------------------------------
 */
static herr_t
H5P__facc_reg_prop(H5P_genclass_t *pclass)
{
    const H5FD_driver_prop_t def_driver_prop = H5F_ACS_FILE_DRV_DEF;           /* Default VFL driver ID & info (initialized from a variable) */
    herr_t ret_value = SUCCEED;         /* Return value */

    FUNC_ENTER_STATIC

    /* Register the initial metadata cache resize configuration */
    if(H5P_register_real(pclass, H5F_ACS_META_CACHE_INIT_CONFIG_NAME, H5F_ACS_META_CACHE_INIT_CONFIG_SIZE, &H5F_def_mdc_initCacheCfg_g, 
            NULL, NULL, NULL, H5F_ACS_META_CACHE_INIT_CONFIG_ENC, H5F_ACS_META_CACHE_INIT_CONFIG_DEC, 
            NULL, NULL, H5F_ACS_META_CACHE_INIT_CONFIG_CMP, NULL) < 0)
        HGOTO_ERROR(H5E_PLIST, H5E_CANTINSERT, FAIL, "can't insert property into class")

    /* Register the size of raw data chunk cache (elements) */
    if(H5P_register_real(pclass, H5F_ACS_DATA_CACHE_NUM_SLOTS_NAME, H5F_ACS_DATA_CACHE_NUM_SLOTS_SIZE, &H5F_def_rdcc_nslots_g, 
            NULL, NULL, NULL, H5F_ACS_DATA_CACHE_NUM_SLOTS_ENC, H5F_ACS_DATA_CACHE_NUM_SLOTS_DEC, 
            NULL, NULL, NULL, NULL) < 0)
        HGOTO_ERROR(H5E_PLIST, H5E_CANTINSERT, FAIL, "can't insert property into class")

    /* Register the size of raw data chunk cache(bytes) */
    if(H5P_register_real(pclass, H5F_ACS_DATA_CACHE_BYTE_SIZE_NAME, H5F_ACS_DATA_CACHE_BYTE_SIZE_SIZE, &H5F_def_rdcc_nbytes_g, 
            NULL, NULL, NULL, H5F_ACS_DATA_CACHE_BYTE_SIZE_ENC, H5F_ACS_DATA_CACHE_BYTE_SIZE_DEC, 
            NULL, NULL, NULL, NULL) < 0)
        HGOTO_ERROR(H5E_PLIST, H5E_CANTINSERT, FAIL, "can't insert property into class")

    /* Register the preemption for reading chunks */
    if(H5P_register_real(pclass, H5F_ACS_PREEMPT_READ_CHUNKS_NAME, H5F_ACS_PREEMPT_READ_CHUNKS_SIZE, &H5F_def_rdcc_w0_g, 
            NULL, NULL, NULL, H5F_ACS_PREEMPT_READ_CHUNKS_ENC, H5F_ACS_PREEMPT_READ_CHUNKS_DEC, 
            NULL, NULL, NULL, NULL) < 0)
        HGOTO_ERROR(H5E_PLIST, H5E_CANTINSERT, FAIL, "can't insert property into class")

    /* Register the threshold for alignment */
    if(H5P_register_real(pclass, H5F_ACS_ALIGN_THRHD_NAME, H5F_ACS_ALIGN_THRHD_SIZE, &H5F_def_threshold_g, 
            NULL, NULL, NULL, H5F_ACS_ALIGN_THRHD_ENC, H5F_ACS_ALIGN_THRHD_DEC, 
            NULL, NULL, NULL, NULL) < 0)
        HGOTO_ERROR(H5E_PLIST, H5E_CANTINSERT, FAIL, "can't insert property into class")

    /* Register the alignment */
    if(H5P_register_real(pclass, H5F_ACS_ALIGN_NAME, H5F_ACS_ALIGN_SIZE, &H5F_def_alignment_g, 
            NULL, NULL, NULL, H5F_ACS_ALIGN_ENC, H5F_ACS_ALIGN_DEC, 
            NULL, NULL, NULL, NULL) < 0)
        HGOTO_ERROR(H5E_PLIST, H5E_CANTINSERT, FAIL, "can't insert property into class")

    /* Register the minimum metadata allocation block size */
    if(H5P_register_real(pclass, H5F_ACS_META_BLOCK_SIZE_NAME, H5F_ACS_META_BLOCK_SIZE_SIZE, &H5F_def_meta_block_size_g, 
            NULL, NULL, NULL, H5F_ACS_META_BLOCK_SIZE_ENC, H5F_ACS_META_BLOCK_SIZE_DEC, 
            NULL, NULL, NULL, NULL) < 0)
        HGOTO_ERROR(H5E_PLIST, H5E_CANTINSERT, FAIL, "can't insert property into class")

    /* Register the maximum sieve buffer size */
    if(H5P_register_real(pclass, H5F_ACS_SIEVE_BUF_SIZE_NAME, H5F_ACS_SIEVE_BUF_SIZE_SIZE, &H5F_def_sieve_buf_size_g, 
            NULL, NULL, NULL, H5F_ACS_SIEVE_BUF_SIZE_ENC, H5F_ACS_SIEVE_BUF_SIZE_DEC, 
            NULL, NULL, NULL, NULL) < 0)
        HGOTO_ERROR(H5E_PLIST, H5E_CANTINSERT, FAIL, "can't insert property into class")

    /* Register the minimum "small data" allocation block size */
    if(H5P_register_real(pclass, H5F_ACS_SDATA_BLOCK_SIZE_NAME, H5F_ACS_SDATA_BLOCK_SIZE_SIZE, &H5F_def_sdata_block_size_g, 
            NULL, NULL, NULL, H5F_ACS_SDATA_BLOCK_SIZE_ENC, H5F_ACS_SDATA_BLOCK_SIZE_DEC, 
            NULL, NULL, NULL, NULL) < 0)
        HGOTO_ERROR(H5E_PLIST, H5E_CANTINSERT, FAIL, "can't insert property into class")

    /* Register the garbage collection reference */
    if(H5P_register_real(pclass, H5F_ACS_GARBG_COLCT_REF_NAME, H5F_ACS_GARBG_COLCT_REF_SIZE, &H5F_def_gc_ref_g, 
            NULL, NULL, NULL, H5F_ACS_GARBG_COLCT_REF_ENC, H5F_ACS_GARBG_COLCT_REF_DEC, 
            NULL, NULL, NULL, NULL) < 0)
        HGOTO_ERROR(H5E_PLIST, H5E_CANTINSERT, FAIL, "can't insert property into class")

    /* Register the file driver ID & info */
    /* (Note: this property should not have an encode/decode callback -QAK) */
    if(H5P_register_real(pclass, H5F_ACS_FILE_DRV_NAME, H5F_ACS_FILE_DRV_SIZE, &def_driver_prop, 
            H5F_ACS_FILE_DRV_CRT, H5F_ACS_FILE_DRV_SET, H5F_ACS_FILE_DRV_GET, NULL, NULL,
            H5F_ACS_FILE_DRV_DEL, H5F_ACS_FILE_DRV_COPY, H5F_ACS_FILE_DRV_CMP, H5F_ACS_FILE_DRV_CLOSE) < 0)
        HGOTO_ERROR(H5E_PLIST, H5E_CANTINSERT, FAIL, "can't insert property into class")

    /* Register the file close degree */
    if(H5P_register_real(pclass, H5F_ACS_CLOSE_DEGREE_NAME, H5F_CLOSE_DEGREE_SIZE, &H5F_def_close_degree_g, 
            NULL, NULL, NULL, H5F_CLOSE_DEGREE_ENC, H5F_CLOSE_DEGREE_DEC, 
            NULL, NULL, NULL, NULL) < 0)
        HGOTO_ERROR(H5E_PLIST, H5E_CANTINSERT, FAIL, "can't insert property into class")

    /* Register the offset of family driver info */
    if(H5P_register_real(pclass, H5F_ACS_FAMILY_OFFSET_NAME, H5F_ACS_FAMILY_OFFSET_SIZE, &H5F_def_family_offset_g, 
            NULL, NULL, NULL, H5F_ACS_FAMILY_OFFSET_ENC, H5F_ACS_FAMILY_OFFSET_DEC, 
            NULL, NULL, NULL, NULL) < 0)
        HGOTO_ERROR(H5E_PLIST, H5E_CANTINSERT, FAIL, "can't insert property into class")

    /* Register the private property of new family file size. It's used by h5repart only. */
    /* (Note: this property should not have an encode/decode callback -QAK) */
    if(H5P_register_real(pclass, H5F_ACS_FAMILY_NEWSIZE_NAME, H5F_ACS_FAMILY_NEWSIZE_SIZE, &H5F_def_family_newsize_g, 
            NULL, NULL, NULL, NULL, NULL, NULL, NULL, NULL, NULL) < 0)
        HGOTO_ERROR(H5E_PLIST, H5E_CANTINSERT, FAIL, "can't insert property into class")

    /* Register the private property of whether convert family to sec2 driver. It's used by h5repart only. */
    /* (Note: this property should not have an encode/decode callback -QAK) */
    if(H5P_register_real(pclass, H5F_ACS_FAMILY_TO_SEC2_NAME, H5F_ACS_FAMILY_TO_SEC2_SIZE, &H5F_def_family_to_sec2_g, 
            NULL, NULL, NULL, NULL, NULL, NULL, NULL, NULL, NULL) < 0)
        HGOTO_ERROR(H5E_PLIST, H5E_CANTINSERT, FAIL, "can't insert property into class")

    /* Register the data type of multi driver info */
    if(H5P_register_real(pclass, H5F_ACS_MULTI_TYPE_NAME, H5F_ACS_MULTI_TYPE_SIZE, &H5F_def_mem_type_g, 
            NULL, NULL, NULL, H5F_ACS_MULTI_TYPE_ENC, H5F_ACS_MULTI_TYPE_DEC, 
            NULL, NULL, NULL, NULL) < 0)
        HGOTO_ERROR(H5E_PLIST, H5E_CANTINSERT, FAIL, "can't insert property into class")

    /* Register the 'use the latest version of the format' flag */
    if(H5P_register_real(pclass, H5F_ACS_LATEST_FORMAT_NAME, H5F_ACS_LATEST_FORMAT_SIZE, &H5F_def_latest_format_g, 
            NULL, NULL, NULL, H5F_ACS_LATEST_FORMAT_ENC, H5F_ACS_LATEST_FORMAT_DEC, 
            NULL, NULL, NULL, NULL) < 0)
        HGOTO_ERROR(H5E_PLIST, H5E_CANTINSERT, FAIL, "can't insert property into class")

    /* Register the private property of whether to retrieve the file descriptor from the core VFD */
    /* (used internally to the library only) */
    /* (Note: this property should not have an encode/decode callback -QAK) */
    if(H5P_register_real(pclass, H5F_ACS_WANT_POSIX_FD_NAME, H5F_ACS_WANT_POSIX_FD_SIZE, &H5F_def_want_posix_fd_g, 
            NULL, NULL, NULL, NULL, NULL, NULL, NULL, NULL, NULL) < 0)
        HGOTO_ERROR(H5E_PLIST, H5E_CANTINSERT, FAIL, "can't insert property into class")

    /* Register the external file cache size */
    if(H5P_register_real(pclass, H5F_ACS_EFC_SIZE_NAME, H5F_ACS_EFC_SIZE_SIZE, &H5F_def_efc_size_g, 
            NULL, NULL, NULL, H5F_ACS_EFC_SIZE_ENC, H5F_ACS_EFC_SIZE_DEC, 
            NULL, NULL, NULL, NULL) < 0)
        HGOTO_ERROR(H5E_PLIST, H5E_CANTINSERT, FAIL, "can't insert property into class")

    /* Register the initial file image info */
    /* (Note: this property should not have an encode/decode callback -QAK) */
    if(H5P_register_real(pclass, H5F_ACS_FILE_IMAGE_INFO_NAME, H5F_ACS_FILE_IMAGE_INFO_SIZE, &H5F_def_file_image_info_g, 
            NULL, H5F_ACS_FILE_IMAGE_INFO_SET, H5F_ACS_FILE_IMAGE_INFO_GET, NULL, NULL,
            H5F_ACS_FILE_IMAGE_INFO_DEL, H5F_ACS_FILE_IMAGE_INFO_COPY, H5F_ACS_FILE_IMAGE_INFO_CMP, H5F_ACS_FILE_IMAGE_INFO_CLOSE) < 0)
        HGOTO_ERROR(H5E_PLIST, H5E_CANTINSERT, FAIL, "can't insert property into class")

    /* Register the core VFD backing store write tracking flag */
    if(H5P_register_real(pclass, H5F_ACS_CORE_WRITE_TRACKING_FLAG_NAME, H5F_ACS_CORE_WRITE_TRACKING_FLAG_SIZE, &H5F_def_core_write_tracking_flag_g, 
            NULL, NULL, NULL, H5F_ACS_CORE_WRITE_TRACKING_FLAG_ENC, H5F_ACS_CORE_WRITE_TRACKING_FLAG_DEC, 
            NULL, NULL, NULL, NULL) < 0)
        HGOTO_ERROR(H5E_PLIST, H5E_CANTINSERT, FAIL, "can't insert property into class")

    /* Register the size of the core VFD backing store page size */
    if(H5P_register_real(pclass, H5F_ACS_CORE_WRITE_TRACKING_PAGE_SIZE_NAME, H5F_ACS_CORE_WRITE_TRACKING_PAGE_SIZE_SIZE, &H5F_def_core_write_tracking_page_size_g, 
            NULL, NULL, NULL, H5F_ACS_CORE_WRITE_TRACKING_PAGE_SIZE_ENC, H5F_ACS_CORE_WRITE_TRACKING_PAGE_SIZE_DEC, 
            NULL, NULL, NULL, NULL) < 0)
        HGOTO_ERROR(H5E_PLIST, H5E_CANTINSERT, FAIL, "can't insert property into class")

    /* Register the # of read attempts */
    if(H5P_register_real(pclass, H5F_ACS_METADATA_READ_ATTEMPTS_NAME, H5F_ACS_METADATA_READ_ATTEMPTS_SIZE, &H5F_def_metadata_read_attempts_g, 
            NULL, NULL, NULL, H5F_ACS_METADATA_READ_ATTEMPTS_ENC, H5F_ACS_METADATA_READ_ATTEMPTS_DEC, 
            NULL, NULL, NULL, NULL) < 0)
        HGOTO_ERROR(H5E_PLIST, H5E_CANTINSERT, FAIL, "can't insert property into class")

    /* Register object flush callback */
    /* (Note: this property should not have an encode/decode callback -QAK) */
    if(H5P_register_real(pclass, H5F_ACS_OBJECT_FLUSH_CB_NAME, H5F_ACS_OBJECT_FLUSH_CB_SIZE, &H5F_def_object_flush_cb_g, 
            NULL, NULL, NULL, NULL, NULL, NULL, NULL, NULL, NULL) < 0)
        HGOTO_ERROR(H5E_PLIST, H5E_CANTINSERT, FAIL, "can't insert property into class")

    /* Register the private property of whether to clear the superblock status_flags. It's used by h5clear only. */
    if(H5P_register_real(pclass, H5F_ACS_CLEAR_STATUS_FLAGS_NAME, H5F_ACS_CLEAR_STATUS_FLAGS_SIZE, &H5F_def_clear_status_flags_g,
            NULL, NULL, NULL, NULL, NULL, NULL, NULL, NULL, NULL) < 0)
        HGOTO_ERROR(H5E_PLIST, H5E_CANTINSERT, FAIL, "can't insert property into class")

    /* Register the metadata cache logging flag. */
    if(H5P_register_real(pclass, H5F_ACS_USE_MDC_LOGGING_NAME, H5F_ACS_USE_MDC_LOGGING_SIZE, &H5F_def_use_mdc_logging_g,
            NULL, NULL, NULL, H5F_ACS_USE_MDC_LOGGING_ENC, H5F_ACS_USE_MDC_LOGGING_DEC, NULL, NULL, NULL, NULL) < 0)
        HGOTO_ERROR(H5E_PLIST, H5E_CANTINSERT, FAIL, "can't insert property into class")

    /* Register the metadata cache log location. */
    if(H5P_register_real(pclass, H5F_ACS_MDC_LOG_LOCATION_NAME, H5F_ACS_MDC_LOG_LOCATION_SIZE, &H5F_def_mdc_log_location_g,
        NULL, NULL, NULL, H5F_ACS_MDC_LOG_LOCATION_ENC, H5F_ACS_MDC_LOG_LOCATION_DEC,
        H5F_ACS_MDC_LOG_LOCATION_DEL, H5F_ACS_MDC_LOG_LOCATION_COPY, H5F_ACS_MDC_LOG_LOCATION_CMP, H5F_ACS_MDC_LOG_LOCATION_CLOSE) < 0)
        HGOTO_ERROR(H5E_PLIST, H5E_CANTINSERT, FAIL, "can't insert property into class")

    /* Register the flag that indicates whether mdc logging starts on file access. */
    if(H5P_register_real(pclass, H5F_ACS_START_MDC_LOG_ON_ACCESS_NAME, H5F_ACS_START_MDC_LOG_ON_ACCESS_SIZE, &H5F_def_start_mdc_log_on_access_g,
            NULL, NULL, NULL, H5F_ACS_START_MDC_LOG_ON_ACCESS_ENC, H5F_ACS_START_MDC_LOG_ON_ACCESS_DEC, NULL, NULL, NULL, NULL) < 0)
        HGOTO_ERROR(H5E_PLIST, H5E_CANTINSERT, FAIL, "can't insert property into class")

    /* Register the evict on close flag */
    if(H5P_register_real(pclass, H5F_ACS_EVICT_ON_CLOSE_FLAG_NAME, H5F_ACS_EVICT_ON_CLOSE_FLAG_SIZE, &H5F_def_evict_on_close_flag_g, 
            NULL, NULL, NULL, H5F_ACS_EVICT_ON_CLOSE_FLAG_ENC, H5F_ACS_EVICT_ON_CLOSE_FLAG_DEC, 
            NULL, NULL, NULL, NULL) < 0)
        HGOTO_ERROR(H5E_PLIST, H5E_CANTINSERT, FAIL, "can't insert property into class")

#ifdef H5_HAVE_PARALLEL
    /* Register the metadata collective read flag */
    if(H5P_register_real(pclass, H5_COLL_MD_READ_FLAG_NAME, H5F_ACS_COLL_MD_READ_FLAG_SIZE, &H5F_def_coll_md_read_flag_g, 
            NULL, NULL, NULL, H5F_ACS_COLL_MD_READ_FLAG_ENC, H5F_ACS_COLL_MD_READ_FLAG_DEC, 
            NULL, NULL, NULL, NULL) < 0)
        HGOTO_ERROR(H5E_PLIST, H5E_CANTINSERT, FAIL, "can't insert property into class")

    /* Register the metadata collective write flag */
    if(H5P_register_real(pclass, H5F_ACS_COLL_MD_WRITE_FLAG_NAME, H5F_ACS_COLL_MD_WRITE_FLAG_SIZE, &H5F_def_coll_md_write_flag_g, 
            NULL, NULL, NULL, H5F_ACS_COLL_MD_WRITE_FLAG_ENC, H5F_ACS_COLL_MD_WRITE_FLAG_DEC, 
            NULL, NULL, NULL, NULL) < 0)
        HGOTO_ERROR(H5E_PLIST, H5E_CANTINSERT, FAIL, "can't insert property into class")

    /* Register property for subfiling config */
    if(H5P_register_real(pclass, H5F_ACS_SUBFILING_CONFIG_NAME, H5F_ACS_SUBFILING_CONFIG_SIZE, &H5F_def_subfiling_config_g, 
                         NULL, NULL, NULL, NULL, NULL, NULL, 
                         H5F_ACS_SUBFILING_CONFIG_COPY, NULL, H5F_ACS_SUBFILING_CONFIG_CLOSE) < 0)
         HGOTO_ERROR(H5E_PLIST, H5E_CANTINSERT, FAIL, "can't insert property into class")

#endif /* H5_HAVE_PARALLEL */

    /* Register the initial metadata cache image configuration */
    if(H5P_register_real(pclass, H5F_ACS_META_CACHE_INIT_IMAGE_CONFIG_NAME, H5F_ACS_META_CACHE_INIT_IMAGE_CONFIG_SIZE, &H5F_def_mdc_initCacheImageCfg_g, 
            NULL, NULL, NULL, H5F_ACS_META_CACHE_INIT_IMAGE_CONFIG_ENC, H5F_ACS_META_CACHE_INIT_IMAGE_CONFIG_DEC, 
            NULL, NULL, H5F_ACS_META_CACHE_INIT_IMAGE_CONFIG_CMP, NULL) < 0)
        HGOTO_ERROR(H5E_PLIST, H5E_CANTINSERT, FAIL, "can't insert property into class")

    /* Register the size of the page buffer size */
    if(H5P_register_real(pclass, H5F_ACS_PAGE_BUFFER_SIZE_NAME, H5F_ACS_PAGE_BUFFER_SIZE_SIZE, &H5F_def_page_buf_size_g, 
            NULL, NULL, NULL, H5F_ACS_PAGE_BUFFER_SIZE_ENC, H5F_ACS_PAGE_BUFFER_SIZE_DEC, 
            NULL, NULL, NULL, NULL) < 0)
        HGOTO_ERROR(H5E_PLIST, H5E_CANTINSERT, FAIL, "can't insert property into class")
    /* Register the size of the page buffer minimum metadata size */
    if(H5P_register_real(pclass, H5F_ACS_PAGE_BUFFER_MIN_META_PERC_NAME, H5F_ACS_PAGE_BUFFER_MIN_META_PERC_SIZE, &H5F_def_page_buf_min_meta_perc_g, 
            NULL, NULL, NULL, H5F_ACS_PAGE_BUFFER_MIN_META_PERC_ENC, H5F_ACS_PAGE_BUFFER_MIN_META_PERC_DEC, 
            NULL, NULL, NULL, NULL) < 0)
        HGOTO_ERROR(H5E_PLIST, H5E_CANTINSERT, FAIL, "can't insert property into class")
    /* Register the size of the page buffer minimum raw data size */
    if(H5P_register_real(pclass, H5F_ACS_PAGE_BUFFER_MIN_RAW_PERC_NAME, H5F_ACS_PAGE_BUFFER_MIN_RAW_PERC_SIZE, &H5F_def_page_buf_min_raw_perc_g, 
            NULL, NULL, NULL, H5F_ACS_PAGE_BUFFER_MIN_RAW_PERC_ENC, H5F_ACS_PAGE_BUFFER_MIN_RAW_PERC_DEC, 
            NULL, NULL, NULL, NULL) < 0)
        HGOTO_ERROR(H5E_PLIST, H5E_CANTINSERT, FAIL, "can't insert property into class")

done:
    FUNC_LEAVE_NOAPI(ret_value)
} /* end H5P__facc_reg_prop() */


/*-------------------------------------------------------------------------
 * Function:	H5Pset_alignment
 *
 * Purpose:	Sets the alignment properties of a file access property list
 *		so that any file object >= THRESHOLD bytes will be aligned on
 *		an address which is a multiple of ALIGNMENT.  The addresses
 *		are relative to the end of the user block; the alignment is
 *		calculated by subtracting the user block size from the
 *		absolute file address and then adjusting the address to be a
 *		multiple of ALIGNMENT.
 *
 *		Default values for THRESHOLD and ALIGNMENT are one, implying
 *		no alignment.  Generally the default values will result in
 *		the best performance for single-process access to the file.
 *		For MPI-IO and other parallel systems, choose an alignment
 *		which is a multiple of the disk block size.
 *
 * Return:	Non-negative on success/Negative on failure
 *
 * Programmer:	Robb Matzke
 *              Tuesday, June  9, 1998
 *
 * Modifications:
 *
 *		Raymond Lu
 *		Tuesday, Oct 23, 2001
 *		Changed file access property list mechanism to the new
 *		generic property list.
 *-------------------------------------------------------------------------
 */
herr_t
H5Pset_alignment(hid_t fapl_id, hsize_t threshold, hsize_t alignment)
{
    H5P_genplist_t *plist;      /* Property list pointer */
    herr_t ret_value = SUCCEED;   /* return value */

    FUNC_ENTER_API(FAIL)
    H5TRACE3("e", "ihh", fapl_id, threshold, alignment);

    /* Check args */
    if(alignment < 1)
        HGOTO_ERROR(H5E_ARGS, H5E_BADVALUE, FAIL, "alignment must be positive")

    /* Get the plist structure */
    if(NULL == (plist = H5P_object_verify(fapl_id,H5P_FILE_ACCESS)))
        HGOTO_ERROR(H5E_ATOM, H5E_BADATOM, FAIL, "can't find object for ID")

    /* Set values */
    if(H5P_set(plist, H5F_ACS_ALIGN_THRHD_NAME, &threshold) < 0)
        HGOTO_ERROR(H5E_PLIST, H5E_CANTSET, FAIL, "can't set threshold")
    if(H5P_set(plist, H5F_ACS_ALIGN_NAME, &alignment) < 0)
        HGOTO_ERROR(H5E_PLIST, H5E_CANTSET, FAIL, "can't set alignment")

done:
    FUNC_LEAVE_API(ret_value)
}


/*-------------------------------------------------------------------------
 * Function:	H5Pget_alignment
 *
 * Purpose:	Returns the current settings for alignment properties from a
 *		file access property list.  The THRESHOLD and/or ALIGNMENT
 *		pointers may be null pointers.
 *
 * Return:	Non-negative on success/Negative on failure
 *
 * Programmer:	Robb Matzke
 *              Tuesday, June  9, 1998
 *
 *-------------------------------------------------------------------------
 */
herr_t
H5Pget_alignment(hid_t fapl_id, hsize_t *threshold/*out*/,
    hsize_t *alignment/*out*/)
{
    H5P_genplist_t *plist;              /* Property list pointer */
    herr_t      ret_value = SUCCEED;    /* Return value */

    FUNC_ENTER_API(FAIL)
    H5TRACE3("e", "ixx", fapl_id, threshold, alignment);

    /* Get the plist structure */
    if(NULL == (plist = H5P_object_verify(fapl_id,H5P_FILE_ACCESS)))
        HGOTO_ERROR(H5E_ATOM, H5E_BADATOM, FAIL, "can't find object for ID")

    /* Get values */
    if(threshold)
        if(H5P_get(plist, H5F_ACS_ALIGN_THRHD_NAME, threshold) < 0)
            HGOTO_ERROR(H5E_PLIST, H5E_CANTGET, FAIL, "can't get threshold")
    if(alignment)
        if(H5P_get(plist, H5F_ACS_ALIGN_NAME, alignment) < 0)
            HGOTO_ERROR(H5E_PLIST, H5E_CANTGET, FAIL, "can't get alignment")

done:
    FUNC_LEAVE_API(ret_value)
} /* end H5Pget_alignment() */


/*-------------------------------------------------------------------------
 * Function:	H5P_set_driver
 *
 * Purpose:	Set the file driver (DRIVER_ID) for a file access 
 *		property list (PLIST_ID) and supply an optional
 *		struct containing the driver-specific properites
 *		(DRIVER_INFO).  The driver properties will be copied into the
 *		property list and the reference count on the driver will be
 *		incremented, allowing the caller to close the driver ID but
 *		still use the property list.
 *
 * Return:	Success:	Non-negative
 *		Failure:	Negative
 *
 * Programmer:	Robb Matzke
 *              Tuesday, August  3, 1999
 *
 *-------------------------------------------------------------------------
 */
herr_t
H5P_set_driver(H5P_genplist_t *plist, hid_t new_driver_id, const void *new_driver_info)
{
    herr_t ret_value = SUCCEED;         /* Return value */

    FUNC_ENTER_NOAPI(FAIL)

    if(NULL == H5I_object_verify(new_driver_id, H5I_VFL))
        HGOTO_ERROR(H5E_ARGS, H5E_BADTYPE, FAIL, "not a file driver ID")

    if(TRUE == H5P_isa_class(plist->plist_id, H5P_FILE_ACCESS)) {
        H5FD_driver_prop_t driver_prop;         /* Property for driver ID & info */

        /* Prepare the driver property */
        driver_prop.driver_id = new_driver_id;
        driver_prop.driver_info = new_driver_info;

        /* Set the driver ID & info property */
        if(H5P_set(plist, H5F_ACS_FILE_DRV_NAME, &driver_prop) < 0)
            HGOTO_ERROR(H5E_PLIST, H5E_CANTSET, FAIL, "can't set driver ID & info")
    } /* end if */
    else
        HGOTO_ERROR(H5E_ARGS, H5E_BADTYPE, FAIL, "not a file access property list")

done:
    FUNC_LEAVE_NOAPI(ret_value)
} /* end H5P_set_driver() */


/*-------------------------------------------------------------------------
 * Function:	H5Pset_driver
 *
 * Purpose:	Set the file driver (DRIVER_ID) for a file access 
 *		property list (PLIST_ID) and supply an optional
 *		struct containing the driver-specific properites
 *		(DRIVER_INFO).  The driver properties will be copied into the
 *		property list and the reference count on the driver will be
 *		incremented, allowing the caller to close the driver ID but
 *		still use the property list.
 *
 * Return:	Success:	Non-negative
 *		Failure:	Negative
 *
 * Programmer:	Robb Matzke
 *              Tuesday, August  3, 1999
 *
 *-------------------------------------------------------------------------
 */
herr_t
H5Pset_driver(hid_t plist_id, hid_t new_driver_id, const void *new_driver_info)
{
    H5P_genplist_t *plist;      /* Property list pointer */
    herr_t ret_value = SUCCEED; /* Return value */

    FUNC_ENTER_API(FAIL)
    H5TRACE3("e", "ii*x", plist_id, new_driver_id, new_driver_info);

    /* Check arguments */
    if(NULL == (plist = (H5P_genplist_t *)H5I_object_verify(plist_id, H5I_GENPROP_LST)))
        HGOTO_ERROR(H5E_ARGS, H5E_BADTYPE, FAIL, "not a property list")
    if(NULL == H5I_object_verify(new_driver_id, H5I_VFL))
        HGOTO_ERROR(H5E_ARGS, H5E_BADTYPE, FAIL, "not a file driver ID")

    /* Set the driver */
    if(H5P_set_driver(plist, new_driver_id, new_driver_info) < 0)
        HGOTO_ERROR(H5E_PLIST, H5E_CANTSET, FAIL, "can't set driver info")

done:
    FUNC_LEAVE_API(ret_value)
} /* end H5Pset_driver() */


/*-------------------------------------------------------------------------
 * Function:	H5P_peek_driver
 *
 * Purpose:	Return the ID of the low-level file driver.  PLIST_ID should
 *		be a file access property list.
 *
 * Return:	Success:	A low-level driver ID which is the same ID
 *				used when the driver was set for the property
 *				list. The driver ID is only valid as long as
 *				the file driver remains registered.
 *
 *		Failure:	Negative
 *
 * Programmer:	Robb Matzke
 *		Thursday, February 26, 1998
 *
 *-------------------------------------------------------------------------
 */
hid_t
H5P_peek_driver(H5P_genplist_t *plist)
{
    hid_t ret_value = FAIL;     /* Return value */

    FUNC_ENTER_NOAPI(FAIL)

    /* Get the current driver ID */
    if(TRUE == H5P_isa_class(plist->plist_id, H5P_FILE_ACCESS)) {
        H5FD_driver_prop_t driver_prop;         /* Property for driver ID & info */

        if(H5P_peek(plist, H5F_ACS_FILE_DRV_NAME, &driver_prop) < 0)
            HGOTO_ERROR(H5E_PLIST, H5E_CANTGET, FAIL, "can't get driver ID")
        ret_value = driver_prop.driver_id;
    } /* end if */
    else
        HGOTO_ERROR(H5E_PLIST, H5E_BADTYPE, FAIL, "not a file access property list")

    if(H5FD_VFD_DEFAULT == ret_value)
        ret_value = H5_DEFAULT_VFD;

done:
    FUNC_LEAVE_NOAPI(ret_value)
} /* end H5P_peek_driver() */


/*-------------------------------------------------------------------------
 * Function:	H5Pget_driver
 *
 * Purpose:	Return the ID of the low-level file driver.  PLIST_ID should
 *		be a file access property list.
 *
 * Note:	The ID returned should not be closed.
 *
 * Return:	Success:	A low-level driver ID which is the same ID
 *				used when the driver was set for the property
 *				list. The driver ID is only valid as long as
 *				the file driver remains registered.
 *
 *		Failure:	Negative
 *
 * Programmer:	Robb Matzke
 *		Thursday, February 26, 1998
 *
 *-------------------------------------------------------------------------
 */
hid_t
H5Pget_driver(hid_t plist_id)
{
    H5P_genplist_t *plist;      /* Property list pointer */
    hid_t	ret_value;      /* Return value */

    FUNC_ENTER_API(FAIL)
    H5TRACE1("i", "i", plist_id);

    if(NULL == (plist = (H5P_genplist_t *)H5I_object_verify(plist_id, H5I_GENPROP_LST)))
        HGOTO_ERROR(H5E_ARGS, H5E_BADTYPE, FAIL, "not a property list")

    /* Get the driver */
    if((ret_value = H5P_peek_driver(plist)) < 0)
         HGOTO_ERROR(H5E_PLIST, H5E_CANTGET, FAIL, "can't get driver")

done:
    FUNC_LEAVE_API(ret_value)
} /* end H5Pget_driver() */


/*-------------------------------------------------------------------------
 * Function:	H5P_peek_driver_info
 *
 * Purpose:	Returns a pointer directly to the file driver-specific
 *		information of a file access.
 *
 * Return:	Success:	Ptr to *uncopied* driver specific data
 *				structure if any.
 *
 *		Failure:	NULL. Null is also returned if the driver has
 *				not registered any driver-specific properties
 *				although no error is pushed on the stack in
 *				this case.
 *
 * Programmer:	Robb Matzke
 *              Wednesday, August  4, 1999
 *
 *-------------------------------------------------------------------------
 */
const void *
H5P_peek_driver_info(H5P_genplist_t *plist)
{
    const void *ret_value = NULL;     /* Return value */

    FUNC_ENTER_NOAPI(NULL)

    /* Get the current driver info */
    if(TRUE == H5P_isa_class(plist->plist_id, H5P_FILE_ACCESS)) {
        H5FD_driver_prop_t driver_prop;         /* Property for driver ID & info */

        if(H5P_peek(plist, H5F_ACS_FILE_DRV_NAME, &driver_prop) < 0)
            HGOTO_ERROR(H5E_PLIST, H5E_CANTGET, NULL, "can't get driver info")
        ret_value = driver_prop.driver_info;
    } /* end if */
    else
        HGOTO_ERROR(H5E_PLIST, H5E_BADTYPE, NULL, "not a file access property list")

done:
    FUNC_LEAVE_NOAPI(ret_value)
} /* end H5P_peek_driver_info() */


/*-------------------------------------------------------------------------
 * Function:	H5Pget_driver_info
 *
 * Purpose:	Returns a pointer directly to the file driver-specific
 *		information of a file access.
 *
 * Return:	Success:	Ptr to *uncopied* driver specific data
 *				structure if any.
 *
 *		Failure:	NULL. Null is also returned if the driver has
 *				not registered any driver-specific properties
 *				although no error is pushed on the stack in
 *				this case.
 *
 * Programmer:	Robb Matzke
 *              Wednesday, August  4, 1999
 *
 *-------------------------------------------------------------------------
 */
const void *
H5Pget_driver_info(hid_t plist_id)
{
    H5P_genplist_t *plist = NULL;       /* Property list pointer            */
    const void *ret_value = NULL;       /* Return value                     */

    FUNC_ENTER_API(NULL)
    H5TRACE1("*x", "i", plist_id);

    if(NULL == (plist = (H5P_genplist_t *)H5I_object_verify(plist_id, H5I_GENPROP_LST)))
        HGOTO_ERROR(H5E_ARGS, H5E_BADTYPE, NULL, "not a property list")

    /* Get the driver info */
    if(NULL == (ret_value = (const void *)H5P_peek_driver_info(plist)))
        HGOTO_ERROR(H5E_PLIST, H5E_CANTGET, NULL, "can't get driver info")

done:
    FUNC_LEAVE_API(ret_value)
} /* end H5Pget_driver_info() */


/*-------------------------------------------------------------------------
 * Function:    H5P__file_driver_copy
 *
 * Purpose:     Copy file driver ID & info.
 *
 * Note:        This is an "in-place" copy, since this routine gets called
 *              after the top-level copy has been performed and this routine
 *		finishes the "deep" part of the copy.
 *
 * Return:      Success:        Non-negative
 *              Failure:        Negative
 *
 * Programmer:  Quincey Koziol
 *              Monday, Sept 8, 2015
 *
 *-------------------------------------------------------------------------
 */
static herr_t
H5P__file_driver_copy(void *value)
{
    herr_t ret_value = SUCCEED;         /* Return value */

    FUNC_ENTER_STATIC

    if(value) {
        H5FD_driver_prop_t *info = (H5FD_driver_prop_t *)value; /* Driver ID & info struct */

        /* Copy the driver & info, if there is one */
        if(info->driver_id > 0) {
            /* Increment the reference count on driver and copy driver info */
            if(H5I_inc_ref(info->driver_id, FALSE) < 0)
                HGOTO_ERROR(H5E_PLIST, H5E_CANTINC, FAIL, "unable to increment ref count on VFL driver")

            /* Copy driver info, if it exists */
            if(info->driver_info) {
                H5FD_class_t *driver;       /* Pointer to driver */
                void *new_pl;        /* Copy of driver info */

                /* Retrieve the driver for the ID */
                if(NULL == (driver = (H5FD_class_t *)H5I_object(info->driver_id)))
                    HGOTO_ERROR(H5E_PLIST, H5E_BADTYPE, FAIL, "not a driver ID")

                /* Allow the driver to copy or do it ourselves */
                if(driver->fapl_copy) {
                    if(NULL == (new_pl = (driver->fapl_copy)(info->driver_info)))
                        HGOTO_ERROR(H5E_PLIST, H5E_CANTCOPY, FAIL, "driver info copy failed")
                } /* end if */
                else if(driver->fapl_size > 0) {
                    if(NULL == (new_pl = H5MM_malloc(driver->fapl_size)))
                        HGOTO_ERROR(H5E_PLIST, H5E_CANTALLOC, FAIL, "driver info allocation failed")
                    HDmemcpy(new_pl, info->driver_info, driver->fapl_size);
                } /* end else-if */
                else
                    HGOTO_ERROR(H5E_PLIST, H5E_UNSUPPORTED, FAIL, "no way to copy driver info")

                /* Set the driver info for the copy */
                info->driver_info = new_pl;
            } /* end if */
        } /* end if */
    } /* end if */

done:
    FUNC_LEAVE_NOAPI(ret_value)
} /* end H5P__file_driver_copy() */


/*-------------------------------------------------------------------------
 * Function:    H5P__file_driver_free
 *
 * Purpose:     Free file driver ID & info.
 *
 * Return:      Success:        Non-negative
 *              Failure:        Negative
 *
 * Programmer:  Quincey Koziol
 *              Monday, Sept 8, 2015
 *
 *-------------------------------------------------------------------------
 */
static herr_t
H5P__file_driver_free(void *value)
{
    herr_t ret_value = SUCCEED;         /* Return value */

    FUNC_ENTER_STATIC

    if(value) {
        H5FD_driver_prop_t *info = (H5FD_driver_prop_t *)value; /* Driver ID & info struct */

        /* Copy the driver & info, if there is one */
        if(info->driver_id > 0) {
            if(info->driver_info) {
                H5FD_class_t *driver;       /* Pointer to driver */

                /* Retrieve the driver for the ID */
                if(NULL == (driver = (H5FD_class_t *)H5I_object(info->driver_id)))
                    HGOTO_ERROR(H5E_PLIST, H5E_BADTYPE, FAIL, "not a driver ID")

                /* Allow driver to free info or do it ourselves */
                if(driver->fapl_free) {
                    if((driver->fapl_free)((void *)info->driver_info) < 0)      /* Casting away const OK -QAK */
                        HGOTO_ERROR(H5E_PLIST, H5E_CANTFREE, FAIL, "driver info free request failed")
                } /* end if */
                else
                    H5MM_xfree((void *)info->driver_info);      /* Casting away const OK -QAK */
            } /* end if */

            /* Decrement reference count for driver */
            if(H5I_dec_ref(info->driver_id) < 0)
                HGOTO_ERROR(H5E_PLIST, H5E_CANTDEC, FAIL, "can't decrement reference count for driver ID")
        } /* end if */
    } /* end if */

done:
    FUNC_LEAVE_NOAPI(ret_value)
} /* end H5P__file_driver_free() */


/*-------------------------------------------------------------------------
 * Function:    H5P__facc_file_driver_create
 *
 * Purpose:     Create callback for the file driver ID & info property.
 *
 * Return:      Success:        Non-negative
 *              Failure:        Negative
 *
 * Programmer:  Quincey Koziol
 *              Monday, September 8, 2015
 *
 *-------------------------------------------------------------------------
 */
static herr_t
H5P__facc_file_driver_create(const char H5_ATTR_UNUSED *name, size_t H5_ATTR_UNUSED size, void *value)
{
    herr_t ret_value = SUCCEED;         /* Return value */

    FUNC_ENTER_STATIC

    /* Make copy of file driver */
    if(H5P__file_driver_copy(value) < 0)
        HGOTO_ERROR(H5E_PLIST, H5E_CANTCOPY, FAIL, "can't copy file driver")

done:
    FUNC_LEAVE_NOAPI(ret_value)
} /* end H5P__facc_file_driver_create() */


/*-------------------------------------------------------------------------
 * Function:    H5P__facc_file_driver_set
 *
 * Purpose:     Copies a file driver property when it's set for a property list
 *
 * Return:      Success:        Non-negative
 *              Failure:        Negative
 *
 * Programmer:  Quincey Koziol
 *              Monday, Sept 7, 2015
 *
 *-------------------------------------------------------------------------
 */
static herr_t
H5P__facc_file_driver_set(hid_t H5_ATTR_UNUSED prop_id, const char H5_ATTR_UNUSED *name,
    size_t H5_ATTR_UNUSED size, void *value)
{
    herr_t ret_value = SUCCEED;         /* Return value */

    FUNC_ENTER_STATIC

    /* Sanity check */
    HDassert(value);

    /* Make copy of file driver ID & info */
    if(H5P__file_driver_copy(value) < 0)
        HGOTO_ERROR(H5E_PLIST, H5E_CANTCOPY, FAIL, "can't copy file driver")

done:
    FUNC_LEAVE_NOAPI(ret_value)
} /* end H5P__facc_file_driver_set() */


/*-------------------------------------------------------------------------
 * Function:    H5P__facc_file_driver_get
 *
 * Purpose:     Copies a file driver property when it's retrieved from a property list
 *
 * Return:      Success:        Non-negative
 *              Failure:        Negative
 *
 * Programmer:  Quincey Koziol
 *              Monday, Sept 7, 2015
 *
 *-------------------------------------------------------------------------
 */
static herr_t
H5P__facc_file_driver_get(hid_t H5_ATTR_UNUSED prop_id, const char H5_ATTR_UNUSED *name,
    size_t H5_ATTR_UNUSED size, void *value)
{
    herr_t ret_value = SUCCEED;         /* Return value */

    FUNC_ENTER_STATIC

    /* Sanity check */
    HDassert(value);

    /* Make copy of file driver */
    if(H5P__file_driver_copy(value) < 0)
        HGOTO_ERROR(H5E_PLIST, H5E_CANTCOPY, FAIL, "can't copy file driver")

done:
    FUNC_LEAVE_NOAPI(ret_value)
} /* end H5P__facc_file_driver_get() */


/*-------------------------------------------------------------------------
 * Function:    H5P__facc_file_driver_del
 *
 * Purpose:     Frees memory used to store the driver ID & info property
 *
 * Return:      Success:        Non-negative
 *              Failure:        Negative
 *
 * Programmer:  Quincey Koziol
 *              Monday, September 8, 2015
 *
 *-------------------------------------------------------------------------
 */
static herr_t
H5P__facc_file_driver_del(hid_t H5_ATTR_UNUSED prop_id, const char H5_ATTR_UNUSED *name, size_t H5_ATTR_UNUSED size, void *value)
{
    herr_t ret_value = SUCCEED;         /* Return value */

    FUNC_ENTER_STATIC

    /* Free the file driver ID & info */
    if(H5P__file_driver_free(value) < 0)
        HGOTO_ERROR(H5E_PLIST, H5E_CANTRELEASE, FAIL, "can't release file driver")

done:
    FUNC_LEAVE_NOAPI(ret_value)
} /* end H5P__facc_file_driver_del() */


/*-------------------------------------------------------------------------
 * Function:    H5P__facc_file_driver_copy
 *
 * Purpose:     Copy callback for the file driver ID & info property.
 *
 * Return:      Success:        Non-negative
 *              Failure:        Negative
 *
 * Programmer:  Quincey Koziol
 *              Monday, September 8, 2015
 *
 *-------------------------------------------------------------------------
 */
static herr_t
H5P__facc_file_driver_copy(const char H5_ATTR_UNUSED *name, size_t H5_ATTR_UNUSED size, void *value)
{
    herr_t ret_value = SUCCEED;         /* Return value */

    FUNC_ENTER_STATIC

    /* Make copy of file driver */
    if(H5P__file_driver_copy(value) < 0)
        HGOTO_ERROR(H5E_PLIST, H5E_CANTCOPY, FAIL, "can't copy file driver")

done:
    FUNC_LEAVE_NOAPI(ret_value)
} /* end H5P__facc_file_driver_copy() */


/*-------------------------------------------------------------------------
 * Function:       H5P__facc_file_driver_cmp
 *
 * Purpose:        Callback routine which is called whenever the file driver ID & info
 *                 property in the file access property list is compared.
 *
 * Return:         positive if VALUE1 is greater than VALUE2, negative if
 *                      VALUE2 is greater than VALUE1 and zero if VALUE1 and
 *                      VALUE2 are equal.
 *
 * Programmer:     Quincey Koziol
 *                 Monday, September 8, 2015
 *
 *-------------------------------------------------------------------------
 */
static int
H5P__facc_file_driver_cmp(const void *_info1, const void *_info2,
    size_t H5_ATTR_UNUSED size)
{
    const H5FD_driver_prop_t *info1 = (const H5FD_driver_prop_t *)_info1, /* Create local aliases for values */
        *info2 = (const H5FD_driver_prop_t *)_info2;
    H5FD_class_t *cls1, *cls2;  /* Driver class for each property */
    int cmp_value;              /* Value from comparison */
    herr_t ret_value = 0;       /* Return value */

    FUNC_ENTER_STATIC_NOERR

    /* Sanity check */
    HDassert(info1);
    HDassert(info2);
    HDassert(size == sizeof(H5FD_driver_prop_t));

    /* Compare drivers */
    if(NULL == (cls1 = H5FD_get_class(info1->driver_id)))
        HGOTO_DONE(-1)
    if(NULL == (cls2 = H5FD_get_class(info2->driver_id)))
        HGOTO_DONE(1)
    if(cls1->name == NULL && cls2->name != NULL) HGOTO_DONE(-1);
    if(cls1->name != NULL && cls2->name == NULL) HGOTO_DONE(1);
    if(0 != (cmp_value = HDstrcmp(cls1->name, cls2->name)))
        HGOTO_DONE(cmp_value);

    /* Compare driver infos */
    if(cls1->fapl_size < cls2->fapl_size) HGOTO_DONE(-1)
    if(cls1->fapl_size > cls2->fapl_size) HGOTO_DONE(1)
    HDassert(cls1->fapl_size == cls2->fapl_size);
    if(info1->driver_info == NULL && info2->driver_info != NULL) HGOTO_DONE(-1);
    if(info1->driver_info != NULL && info2->driver_info == NULL) HGOTO_DONE(1);
    if(info1->driver_info) {
        HDassert(cls1->fapl_size > 0);
        if(0 != (cmp_value = HDmemcmp(info1->driver_info, info2->driver_info, cls1->fapl_size)))
            HGOTO_DONE(cmp_value);
    } /* end if */

done:
    FUNC_LEAVE_NOAPI(ret_value)
} /* end H5P__facc_file_driver_cmp() */


/*-------------------------------------------------------------------------
 * Function:    H5P__facc_file_driver_close
 *
 * Purpose:     Close callback for the file driver ID & info property.
 *
 * Return:      Success:        Non-negative
 *              Failure:        Negative
 *
 * Programmer:  Quincey Koziol
 *              Monday, September 8, 2015
 *
 *-------------------------------------------------------------------------
 */
static herr_t
H5P__facc_file_driver_close(const char H5_ATTR_UNUSED *name, size_t H5_ATTR_UNUSED size, void *value)
{
    herr_t ret_value = SUCCEED;         /* Return value */

    FUNC_ENTER_STATIC

    /* Free the file driver */
    if(H5P__file_driver_free(value) < 0)
        HGOTO_ERROR(H5E_PLIST, H5E_CANTRELEASE, FAIL, "can't release file driver")

done:
    FUNC_LEAVE_NOAPI(ret_value)
} /* end H5P__facc_file_driver_close() */


/*-------------------------------------------------------------------------
 * Function:    H5Pset_family_offset
 *
 * Purpose:     Set offset for family driver.  This file access property
 *              list will be passed to H5Fget_vfd_handle or H5FDget_vfd_handle
 *              to retrieve VFD file handle.
 *
 * Return:      Success:        Non-negative value.
 *              Failure:        Negative value.
 *
 * Programmer:  Raymond Lu
 *              Sep 17, 2002
 *
 *-------------------------------------------------------------------------
*/
herr_t
H5Pset_family_offset(hid_t fapl_id, hsize_t offset)
{
    H5P_genplist_t      *plist;                 /* Property list pointer */
    herr_t              ret_value = SUCCEED;    /* Return value */

    FUNC_ENTER_API(FAIL)
    H5TRACE2("e", "ih", fapl_id, offset);

    /* Get the plist structure */
    if(H5P_DEFAULT == fapl_id)
        HGOTO_ERROR(H5E_ARGS, H5E_BADVALUE, FAIL, "can't modify default property list")
    if(NULL == (plist = H5P_object_verify(fapl_id, H5P_FILE_ACCESS)))
        HGOTO_ERROR(H5E_ATOM, H5E_BADATOM, FAIL, "can't find object for ID")

    /* Set value */
    if(H5P_set(plist, H5F_ACS_FAMILY_OFFSET_NAME, &offset) < 0)
        HGOTO_ERROR(H5E_PLIST, H5E_CANTSET, FAIL, "can't set offset for family file")

done:
    FUNC_LEAVE_API(ret_value)
} /* end H5Pset_family_offset() */


/*-------------------------------------------------------------------------
 * Function:    H5Pget_family_offset
 *
 * Purpose:     Get offset for family driver.  This file access property
 *              list will be passed to H5Fget_vfd_handle or H5FDget_vfd_handle
 *              to retrieve VFD file handle.
 *
 * Return:      Success:        Non-negative value.
 *              Failure:        Negative value.
 *
 * Programmer:  Raymond Lu
 *              Sep 17, 2002
 *
 *-------------------------------------------------------------------------
 */
herr_t
H5Pget_family_offset(hid_t fapl_id, hsize_t *offset)
{
    H5P_genplist_t      *plist;                 /* Property list pointer */
    herr_t              ret_value = SUCCEED;    /* Return value */

    FUNC_ENTER_API(FAIL)
    H5TRACE2("e", "i*h", fapl_id, offset);

    /* Get the plist structure */
    if(H5P_DEFAULT == fapl_id)
        HGOTO_ERROR(H5E_ARGS, H5E_BADVALUE, FAIL, "can't modify default property list")
    if(NULL == (plist = H5P_object_verify(fapl_id, H5P_FILE_ACCESS)))
        HGOTO_ERROR(H5E_ATOM, H5E_BADATOM, FAIL, "can't find object for ID")

    /* Get value */
    if(offset) {
        if(H5P_get(plist, H5F_ACS_FAMILY_OFFSET_NAME, offset) < 0)
            HGOTO_ERROR(H5E_PLIST, H5E_CANTGET, FAIL, "can't set offset for family file")
    } /* end if */

done:
    FUNC_LEAVE_API(ret_value)
} /* end H5Pget_family_offset() */


/*-------------------------------------------------------------------------
 * Function:    H5Pset_multi_type
 *
 * Purpose:     Set data type for multi driver.  This file access property
 *              list will be passed to H5Fget_vfd_handle or H5FDget_vfd_handle
 *              to retrieve VFD file handle.
 *
 * Return:      Success:        Non-negative value.
 *              Failure:        Negative value.
 *
 * Programmer:  Raymond Lu
 *              Sep 17, 2002
 *
 *-------------------------------------------------------------------------
 */
herr_t
H5Pset_multi_type(hid_t fapl_id, H5FD_mem_t type)
{
    H5P_genplist_t      *plist;                 /* Property list pointer */
    herr_t              ret_value = SUCCEED;      /* return value */

    FUNC_ENTER_API(FAIL)
    H5TRACE2("e", "iMt", fapl_id, type);

    /* Get the plist structure */
    if(H5P_DEFAULT == fapl_id)
        HGOTO_ERROR(H5E_ARGS, H5E_BADVALUE, FAIL, "can't modify default property list")
    if(NULL == (plist = H5P_object_verify(fapl_id, H5P_FILE_ACCESS)))
        HGOTO_ERROR(H5E_ATOM, H5E_BADATOM, FAIL, "can't find object for ID")

    /* Set value */
     if(H5P_set(plist, H5F_ACS_MULTI_TYPE_NAME, &type) < 0)
        HGOTO_ERROR(H5E_PLIST, H5E_CANTSET, FAIL, "can't set type for multi driver")

done:
    FUNC_LEAVE_API(ret_value)
} /* end H5Pset_multi_type() */


/*-------------------------------------------------------------------------
 * Function:    H5Pget_multi_type
 *
 * Purpose:     Get data type for multi driver.  This file access property
 *              list will be passed to H5Fget_vfd_handle or H5FDget_vfd_handle
 *              to retrieve VFD file handle.
 *
 * Return:      Success:        Non-negative value.
 *              Failure:        Negative value.
 *
 * Programmer:  Raymond Lu
 *              Sep 17, 2002
 *
 *-------------------------------------------------------------------------
 */
herr_t
H5Pget_multi_type(hid_t fapl_id, H5FD_mem_t *type)
{
    H5P_genplist_t      *plist;                 /* Property list pointer */
    herr_t              ret_value = SUCCEED;    /* Return value */

    FUNC_ENTER_API(FAIL)
    H5TRACE2("e", "i*Mt", fapl_id, type);

    /* Get the plist structure */
    if(H5P_DEFAULT == fapl_id)
        HGOTO_ERROR(H5E_ARGS, H5E_BADVALUE, FAIL, "can't modify default property list")
    if(NULL == (plist = H5P_object_verify(fapl_id, H5P_FILE_ACCESS)))
        HGOTO_ERROR(H5E_ATOM, H5E_BADATOM, FAIL, "can't find object for ID")

    /* Get value */
    if(type) {
        if(H5P_get(plist, H5F_ACS_MULTI_TYPE_NAME, type) < 0)
            HGOTO_ERROR(H5E_PLIST, H5E_CANTGET, FAIL, "can't get type for multi driver")
    } /* end if */

done:
    FUNC_LEAVE_API(ret_value)
} /* end H5Pget_multi_type() */


/*-------------------------------------------------------------------------
 * Function:	H5Pset_cache
 *
 * Purpose:	Set the number of objects in the meta data cache and the
 *		maximum number of chunks and bytes in the raw data chunk
 *		cache.
 *
 * 		The RDCC_W0 value should be between 0 and 1 inclusive and
 *		indicates how much chunks that have been fully read or fully
 *		written are favored for preemption.  A value of zero means
 *		fully read or written chunks are treated no differently than
 *		other chunks (the preemption is strictly LRU) while a value
 *		of one means fully read chunks are always preempted before
 *		other chunks.
 *
 * Return:	Non-negative on success/Negative on failure
 *
 * Programmer:	Robb Matzke
 *              Tuesday, May 19, 1998
 *
 *-------------------------------------------------------------------------
 */
herr_t
H5Pset_cache(hid_t plist_id, int H5_ATTR_UNUSED mdc_nelmts,
	     size_t rdcc_nslots, size_t rdcc_nbytes, double rdcc_w0)
{
    H5P_genplist_t *plist;      /* Property list pointer */
    herr_t ret_value = SUCCEED;   /* return value */

    FUNC_ENTER_API(FAIL)
    H5TRACE5("e", "iIszzd", plist_id, mdc_nelmts, rdcc_nslots, rdcc_nbytes,
             rdcc_w0);

    /* Check arguments */
    if(rdcc_w0 < (double)0.0f || rdcc_w0 > (double)1.0f)
        HGOTO_ERROR(H5E_ARGS, H5E_BADVALUE, FAIL, "raw data cache w0 value must be between 0.0 and 1.0 inclusive")

    /* Get the plist structure */
    if(NULL == (plist = H5P_object_verify(plist_id,H5P_FILE_ACCESS)))
        HGOTO_ERROR(H5E_ATOM, H5E_BADATOM, FAIL, "can't find object for ID")

    /* Set sizes */
    if(H5P_set(plist, H5F_ACS_DATA_CACHE_NUM_SLOTS_NAME, &rdcc_nslots) < 0)
        HGOTO_ERROR(H5E_PLIST, H5E_CANTSET,FAIL, "can't set data cache number of slots")
    if(H5P_set(plist, H5F_ACS_DATA_CACHE_BYTE_SIZE_NAME, &rdcc_nbytes) < 0)
        HGOTO_ERROR(H5E_PLIST, H5E_CANTSET,FAIL, "can't set data cache byte size")
    if(H5P_set(plist, H5F_ACS_PREEMPT_READ_CHUNKS_NAME, &rdcc_w0) < 0)
        HGOTO_ERROR(H5E_PLIST, H5E_CANTSET,FAIL, "can't set preempt read chunks")

done:
    FUNC_LEAVE_API(ret_value)
} /* end H5Pset_cache() */


/*-------------------------------------------------------------------------
 * Function:	H5Pget_cache
 *
 * Purpose:	Retrieves the maximum possible number of elements in the meta
 *		data cache and the maximum possible number of elements and
 *		bytes and the RDCC_W0 value in the raw data chunk cache.  Any
 *		(or all) arguments may be null pointers in which case the
 *		corresponding datum is not returned.
 *
 * Return:	Non-negative on success/Negative on failure
 *
 * Programmer:	Robb Matzke
 *              Tuesday, May 19, 1998
 *
 *-------------------------------------------------------------------------
 */
herr_t
H5Pget_cache(hid_t plist_id, int *mdc_nelmts,
	     size_t *rdcc_nslots, size_t *rdcc_nbytes, double *rdcc_w0)
{
    H5P_genplist_t *plist;      /* Property list pointer */
    herr_t ret_value = SUCCEED;   /* return value */

    FUNC_ENTER_API(FAIL)
    H5TRACE5("e", "i*Is*z*z*d", plist_id, mdc_nelmts, rdcc_nslots, rdcc_nbytes,
             rdcc_w0);

    /* Get the plist structure */
    if(NULL == (plist = H5P_object_verify(plist_id,H5P_FILE_ACCESS)))
        HGOTO_ERROR(H5E_ATOM, H5E_BADATOM, FAIL, "can't find object for ID")

    /* Get sizes */

    /* the mdc_nelmts FAPL entry no longer exists, so just return a constant */
    if(mdc_nelmts)
        *mdc_nelmts = 0;

    if(rdcc_nslots)
        if(H5P_get(plist, H5F_ACS_DATA_CACHE_NUM_SLOTS_NAME, rdcc_nslots) < 0)
            HGOTO_ERROR(H5E_PLIST, H5E_CANTGET,FAIL, "can't get data cache number of slots")
    if(rdcc_nbytes)
        if(H5P_get(plist, H5F_ACS_DATA_CACHE_BYTE_SIZE_NAME, rdcc_nbytes) < 0)
            HGOTO_ERROR(H5E_PLIST, H5E_CANTGET,FAIL, "can't get data cache byte size")
    if(rdcc_w0)
        if(H5P_get(plist, H5F_ACS_PREEMPT_READ_CHUNKS_NAME, rdcc_w0) < 0)
            HGOTO_ERROR(H5E_PLIST, H5E_CANTGET,FAIL, "can't get preempt read chunks")

done:
    FUNC_LEAVE_API(ret_value)
} /* end H5Pget_cache() */


/*-------------------------------------------------------------------------
 * Function:	H5Pset_mdc_image_config
 *
 * Purpose:	Set the initial metadata cache image configuration in the
 *		target FAPL.
 *
 * Return:	Non-negative on success/Negative on failure
 *
 * Programmer:	J. Mainzer
 *              Thursday, June 25, 2015
 *
 *-------------------------------------------------------------------------
 */
herr_t
H5Pset_mdc_image_config(hid_t plist_id, H5AC_cache_image_config_t *config_ptr)
{
    H5P_genplist_t *plist;      /* Property list pointer */
    herr_t ret_value = SUCCEED;   /* return value */

    FUNC_ENTER_API(FAIL)
    H5TRACE2("e", "i*x", plist_id, config_ptr);

    /* Get the plist structure */
    if(NULL == (plist = H5P_object_verify(plist_id,H5P_FILE_ACCESS)))
        HGOTO_ERROR(H5E_ATOM, H5E_BADATOM, FAIL, "can't find object for ID")

    /* validate the new configuration */
    if(H5AC_validate_cache_image_config(config_ptr) < 0)
        HGOTO_ERROR(H5E_ARGS, H5E_BADVALUE, FAIL, "invalid metadata cache image configuration")

    /* set the modified metadata cache image config */

    /* If we ever support multiple versions of H5AC_cache_image_config_t, we
     * will have to test the version and do translation here.
     */

    if(H5P_set(plist, H5F_ACS_META_CACHE_INIT_IMAGE_CONFIG_NAME, config_ptr) < 0)
        HGOTO_ERROR(H5E_PLIST, H5E_CANTSET, FAIL, "can't set metadata cache image initial config")

done:
    FUNC_LEAVE_API(ret_value)
} /* H5Pset_mdc_image_config() */


/*-------------------------------------------------------------------------
 * Function:	H5Pget_mdc_image_config
 *
 * Purpose:	Retrieve the metadata cache initial image configuration
 *		from the target FAPL.
 *
 *		Observe that the function will fail if config_ptr is
 *		NULL, or if config_ptr->version specifies an unknown
 *		version of H5AC_cache_image_config_t.
 *
 * Return:	Non-negative on success/Negative on failure
 *
 * Programmer:	J. Mainzer
 *              Friday, June 26, 2015
 *
 *-------------------------------------------------------------------------
 */
herr_t
H5Pget_mdc_image_config(hid_t plist_id, H5AC_cache_image_config_t *config_ptr)
{
    H5P_genplist_t *plist;      /* Property list pointer */
    herr_t ret_value = SUCCEED;   /* return value */

    FUNC_ENTER_API(FAIL)
    H5TRACE2("e", "i*x", plist_id, config_ptr);

    /* Get the plist structure */
    if(NULL == (plist = H5P_object_verify(plist_id,H5P_FILE_ACCESS)))
        HGOTO_ERROR(H5E_ATOM, H5E_BADATOM, FAIL, "can't find object for ID")

    /* validate the config_ptr */
    if(config_ptr == NULL)
        HGOTO_ERROR(H5E_ARGS, H5E_BADVALUE, FAIL, "NULL config_ptr on entry.")

    if(config_ptr->version != H5AC__CURR_CACHE_IMAGE_CONFIG_VERSION)
        HGOTO_ERROR(H5E_ARGS, H5E_BADVALUE, FAIL, "Unknown image config version.")

    /* If we ever support multiple versions of H5AC_cache_config_t, we
     * will have to get the cannonical version here, and then translate
     * to the version of the structure supplied.
     */

    /* Get the current initial metadata cache resize configuration */
    if(H5P_get(plist, H5F_ACS_META_CACHE_INIT_IMAGE_CONFIG_NAME, config_ptr) < 0)
        HGOTO_ERROR(H5E_PLIST, H5E_CANTGET,FAIL, "can't get metadata cache initial image config")

done:
    FUNC_LEAVE_API(ret_value)
} /* H5Pget_mdc_image_config() */


/*-------------------------------------------------------------------------
 * Function:	H5Pset_mdc_config
 *
 * Purpose:	Set the initial metadata cache resize configuration in the
 *		target FAPL.
 *
 * Return:	Non-negative on success/Negative on failure
 *
 * Programmer:	J. Mainzer
 *              Thursday, April 7, 2005
 *
 *-------------------------------------------------------------------------
 */
herr_t
H5Pset_mdc_config(hid_t plist_id, H5AC_cache_config_t *config_ptr)
{
    H5P_genplist_t *plist;      /* Property list pointer */
    herr_t ret_value = SUCCEED;   /* return value */

    FUNC_ENTER_API(FAIL)
    H5TRACE2("e", "i*x", plist_id, config_ptr);

    /* Get the plist structure */
    if(NULL == (plist = H5P_object_verify(plist_id,H5P_FILE_ACCESS)))
        HGOTO_ERROR(H5E_ATOM, H5E_BADATOM, FAIL, "can't find object for ID")

    /* validate the new configuration */
    if(H5AC_validate_config(config_ptr) < 0)
        HGOTO_ERROR(H5E_ARGS, H5E_BADVALUE, FAIL, "invalid metadata cache configuration")

    /* set the modified config */

    /* If we ever support multiple versions of H5AC_cache_config_t, we
     * will have to test the version and do translation here.
     */

    if(H5P_set(plist, H5F_ACS_META_CACHE_INIT_CONFIG_NAME, config_ptr) < 0)
        HGOTO_ERROR(H5E_PLIST, H5E_CANTSET, FAIL, "can't set metadata cache initial config")

done:
    FUNC_LEAVE_API(ret_value)
} /* H5Pset_mdc_config() */


/*-------------------------------------------------------------------------
 * Function:	H5Pget_mdc_config
 *
 * Purpose:	Retrieve the metadata cache initial resize configuration
 *		from the target FAPL.
 *
 *		Observe that the function will fail if config_ptr is
 *		NULL, or if config_ptr->version specifies an unknown
 *		version of H5AC_cache_config_t.
 *
 * Return:	Non-negative on success/Negative on failure
 *
 * Programmer:	J. Mainzer
 *              Thursday, April 7, 2005
 *
 *-------------------------------------------------------------------------
 */
herr_t
H5Pget_mdc_config(hid_t plist_id, H5AC_cache_config_t *config_ptr)
{
    H5P_genplist_t *plist;      /* Property list pointer */
    herr_t ret_value = SUCCEED;   /* return value */

    FUNC_ENTER_API(FAIL)
    H5TRACE2("e", "i*x", plist_id, config_ptr);

    /* Get the plist structure */
    if(NULL == (plist = H5P_object_verify(plist_id,H5P_FILE_ACCESS)))
        HGOTO_ERROR(H5E_ATOM, H5E_BADATOM, FAIL, "can't find object for ID")

    /* validate the config_ptr */
    if(config_ptr == NULL)
        HGOTO_ERROR(H5E_ARGS, H5E_BADVALUE, FAIL, "NULL config_ptr on entry.")

    if(config_ptr->version != H5AC__CURR_CACHE_CONFIG_VERSION)
        HGOTO_ERROR(H5E_ARGS, H5E_BADVALUE, FAIL, "Unknown config version.")

    /* If we ever support multiple versions of H5AC_cache_config_t, we
     * will have to get the cannonical version here, and then translate
     * to the version of the structure supplied.
     */

    /* Get the current initial metadata cache resize configuration */
    if(H5P_get(plist, H5F_ACS_META_CACHE_INIT_CONFIG_NAME, config_ptr) < 0)
        HGOTO_ERROR(H5E_PLIST, H5E_CANTGET,FAIL, "can't get metadata cache initial resize config")

done:
    FUNC_LEAVE_API(ret_value)
} /* H5Pget_mdc_config() */


/*-------------------------------------------------------------------------
 * Function:	H5Pset_gc_references
 *
 * Purpose:	Sets the flag for garbage collecting references for the file.
 *		Dataset region references (and other reference types
 *		probably) use space in the file heap.  If garbage collection
 *		is on and the user passes in an uninitialized value in a
 *		reference structure, the heap might get corrupted.  When
 *		garbage collection is off however and the user re-uses a
 *		reference, the previous heap block will be orphaned and not
 *		returned to the free heap space.  When garbage collection is
 *		on, the user must initialize the reference structures to 0 or
 *		risk heap corruption.
 *
 *		Default value for garbage collecting references is off, just
 *		to be on the safe side.
 *
 * Return:	Non-negative on success/Negative on failure
 *
 * Programmer:	Quincey Koziol
 *		June, 1999
 *
 * Modifications:
 *
 *		Raymond Lu
 * 		Tuesday, Oct 23, 2001
 *		Changed the file access list to the new generic property
 *		list.
 *
 *-------------------------------------------------------------------------
 */
herr_t
H5Pset_gc_references(hid_t plist_id, unsigned gc_ref)
{
    H5P_genplist_t *plist;      /* Property list pointer */
    herr_t ret_value = SUCCEED;   /* return value */

    FUNC_ENTER_API(FAIL)
    H5TRACE2("e", "iIu", plist_id, gc_ref);

    /* Get the plist structure */
    if(NULL == (plist = H5P_object_verify(plist_id,H5P_FILE_ACCESS)))
        HGOTO_ERROR(H5E_ATOM, H5E_BADATOM, FAIL, "can't find object for ID")

    /* Set values */
    if(H5P_set(plist, H5F_ACS_GARBG_COLCT_REF_NAME, &gc_ref) < 0)
        HGOTO_ERROR(H5E_PLIST, H5E_CANTSET, FAIL, "can't set garbage collect reference")

done:
    FUNC_LEAVE_API(ret_value)
}


/*-------------------------------------------------------------------------
 * Function:	H5Pget_gc_references
 *
 * Purpose:	Returns the current setting for the garbage collection
 *		references property from a file access property list.
 *
 * Return:	Non-negative on success/Negative on failure
 *
 * Programmer:	Quincey Koziol
 *              June, 1999
 *
 * Modifications:
 *
 *		Raymond Lu
 *		Tuesday, Oct 23, 2001
 *		Changed the file access list to the new generic property
 *		list.
 *
 *-------------------------------------------------------------------------
 */
herr_t
H5Pget_gc_references(hid_t plist_id, unsigned *gc_ref/*out*/)
{
    H5P_genplist_t *plist;      /* Property list pointer */
    herr_t ret_value = SUCCEED;   /* return value */

    FUNC_ENTER_API(FAIL)
    H5TRACE2("e", "ix", plist_id, gc_ref);

    /* Get the plist structure */
    if(NULL == (plist = H5P_object_verify(plist_id,H5P_FILE_ACCESS)))
        HGOTO_ERROR(H5E_ATOM, H5E_BADATOM, FAIL, "can't find object for ID")

    /* Get values */
    if(gc_ref)
        if(H5P_get(plist, H5F_ACS_GARBG_COLCT_REF_NAME, gc_ref) < 0)
            HGOTO_ERROR(H5E_PLIST, H5E_CANTGET, FAIL, "can't get garbage collect reference")

done:
    FUNC_LEAVE_API(ret_value)
}


/*-------------------------------------------------------------------------
 * Function:    H5Pset_fclose_degree
 *
 * Purpose:     Sets the degree for the file close behavior.
 *
 * Return:      Non-negative on success/Negative on failure
 *
 * Programmer:  Raymond Lu
 *              November, 2001
 *
 * Modifications:
 *
 *-------------------------------------------------------------------------
 */
herr_t
H5Pset_fclose_degree(hid_t plist_id, H5F_close_degree_t degree)
{
    H5P_genplist_t *plist;      /* Property list pointer */
    herr_t ret_value = SUCCEED;   /* return value */

    FUNC_ENTER_API(FAIL)
    H5TRACE2("e", "iFd", plist_id, degree);

    /* Get the plist structure */
    if(NULL == (plist = H5P_object_verify(plist_id,H5P_FILE_ACCESS)))
        HGOTO_ERROR(H5E_ATOM, H5E_BADATOM, FAIL, "can't find object for ID")

    /* Set values */
    if(H5P_set(plist, H5F_ACS_CLOSE_DEGREE_NAME, &degree) < 0)
        HGOTO_ERROR(H5E_PLIST, H5E_CANTSET, FAIL, "can't set file close degree")

done:
    FUNC_LEAVE_API(ret_value)
} /* end H5Pset_fclose_degree() */


/*-------------------------------------------------------------------------
 * Function:    H5Pget_fclose_degree
 *
 * Purpose:     Returns the degree for the file close behavior.
 *
 * Return:      Non-negative on success/Negative on failure
 *
 * Programmer:  Raymond Lu
 *              November, 2001
 *
 * Modifications:
 *
 *-------------------------------------------------------------------------
 */
herr_t
H5Pget_fclose_degree(hid_t plist_id, H5F_close_degree_t *degree)
{
    H5P_genplist_t *plist;      /* Property list pointer */
    herr_t ret_value = SUCCEED;   /* return value */

    FUNC_ENTER_API(FAIL)
    H5TRACE2("e", "i*Fd", plist_id, degree);

    /* Get the plist structure */
    if(NULL == (plist = H5P_object_verify(plist_id, H5P_FILE_ACCESS)))
        HGOTO_ERROR(H5E_ATOM, H5E_BADATOM, FAIL, "can't find object for ID")

    if(degree && H5P_get(plist, H5F_ACS_CLOSE_DEGREE_NAME, degree) < 0)
        HGOTO_ERROR(H5E_PLIST, H5E_CANTGET, FAIL, "can't get file close degree")

done:
    FUNC_LEAVE_API(ret_value)
} /* end H5Pget_fclose_degree() */


/*-------------------------------------------------------------------------
 * Function:	H5Pset_meta_block_size
 *
 * Purpose:	Sets the minimum size of metadata block allocations when
 *      the H5FD_FEAT_AGGREGATE_METADATA is set by a VFL driver.
 *      Each "raw" metadata block is allocated to be this size and then
 *      specific pieces of metadata (object headers, local heaps, B-trees, etc)
 *      are sub-allocated from this block.
 *
 *		The default value is set to 2048 (bytes), indicating that metadata
 *      will be attempted to be bunched together in (at least) 2K blocks in
 *      the file.  Setting the value to 0 with this API function will
 *      turn off the metadata aggregation, even if the VFL driver attempts to
 *      use that strategy.
 *
 * Return:	Non-negative on success/Negative on failure
 *
 * Programmer:	Quincey Koziol
 *              Friday, August 25, 2000
 *
 * Modifications:
 *
 *		Raymond Lu
 *		Tuesday, Oct 23, 2001
 *		Changed the file access list to the new generic property
 *		list.
 *
 *-------------------------------------------------------------------------
 */
herr_t
H5Pset_meta_block_size(hid_t plist_id, hsize_t size)
{
    H5P_genplist_t *plist;      /* Property list pointer */
    herr_t ret_value = SUCCEED;   /* return value */

    FUNC_ENTER_API(FAIL)
    H5TRACE2("e", "ih", plist_id, size);

    /* Get the plist structure */
    if(NULL == (plist = H5P_object_verify(plist_id,H5P_FILE_ACCESS)))
        HGOTO_ERROR(H5E_ATOM, H5E_BADATOM, FAIL, "can't find object for ID")

    /* Set values */
    if(H5P_set(plist, H5F_ACS_META_BLOCK_SIZE_NAME, &size) < 0)
        HGOTO_ERROR(H5E_PLIST, H5E_CANTSET, FAIL, "can't set meta data block size")

done:
    FUNC_LEAVE_API(ret_value)
}


/*-------------------------------------------------------------------------
 * Function:	H5Pget_meta_block_size
 *
 * Purpose:	Returns the current settings for the metadata block allocation
 *      property from a file access property list.
 *
 * Return:	Non-negative on success/Negative on failure
 *
 * Programmer:	Quincey Koziol
 *              Friday, August 29, 2000
 *
 * Modifications:
 *
 *		Raymond Lu
 * 		Tuesday, Oct 23, 2001
 *		Changed the file access list to the new generic property
 *		list.
 *
 *-------------------------------------------------------------------------
 */
herr_t
H5Pget_meta_block_size(hid_t plist_id, hsize_t *size/*out*/)
{
    H5P_genplist_t *plist;      /* Property list pointer */
    herr_t ret_value = SUCCEED;   /* return value */

    FUNC_ENTER_API(FAIL)
    H5TRACE2("e", "ix", plist_id, size);

    /* Get the plist structure */
    if(NULL == (plist = H5P_object_verify(plist_id,H5P_FILE_ACCESS)))
        HGOTO_ERROR(H5E_ATOM, H5E_BADATOM, FAIL, "can't find object for ID")

    /* Get values */
    if(size) {
        if(H5P_get(plist, H5F_ACS_META_BLOCK_SIZE_NAME, size) < 0)
            HGOTO_ERROR(H5E_PLIST, H5E_CANTGET, FAIL, "can't get meta data block size")
    } /* end if */

done:
    FUNC_LEAVE_API(ret_value)
}


/*-------------------------------------------------------------------------
 * Function:	H5Pset_sieve_buf_size
 *
 * Purpose:	Sets the maximum size of the data seive buffer used for file
 *      drivers which are capable of using data sieving.  The data sieve
 *      buffer is used when performing I/O on datasets in the file.  Using a
 *      buffer which is large anough to hold several pieces of the dataset
 *      being read in for hyperslab selections boosts performance by quite a
 *      bit.
 *
 *		The default value is set to 64KB, indicating that file I/O for raw data
 *      reads and writes will occur in at least 64KB blocks.
 *      Setting the value to 0 with this API function will turn off the
 *      data sieving, even if the VFL driver attempts to use that strategy.
 *
 * Return:	Non-negative on success/Negative on failure
 *
 * Programmer:	Quincey Koziol
 *              Thursday, September 21, 2000
 *
 * Modifications:
 *
 *		Raymond Lu
 * 		Tuesday, Oct 23, 2001
 *		Changed the file access list to the new generic property
 *		list.
 *
 *-------------------------------------------------------------------------
 */
herr_t
H5Pset_sieve_buf_size(hid_t plist_id, size_t size)
{
    H5P_genplist_t *plist;      /* Property list pointer */
    herr_t ret_value = SUCCEED;   /* return value */

    FUNC_ENTER_API(FAIL)
    H5TRACE2("e", "iz", plist_id, size);

    /* Get the plist structure */
    if(NULL == (plist = H5P_object_verify(plist_id,H5P_FILE_ACCESS)))
        HGOTO_ERROR(H5E_ATOM, H5E_BADATOM, FAIL, "can't find object for ID")

    /* Set values */
    if(H5P_set(plist, H5F_ACS_SIEVE_BUF_SIZE_NAME, &size) < 0)
        HGOTO_ERROR(H5E_PLIST, H5E_CANTSET, FAIL, "can't set sieve buffer size")

done:
    FUNC_LEAVE_API(ret_value)
} /* end H5Pset_sieve_buf_size() */


/*-------------------------------------------------------------------------
 * Function:	H5Pget_sieve_buf_size
 *
 * Purpose:	Returns the current settings for the data sieve buffer size
 *      property from a file access property list.
 *
 * Return:	Non-negative on success/Negative on failure
 *
 * Programmer:	Quincey Koziol
 *              Thursday, September 21, 2000
 *
 * Modifications:
 *
 *		Raymond Lu
 * 		Tuesday, Oct 23, 2001
 *		Changed the file access list to the new generic property
 *		list.
 *
 *-------------------------------------------------------------------------
 */
herr_t
H5Pget_sieve_buf_size(hid_t plist_id, size_t *size/*out*/)
{
    H5P_genplist_t *plist;      /* Property list pointer */
    herr_t ret_value = SUCCEED;   /* return value */

    FUNC_ENTER_API(FAIL)
    H5TRACE2("e", "ix", plist_id, size);

    /* Get the plist structure */
    if(NULL == (plist = H5P_object_verify(plist_id,H5P_FILE_ACCESS)))
        HGOTO_ERROR(H5E_ATOM, H5E_BADATOM, FAIL, "can't find object for ID")

    /* Get values */
    if(size)
        if(H5P_get(plist, H5F_ACS_SIEVE_BUF_SIZE_NAME, size) < 0)
            HGOTO_ERROR(H5E_PLIST, H5E_CANTGET, FAIL, "can't get sieve buffer size")

done:
    FUNC_LEAVE_API(ret_value)
} /* end H5Pget_sieve_buf_size() */


/*-------------------------------------------------------------------------
 * Function:	H5Pset_small_data_block_size
 *
 * Purpose:	Sets the minimum size of "small" raw data block allocations
 *      when the H5FD_FEAT_AGGREGATE_SMALLDATA is set by a VFL driver.
 *      Each "small" raw data block is allocated to be this size and then
 *      pieces of raw data which are small enough to fit are sub-allocated from
 *      this block.
 *
 *	The default value is set to 2048 (bytes), indicating that raw data
 *      smaller than this value will be attempted to be bunched together in (at
 *      least) 2K blocks in the file.  Setting the value to 0 with this API
 *      function will turn off the "small" raw data aggregation, even if the
 *      VFL driver attempts to use that strategy.
 *
 * Return:	Non-negative on success/Negative on failure
 *
 * Programmer:	Quincey Koziol
 *              Wednesday, June 5, 2002
 *
 * Modifications:
 *
 *-------------------------------------------------------------------------
 */
herr_t
H5Pset_small_data_block_size(hid_t plist_id, hsize_t size)
{
    H5P_genplist_t *plist;      /* Property list pointer */
    herr_t ret_value = SUCCEED;   /* return value */

    FUNC_ENTER_API(FAIL)
    H5TRACE2("e", "ih", plist_id, size);

    /* Get the plist structure */
    if(NULL == (plist = H5P_object_verify(plist_id,H5P_FILE_ACCESS)))
        HGOTO_ERROR(H5E_ATOM, H5E_BADATOM, FAIL, "can't find object for ID")

    /* Set values */
    if(H5P_set(plist, H5F_ACS_SDATA_BLOCK_SIZE_NAME, &size) < 0)
        HGOTO_ERROR(H5E_PLIST, H5E_CANTSET, FAIL, "can't set 'small data' block size")

done:
    FUNC_LEAVE_API(ret_value)
} /* end H5Pset_small_data_block_size() */


/*-------------------------------------------------------------------------
 * Function:	H5Pget_small_data_block_size
 *
 * Purpose:	Returns the current settings for the "small" raw data block
 *      allocation property from a file access property list.
 *
 * Return:	Non-negative on success/Negative on failure
 *
 * Programmer:	Quincey Koziol
 *              Wednesday, June 5, 2002
 *
 * Modifications:
 *
 *-------------------------------------------------------------------------
 */
herr_t
H5Pget_small_data_block_size(hid_t plist_id, hsize_t *size/*out*/)
{
    H5P_genplist_t *plist;      /* Property list pointer */
    herr_t ret_value = SUCCEED;   /* return value */

    FUNC_ENTER_API(FAIL)
    H5TRACE2("e", "ix", plist_id, size);

    /* Get the plist structure */
    if(NULL == (plist = H5P_object_verify(plist_id,H5P_FILE_ACCESS)))
        HGOTO_ERROR(H5E_ATOM, H5E_BADATOM, FAIL, "can't find object for ID")

    /* Get values */
    if(size) {
        if(H5P_get(plist, H5F_ACS_SDATA_BLOCK_SIZE_NAME, size) < 0)
            HGOTO_ERROR(H5E_PLIST, H5E_CANTGET, FAIL, "can't get 'small data' block size")
    } /* end if */

done:
    FUNC_LEAVE_API(ret_value)
} /* end H5Pget_small_data_block_size() */


/*-------------------------------------------------------------------------
 * Function:	H5Pset_libver_bounds
 *
 * Purpose:	Indicates which versions of the file format the library should
 *      use when creating objects.  LOW is the earliest version of the HDF5
 *      library that is guaranteed to be able to access the objects created
 *      (the format of some objects in an HDF5 file may not have changed between
 *      versions of the HDF5 library, possibly allowing earlier versions of the
 *      HDF5 library to access those objects) and HIGH is the latest version
 *      of the library required to access the objects created (later versions
 *      of the HDF5 library will also be able to access those objects).
 *
 *      LOW is used to require that objects use a more modern format and HIGH
 *      is used to restrict objects from using a more modern format.
 *
 *      The special values of H5F_FORMAT_EARLIEST and H5F_FORMAT_LATEST can be
 *      used in the following manner:  Setting LOW and HIGH to H5F_FORMAT_LATEST
 *      will produce files whose objects use the latest version of the file
 *      format available in the current HDF5 library for each object created.
 *      Setting LOW and HIGH to H5F_FORMAT_EARLIEST will produce files that that
 *      always require the use of the earliest version of the file format for
 *      each object created. [NOTE!  LOW=HIGH=H5F_FORMAT_EARLIEST is not
 *      implemented as of version 1.8.0 and setting LOW and HIGH to
 *      H5F_FORMAT_EARLIEST will produce an error currently].
 *
 *      Currently, the only two valid combinations for this routine are:
 *      LOW = H5F_FORMAT_EARLIEST and HIGH = H5F_FORMAT_LATEST (the default
 *      setting, which creates objects with the ealiest version possible for
 *      each object, but no upper limit on the version allowed to be created if
 *      a newer version of an object's format is required to support a feature
 *      requested with an HDF5 library API routine), and LOW = H5F_FORMAT_LATEST
 *      and HIGH = H5F_FORMAT_LATEST (which is described above).
 *
 *      The LOW and HIGH values set with this routine at imposed with each
 *      HDF5 library API call that creates objects in the file.  API calls that
 *      would violate the LOW or HIGH format bound will fail.
 *
 *      Setting the LOW and HIGH values will not affect reading/writing existing
 *      objects, only the creation of new objects.
 *
 * Note: Eventually we want to add more values to the H5F_libver_t
 *      enumerated type that indicate library release values where the file
 *      format was changed (like "H5F_FORMAT_1_2_0" for the file format changes
 *      in the 1.2.x release branch and possily even "H5F_FORMAT_1_4_2" for
 *      a change mid-way through the 1.4.x release branch, etc).
 *
 *      Adding more values will allow applications to make settings like the
 *      following:
 *          LOW = H5F_FORMAT_EARLIEST, HIGH = H5F_FORMAT_1_2_0 => Create objects
 *              with the earliest possible format and don't allow any objects
 *              to be created that require a library version greater than 1.2.x
 *              (This is the "make certain that <application> linked with v1.2.x
 *              of the library can read the file produced" use case)
 *
 *          LOW = H5F_FORMAT_1_4_2, HIGH = H5F_FORMAT_LATEST => create objects
 *              with at least the version of their format that the 1.4.2 library
 *              uses and allow any later version of the object's format
 *              necessary to represent features used.
 *              (This is the "make certain to take advantage of <new feature>
 *              in the file format" use case (maybe <new feature> is smaller
 *              or scales better than an ealier version, which would otherwise
 *              be used))
 *
 *         LOW = H5F_FORMAT_1_2_0, HIGH = H5F_FORMAT_1_6_0 => creates objects
 *              with at least the version of their format that the 1.2.x library
 *              uses and don't allow any objects to be created that require a
 *              library version greater than 1.6.x.
 *              (Not certain of a particular use case for these settings,
 *              although its probably just the logical combination of the
 *              previous two; it just falls out as possible/logical (if it turns
 *              out to be hard to implement in some way, we can always disallow
 *              it))
 *
 * Note #2:     We talked about whether to include enum values for only library
 *      versions where the format changed and decided it would be less confusing
 *      for application developers if we include enum values for _all_ library
 *      releases and then map down to the previous actual library release which
 *      had a format change.
 *
 * Return:	Non-negative on success/Negative on failure
 *
 * Programmer:	Quincey Koziol
 *              Sunday, December 30, 2007
 *
 *-------------------------------------------------------------------------
 */
herr_t
H5Pset_libver_bounds(hid_t plist_id, H5F_libver_t low,
    H5F_libver_t high)
{
    H5P_genplist_t *plist;      /* Property list pointer */
    hbool_t latest;             /* Whether to use the latest version or not */
    herr_t ret_value = SUCCEED;   /* return value */

    FUNC_ENTER_API(FAIL)
    H5TRACE3("e", "iFvFv", plist_id, low, high);

    /* Check args */
    /* (Note that this is _really_ restricted right now, we'll want to loosen
     *  this up more as we add features - QAK)
     */
    if(high != H5F_LIBVER_LATEST)
        HGOTO_ERROR(H5E_ARGS, H5E_BADVALUE, FAIL, "invalid high library version bound")

    /* Get the plist structure */
    if(NULL == (plist = H5P_object_verify(plist_id, H5P_FILE_ACCESS)))
        HGOTO_ERROR(H5E_ATOM, H5E_BADATOM, FAIL, "can't find object for ID")

    /* Set values */
    latest = (hbool_t)((low == H5F_LIBVER_LATEST) ? TRUE : FALSE);
    if(H5P_set(plist, H5F_ACS_LATEST_FORMAT_NAME, &latest) < 0)
        HGOTO_ERROR(H5E_PLIST, H5E_CANTSET, FAIL, "can't set library version bounds")

done:
    FUNC_LEAVE_API(ret_value)
} /* end H5Pset_libver_bounds() */


/*-------------------------------------------------------------------------
 * Function:	H5Pget_libver_bounds
 *
 * Purpose:	Returns the current settings for the library version format bounds
 *      from a file access property list.
 *
 * Return:	Non-negative on success/Negative on failure
 *
 * Programmer:	Quincey Koziol
 *              Thursday, January 3, 2008
 *
 *-------------------------------------------------------------------------
 */
herr_t
H5Pget_libver_bounds(hid_t plist_id, H5F_libver_t *low/*out*/,
    H5F_libver_t *high/*out*/)
{
    H5P_genplist_t *plist;      /* Property list pointer */
    hbool_t latest;             /* Whether to use the latest version or not */
    herr_t ret_value = SUCCEED; /* return value */

    FUNC_ENTER_API(FAIL)
    H5TRACE3("e", "ixx", plist_id, low, high);

    /* Get the plist structure */
    if(NULL == (plist = H5P_object_verify(plist_id, H5P_FILE_ACCESS)))
        HGOTO_ERROR(H5E_ATOM, H5E_BADATOM, FAIL, "can't find object for ID")

    /* Get value */
    if(H5P_get(plist, H5F_ACS_LATEST_FORMAT_NAME, &latest) < 0)
        HGOTO_ERROR(H5E_PLIST, H5E_CANTGET, FAIL, "can't get library version bounds")

    /* Check for setting values to return */
    /* (Again, this is restricted now, we'll need to open it up later -QAK) */
    if(low)
        *low = latest ? H5F_LIBVER_LATEST : H5F_LIBVER_EARLIEST;
    if(high)
        *high = H5F_LIBVER_LATEST;

done:
    FUNC_LEAVE_API(ret_value)
} /* end H5Pget_libver_bounds() */


/*-------------------------------------------------------------------------
 * Function:    H5Pset_elink_file_cache_size
 *
 * Purpose:     Sets the number of files opened through external links
 *              from the file associated with this fapl to be held open
 *              in that file's external file cache.  When the maximum
 *              number of files is reached, the least recently used file
 *              is closed (unless it is opened from somewhere else).
 *
 * Return:      Non-negative on success/Negative on failure
 *
 * Programmer:  Neil Fortner
 *              Friday, December 17, 2010
 *
 *-------------------------------------------------------------------------
 */
herr_t
H5Pset_elink_file_cache_size(hid_t plist_id, unsigned efc_size)
{
    H5P_genplist_t *plist;      /* Property list pointer */
    herr_t ret_value = SUCCEED;   /* return value */

    FUNC_ENTER_API(FAIL)
    H5TRACE2("e", "iIu", plist_id, efc_size);

    /* Get the plist structure */
    if(NULL == (plist = H5P_object_verify(plist_id, H5P_FILE_ACCESS)))
        HGOTO_ERROR(H5E_ATOM, H5E_BADATOM, FAIL, "can't find object for ID")

    /* Set value */
    if(H5P_set(plist, H5F_ACS_EFC_SIZE_NAME, &efc_size) < 0)
        HGOTO_ERROR(H5E_PLIST, H5E_CANTSET, FAIL, "can't set elink file cache size")

done:
    FUNC_LEAVE_API(ret_value)
} /* end H5Pset_elink_file_cache_size() */


/*-------------------------------------------------------------------------
 * Function:    H5Pget_elink_file_cache_size
 *
 * Purpose:     Gets the number of files opened through external links
 *              from the file associated with this fapl to be held open
 *              in that file's external file cache.  When the maximum
 *              number of files is reached, the least recently used file
 *              is closed (unless it is opened from somewhere else).
 *
 * Return:      Non-negative on success/Negative on failure
 *
 * Programmer:  Neil Fortner
 *              Friday, December 17, 2010
 *
 *-------------------------------------------------------------------------
 */
herr_t
H5Pget_elink_file_cache_size(hid_t plist_id, unsigned *efc_size)
{
    H5P_genplist_t *plist;      /* Property list pointer */
    herr_t ret_value = SUCCEED;   /* return value */

    FUNC_ENTER_API(FAIL)
    H5TRACE2("e", "i*Iu", plist_id, efc_size);

    /* Get the plist structure */
    if(NULL == (plist = H5P_object_verify(plist_id, H5P_FILE_ACCESS)))
        HGOTO_ERROR(H5E_ATOM, H5E_BADATOM, FAIL, "can't find object for ID")

    /* Get value */
    if(efc_size)
        if(H5P_get(plist, H5F_ACS_EFC_SIZE_NAME, efc_size) < 0)
            HGOTO_ERROR(H5E_PLIST, H5E_CANTGET, FAIL, "can't get elink file cache size")

done:
    FUNC_LEAVE_API(ret_value)
} /* end H5Pget_elink_file_cache_size() */


/*-------------------------------------------------------------------------
 * Function: H5Pset_file_image
 *
 * Purpose:     Sets the initial file image. Some file drivers can initialize 
 *              the starting data in a file from a buffer. 
 *              
 * Return:      Non-negative on success/Negative on failure
 *
 * Programmer:  Jacob Gruber
 *              Thurday, August 11, 2011
 *
 *-------------------------------------------------------------------------
 */
herr_t
H5Pset_file_image(hid_t fapl_id, void *buf_ptr, size_t buf_len)
{
    H5P_genplist_t *fapl;               /* Property list pointer */
    H5FD_file_image_info_t image_info;  /* File image info */
    herr_t ret_value = SUCCEED;         /* Return value */
    
    FUNC_ENTER_API(FAIL)
    H5TRACE3("e", "i*xz", fapl_id, buf_ptr, buf_len);

    /* validate parameters */
    if(!(((buf_ptr == NULL) && (buf_len == 0)) || ((buf_ptr != NULL) && (buf_len > 0))))
        HGOTO_ERROR(H5E_ARGS, H5E_BADVALUE, FAIL, "inconsistant buf_ptr and buf_len")
   
    /* Get the plist structure */
    if(NULL == (fapl = H5P_object_verify(fapl_id, H5P_FILE_ACCESS)))
        HGOTO_ERROR(H5E_ATOM, H5E_BADATOM, FAIL, "can't find object for ID")
        
    /* Get old image info */
    if(H5P_peek(fapl, H5F_ACS_FILE_IMAGE_INFO_NAME, &image_info) < 0)
        HGOTO_ERROR(H5E_PLIST, H5E_CANTGET, FAIL, "can't get old file image pointer")
        
    /* Release previous buffer, if it exists */
    if(image_info.buffer != NULL) {
        if(image_info.callbacks.image_free) {
            if(SUCCEED != image_info.callbacks.image_free(image_info.buffer, H5FD_FILE_IMAGE_OP_PROPERTY_LIST_SET, image_info.callbacks.udata))
                HGOTO_ERROR(H5E_RESOURCE, H5E_CANTFREE, FAIL, "image_free callback failed")
        } /* end if */
        else
            H5MM_xfree(image_info.buffer);
    } /* end if */  
    
    /* Update struct */
    if(buf_ptr) {
        /* Allocate memory */
        if(image_info.callbacks.image_malloc) {
            if(NULL == (image_info.buffer = image_info.callbacks.image_malloc(buf_len,
                    H5FD_FILE_IMAGE_OP_PROPERTY_LIST_SET, image_info.callbacks.udata)))
                HGOTO_ERROR(H5E_RESOURCE, H5E_NOSPACE, FAIL, "image malloc callback failed")
         } /* end if */
         else
            if(NULL == (image_info.buffer = H5MM_malloc(buf_len)))
                HGOTO_ERROR(H5E_RESOURCE, H5E_NOSPACE, FAIL, "unable to allocate memory block")
    
        /* Copy data */
        if(image_info.callbacks.image_memcpy) {
            if(image_info.buffer != image_info.callbacks.image_memcpy(image_info.buffer, 
                   buf_ptr, buf_len, H5FD_FILE_IMAGE_OP_PROPERTY_LIST_SET, 
                   image_info.callbacks.udata))
	        HGOTO_ERROR(H5E_RESOURCE, H5E_CANTCOPY, FAIL, "image_memcpy callback failed")
        } /* end if */
	else
            HDmemcpy(image_info.buffer, buf_ptr, buf_len);
    } /* end if */
    else
        image_info.buffer = NULL;

    image_info.size = buf_len;

    /* Set values */
    if(H5P_poke(fapl, H5F_ACS_FILE_IMAGE_INFO_NAME, &image_info) < 0)
        HGOTO_ERROR(H5E_PLIST, H5E_CANTSET, FAIL, "can't set file image info")

done:
    FUNC_LEAVE_API(ret_value)
} /* end H5Pset_file_image() */


/*-------------------------------------------------------------------------
 * Function: H5Pget_file_image
 *
 * Purpose:     If the file image exists and buf_ptr_ptr is not NULL, 
 *		allocate a buffer of the correct size, copy the image into 
 *		the new buffer, and return the buffer to the caller in 
 *		*buf_ptr_ptr.  Do this using the file image callbacks
 *		if defined.  
 *
 *		NB: It is the responsibility of the caller to free the 
 *		buffer whose address is returned in *buf_ptr_ptr.  Do
 *		this using free if the file image callbacks are not 
 *		defined, or with whatever method is appropriate if 
 *		the callbacks are defined.
 *
 *              If buf_ptr_ptr is not NULL, and no image exists, set 
 *		*buf_ptr_ptr to NULL.
 *
 *		If buf_len_ptr is not NULL, set *buf_len_ptr equal
 *		to the length of the file image if it exists, and 
 *		to 0 if it does not.
 *
 * Return:      Non-negative on success/Negative on failure
 *
 * Programmer:  Jacob Gruber
 *              Thurday, August 11, 2011
 *
 *-------------------------------------------------------------------------
 */
herr_t
H5Pget_file_image(hid_t fapl_id, void **buf_ptr_ptr, size_t *buf_len_ptr)
{
    H5P_genplist_t *fapl;               /* Property list pointer */
    H5FD_file_image_info_t image_info;  /* File image info */
    herr_t ret_value = SUCCEED;         /* Return value */

    FUNC_ENTER_API(FAIL)
    H5TRACE3("e", "i**x*z", fapl_id, buf_ptr_ptr, buf_len_ptr);

    /* Get the plist structure */
    if(NULL == (fapl = H5P_object_verify(fapl_id, H5P_FILE_ACCESS)))
        HGOTO_ERROR(H5E_ATOM, H5E_BADATOM, FAIL, "can't find object for ID")

    /* Get values */
    if(H5P_peek(fapl, H5F_ACS_FILE_IMAGE_INFO_NAME, &image_info) < 0)
        HGOTO_ERROR(H5E_PLIST, H5E_CANTGET, FAIL, "can't get file image info")

    /* verify file image field consistancy */
    HDassert(((image_info.buffer != NULL) && (image_info.size > 0)) || 
             ((image_info.buffer == NULL) && (image_info.size == 0)));

    /* Set output size */
    if(buf_len_ptr != NULL)
        *buf_len_ptr = image_info.size;

    /* Duplicate the image if desired, using callbacks if available */
    if(buf_ptr_ptr != NULL) {
        void * copy_ptr = NULL;         /* Copy of memory image */

        if(image_info.buffer != NULL) {
            /* Allocate memory */
            if(image_info.callbacks.image_malloc) {
                if(NULL == (copy_ptr = image_info.callbacks.image_malloc(image_info.size,
                        H5FD_FILE_IMAGE_OP_PROPERTY_LIST_GET, image_info.callbacks.udata)))
                    HGOTO_ERROR(H5E_RESOURCE, H5E_NOSPACE, FAIL, "image malloc callback failed")
            } /* end if */
            else
                if(NULL == (copy_ptr = H5MM_malloc(image_info.size)))
                    HGOTO_ERROR(H5E_RESOURCE, H5E_NOSPACE, FAIL, "unable to allocate copy")
    
            /* Copy data */
            if(image_info.callbacks.image_memcpy) {
                if(copy_ptr != image_info.callbacks.image_memcpy(copy_ptr, image_info.buffer,
                        image_info.size, H5FD_FILE_IMAGE_OP_PROPERTY_LIST_GET, 
                        image_info.callbacks.udata))
                    HGOTO_ERROR(H5E_RESOURCE, H5E_CANTCOPY, FAIL, "image_memcpy callback failed")
            } /* end if */
	    else
                HDmemcpy(copy_ptr, image_info.buffer, image_info.size);
        } /* end if */

        *buf_ptr_ptr = copy_ptr;
    } /* end if */

done:
    FUNC_LEAVE_API(ret_value)
} /* end H5Pget_file_image */


/*-------------------------------------------------------------------------
 * Function: H5Pset_file_image_callbacks
 *
 * Purpose:     Sets the callbacks for file images. Some file drivers allow
 *              the use of user-defined callbacks for allocating, freeing and
 *              copying the drivers internal buffer, potentially allowing a 
 *              clever user to do optimizations such as avoiding large mallocs
 *              and memcpys or to perform detailed logging.
 *
 * Return:      Non-negative on success/Negative on failure
 *
 * Programmer:  Jacob Gruber
 *              Thurday, August 11, 2011
 *
 *-------------------------------------------------------------------------
 */
herr_t
H5Pset_file_image_callbacks(hid_t fapl_id, H5FD_file_image_callbacks_t *callbacks_ptr)
{
    H5P_genplist_t *fapl;               /* Property list pointer */
    H5FD_file_image_info_t info;        /* File image info */
    herr_t ret_value = SUCCEED;         /* Return value */

    FUNC_ENTER_API(FAIL)
    H5TRACE2("e", "i*x", fapl_id, callbacks_ptr);

    /* Get the plist structure */
    if(NULL == (fapl = H5P_object_verify(fapl_id, H5P_FILE_ACCESS)))
        HGOTO_ERROR(H5E_ATOM, H5E_BADATOM, FAIL, "can't find object for ID")

    /* Get old info */
    if(H5P_peek(fapl, H5F_ACS_FILE_IMAGE_INFO_NAME, &info) < 0)
        HGOTO_ERROR(H5E_PLIST, H5E_CANTGET, FAIL, "can't get old file image info")

    /* verify file image field consistancy */
    HDassert(((info.buffer != NULL) && (info.size > 0)) || 
             ((info.buffer == NULL) && (info.size == 0)));

    /* Make sure a file image hasn't already been set */
    if(info.buffer != NULL || info.size > 0)
        HGOTO_ERROR(H5E_PLIST, H5E_SETDISALLOWED, FAIL, "setting callbacks when an image is already set is forbidden. It could cause memory leaks.")

    /* verify that callbacks_ptr is not NULL */
    if(NULL == callbacks_ptr)
	HGOTO_ERROR(H5E_ARGS, H5E_BADVALUE, FAIL, "NULL callbacks_ptr")

    /* Make sure udata callbacks are going to be set if udata is going to be set */
    if(callbacks_ptr->udata)
        if(callbacks_ptr->udata_copy == NULL || callbacks_ptr->udata_free == NULL)
            HGOTO_ERROR(H5E_PLIST, H5E_SETDISALLOWED, FAIL, "udata callbacks must be set if udata is set")

    /* Release old udata if it exists */
    if(info.callbacks.udata != NULL) {
        HDassert(info.callbacks.udata_free);
        if(info.callbacks.udata_free(info.callbacks.udata) < 0)
	    HGOTO_ERROR(H5E_RESOURCE, H5E_CANTFREE, FAIL, "udata_free callback failed")
    } /* end if */

    /* Update struct */
    info.callbacks = *callbacks_ptr;

    if(callbacks_ptr->udata) {
        HDassert(callbacks_ptr->udata_copy);
        HDassert(callbacks_ptr->udata_free);
        if((info.callbacks.udata = callbacks_ptr->udata_copy(callbacks_ptr->udata)) == NULL)
            HGOTO_ERROR(H5E_PLIST, H5E_CANTSET, FAIL, "can't copy the suppplied udata")
    } /* end if */

    /* Set values */
    if(H5P_poke(fapl, H5F_ACS_FILE_IMAGE_INFO_NAME, &info) < 0)
        HGOTO_ERROR(H5E_PLIST, H5E_CANTSET, FAIL, "can't set file image info")

done:
    FUNC_LEAVE_API(ret_value)
} /* end H5Pset_file_image_callbacks() */


/*-------------------------------------------------------------------------
 * Function: H5Pget_file_image_callbacks
 *
 * Purpose:     Sets the callbacks for file images. Some file drivers allow
 *              the use of user-defined callbacks for allocating, freeing and
 *              copying the drivers internal buffer, potentially allowing a 
 *              clever user to do optimizations such as avoiding large mallocs
 *
 * Return:      Non-negative on success/Negative on failure
 *
 * Programmer:  Jacob Gruber
 *              Thurday, August 11, 2011
 *
 *-------------------------------------------------------------------------
 */
herr_t
H5Pget_file_image_callbacks(hid_t fapl_id, H5FD_file_image_callbacks_t *callbacks_ptr)
{
    H5P_genplist_t *fapl;               /* Property list pointer */
    H5FD_file_image_info_t info;        /* File image info */
    herr_t ret_value = SUCCEED;         /* Return value */

    FUNC_ENTER_API(FAIL)
    H5TRACE2("e", "i*x", fapl_id, callbacks_ptr);

    /* Get the plist structure */
    if(NULL == (fapl = H5P_object_verify(fapl_id, H5P_FILE_ACCESS)))
        HGOTO_ERROR(H5E_ATOM, H5E_BADATOM, FAIL, "can't find object for ID")

    /* Get old info */
    if(H5P_peek(fapl, H5F_ACS_FILE_IMAGE_INFO_NAME, &info) < 0)
        HGOTO_ERROR(H5E_PLIST, H5E_CANTGET, FAIL, "can't get file image info")

    /* verify file image field consistancy */
    HDassert(((info.buffer != NULL) && (info.size > 0)) || 
             ((info.buffer == NULL) && (info.size == 0)));

    /* verify that callbacks_ptr is not NULL */
    if(NULL == callbacks_ptr)
	HGOTO_ERROR(H5E_ARGS, H5E_BADVALUE, FAIL, "NULL callbacks_ptr")

    /* Transfer values to parameters */
    *callbacks_ptr = info.callbacks;

    /* Copy udata if it exists */
    if(info.callbacks.udata != NULL) {
        HDassert(info.callbacks.udata_copy);
        if((callbacks_ptr->udata = info.callbacks.udata_copy(info.callbacks.udata)) == 0)
                HGOTO_ERROR(H5E_PLIST, H5E_CANTSET, FAIL, "can't copy udata")
    } /* end if */

done:
    FUNC_LEAVE_API(ret_value)
} /* end H5Pget_file_image_callbacks() */


/*-------------------------------------------------------------------------
 * Function:    H5P__file_image_info_copy
 *
 * Purpose:     Copy file image info. The buffer
 *              and udata may need to be copied, possibly using their 
 *              respective callbacks so the default copy won't work.
 *
 * Note:        This is an "in-place" copy, since this routine gets called
 *              after the top-level copy has been performed and this routine
 *		finishes the "deep" part of the copy.
 *
 * Return:      Success:        Non-negative
 *              Failure:        Negative
 *
 * Programmer:  Quincey Koziol
 *              Tuesday, Sept 1, 2015
 *
 *-------------------------------------------------------------------------
 */
static herr_t
H5P__file_image_info_copy(void *value)
{
    herr_t ret_value = SUCCEED;         /* Return value */

    FUNC_ENTER_STATIC

    if(value) {
        H5FD_file_image_info_t *info;   /* Image info struct */

        info = (H5FD_file_image_info_t *)value;

        /* verify file image field consistancy */
        HDassert(((info->buffer != NULL) && (info->size > 0)) || 
                 ((info->buffer == NULL) && (info->size == 0)));

        if(info->buffer && info->size > 0) {
            void *old_buffer;            /* Pointer to old image buffer */

            /* Store the old buffer */
            old_buffer = info->buffer;

            /* Allocate new buffer */
            if(info->callbacks.image_malloc) {
                if(NULL == (info->buffer = info->callbacks.image_malloc(info->size,
                        H5FD_FILE_IMAGE_OP_PROPERTY_LIST_COPY, info->callbacks.udata)))
                    HGOTO_ERROR(H5E_PLIST, H5E_CANTALLOC, FAIL, "image malloc callback failed")
            } /* end if */
            else {
                if(NULL == (info->buffer = H5MM_malloc(info->size)))
                    HGOTO_ERROR(H5E_PLIST, H5E_CANTALLOC, FAIL, "unable to allocate memory block")
            } /* end else */
            
            /* Copy data to new buffer */
            if(info->callbacks.image_memcpy) {
                if(info->buffer != info->callbacks.image_memcpy(info->buffer, old_buffer, 
			info->size, H5FD_FILE_IMAGE_OP_PROPERTY_LIST_COPY, info->callbacks.udata))
		    HGOTO_ERROR(H5E_PLIST, H5E_CANTCOPY, FAIL, "image_memcpy callback failed")
            } /* end if */
	    else
                HDmemcpy(info->buffer, old_buffer, info->size);
        } /* end if */

        /* Copy udata if it exists */
        if(info->callbacks.udata) {
            void *old_udata = info->callbacks.udata;

            if(NULL == info->callbacks.udata_copy)
                HGOTO_ERROR(H5E_PLIST, H5E_BADVALUE, FAIL, "udata_copy not defined")

            info->callbacks.udata = info->callbacks.udata_copy(old_udata);
        } /* end if */
    } /* end if */

done:
    FUNC_LEAVE_NOAPI(ret_value)
} /* end H5P__file_image_info_copy() */


/*-------------------------------------------------------------------------
 * Function:    H5P__file_image_info_free
 *
 * Purpose:     Free file image info.  The buffer and udata may need to be
 *		freed, possibly using their respective callbacks, so the
 *		default free won't work.
 *
 * Return:      Success:        Non-negative
 *              Failure:        Negative
 *
 * Programmer:  Quincey Koziol
 *              Wednesday, Sept 2, 2015
 *
 *-------------------------------------------------------------------------
 */
static herr_t
H5P__file_image_info_free(void *value)
{
    herr_t ret_value = SUCCEED;         /* Return value */

    FUNC_ENTER_STATIC

    if(value) {
        H5FD_file_image_info_t *info;        /* Image info struct */

        info = (H5FD_file_image_info_t *)value;
             
        /* Verify file image field consistancy */
        HDassert(((info->buffer != NULL) && (info->size > 0)) || 
                 ((info->buffer == NULL) && (info->size == 0)));

        /* Free buffer */
        if(info->buffer != NULL && info->size > 0) { 
            if(info->callbacks.image_free) {
                if((*info->callbacks.image_free)(info->buffer, H5FD_FILE_IMAGE_OP_PROPERTY_LIST_CLOSE, info->callbacks.udata) < 0)
		    HGOTO_ERROR(H5E_PLIST, H5E_CANTFREE, FAIL, "image_free callback failed")
            } /* end if */
            else
                H5MM_xfree(info->buffer);
        } /* end if */

        /* Free udata if it exists */
        if(info->callbacks.udata) {
            if(NULL == info->callbacks.udata_free)
                HGOTO_ERROR(H5E_PLIST, H5E_BADVALUE, FAIL, "udata_free not defined")
            if((*info->callbacks.udata_free)(info->callbacks.udata) < 0)
                HGOTO_ERROR(H5E_PLIST, H5E_CANTFREE, FAIL, "udata_free callback failed")
        } /* end if */
    } /* end if */

done:
    FUNC_LEAVE_NOAPI(ret_value)
} /* end H5P__file_image_info_free() */


/*-------------------------------------------------------------------------
 * Function: H5P__facc_cache_image_config_cmp
 *
 * Purpose: Compare two cache image configurations.
 *
 * Return: positive if VALUE1 is greater than VALUE2, negative if VALUE2 is
 *		greater than VALUE1 and zero if VALUE1 and VALUE2 are equal.
 *
 * Programmer:     John Mainzer
 *                 June 26, 2015
 *
 *-------------------------------------------------------------------------
 */
static int
H5P__facc_cache_image_config_cmp(const void *_config1, const void *_config2, size_t H5_ATTR_UNUSED size)
{
    const H5AC_cache_image_config_t *config1 = (const H5AC_cache_image_config_t *)_config1; /* Create local aliases for values */
    const H5AC_cache_image_config_t *config2 = (const H5AC_cache_image_config_t *)_config2; /* Create local aliases for values */
    int ret_value = 0;               /* Return value */

    FUNC_ENTER_STATIC_NOERR

    /* Check for a property being set */
    if(config1 == NULL && config2 != NULL) HGOTO_DONE(-1);
    if(config1 != NULL && config2 == NULL) HGOTO_DONE(1);

    if(config1->version < config2->version) HGOTO_DONE(-1);
    if(config1->version > config2->version) HGOTO_DONE(1);

    if(config1->generate_image < config2->generate_image) HGOTO_DONE(-1);
    if(config1->generate_image > config2->generate_image) HGOTO_DONE(1);

    if(config1->save_resize_status < config2->save_resize_status) HGOTO_DONE(-1);
    if(config1->save_resize_status > config2->save_resize_status) HGOTO_DONE(1);

    if(config1->entry_ageout < config2->entry_ageout) HGOTO_DONE(-1);
    if(config1->entry_ageout > config2->entry_ageout) HGOTO_DONE(1);

done:
    FUNC_LEAVE_NOAPI(ret_value)
} /* end H5P__facc_cache_image_config_cmp() */


/*-------------------------------------------------------------------------
 * Function:       H5P__facc_cache_image_config_enc
 *
 * Purpose:        Callback routine which is called whenever the default
 *                 cache image config property in the file creation 
 *		   property list is encoded.
 *
 * Return:	   Success:	Non-negative
 *		   Failure:	Negative
 *
 * Programmer:     John Mainzer
 *                 June 26, 2015
 *
 *-------------------------------------------------------------------------
 */
static herr_t
H5P__facc_cache_image_config_enc(const void *value, void **_pp, size_t *size)
{
    const H5AC_cache_image_config_t *config = (const H5AC_cache_image_config_t *)value; /* Create local aliases for value */
    uint8_t **pp = (uint8_t **)_pp;

    FUNC_ENTER_STATIC_NOERR

    /* Sanity check */
    HDassert(value);

    if(NULL != *pp) {
        /* Encode type sizes (as a safety check) */
        *(*pp)++ = (uint8_t)sizeof(unsigned);

        INT32ENCODE(*pp, (int32_t)config->version);

        H5_ENCODE_UNSIGNED(*pp, config->generate_image);

        H5_ENCODE_UNSIGNED(*pp, config->save_resize_status);

        INT32ENCODE(*pp, (int32_t)config->entry_ageout);
    } /* end if */

    /* Compute encoded size of fixed-size values */
    *size += (1 + (2 * sizeof(unsigned)) + (2 * sizeof(int32_t)));

    FUNC_LEAVE_NOAPI(SUCCEED)
} /* end H5P__facc_cache_image_config_enc() */


/*-------------------------------------------------------------------------
 * Function:       H5P__facc_cache_image_config_dec
 *
 * Purpose:        Callback routine which is called whenever the default
 *                 cache image config property in the file creation property 
 *		   list is  decoded.
 *
 * Return:	   Success:	Non-negative
 *		   Failure:	Negative
 *
 * Programmer:     John Mainzer
 *                 June 26, 2015
 *
 *-------------------------------------------------------------------------
 */
static herr_t
H5P__facc_cache_image_config_dec(const void **_pp, void *_value)
{
    H5AC_cache_image_config_t *config = (H5AC_cache_image_config_t *)_value;
    const uint8_t **pp = (const uint8_t **)_pp;
    unsigned enc_size;
    herr_t ret_value = SUCCEED;         /* Return value */

    FUNC_ENTER_STATIC

    /* Sanity checks */
    HDassert(pp);
    HDassert(*pp);
    HDassert(config);
    HDcompile_assert(sizeof(size_t) <= sizeof(uint64_t));

    /* Set property to default value */
    HDmemcpy(config, &H5F_def_mdc_initCacheImageCfg_g, sizeof(H5AC_cache_image_config_t));

    /* Decode type sizes */
    enc_size = *(*pp)++;
    if(enc_size != sizeof(unsigned))
        HGOTO_ERROR(H5E_PLIST, H5E_BADVALUE, FAIL, "unsigned value can't be decoded")

    INT32DECODE(*pp, config->version);

    H5_DECODE_UNSIGNED(*pp, config->generate_image);

    H5_DECODE_UNSIGNED(*pp, config->save_resize_status);

    INT32DECODE(*pp, config->entry_ageout);

done:
    FUNC_LEAVE_NOAPI(ret_value)
} /* end H5P__facc_cache_image_config_dec() */


/*-------------------------------------------------------------------------
 * Function:    H5P__facc_file_image_info_set
 *
 * Purpose:     Copies a file image property when it's set for a property list
 *
 * Return:      Success:        Non-negative
 *              Failure:        Negative
 *
 * Programmer:  Quincey Koziol
 *              Tuesday, Sept 1, 2015
 *
 *-------------------------------------------------------------------------
 */
static herr_t
H5P__facc_file_image_info_set(hid_t H5_ATTR_UNUSED prop_id, const char H5_ATTR_UNUSED *name,
    size_t H5_ATTR_UNUSED size, void *value)
{
    herr_t ret_value = SUCCEED;         /* Return value */

    FUNC_ENTER_STATIC

    /* Sanity check */
    HDassert(value);

    /* Make copy of file image info */
    if(H5P__file_image_info_copy(value) < 0)
        HGOTO_ERROR(H5E_PLIST, H5E_CANTCOPY, FAIL, "can't copy file image info")

done:
    FUNC_LEAVE_NOAPI(ret_value)
} /* end H5P__facc_file_image_info_set() */


/*-------------------------------------------------------------------------
 * Function:    H5P__facc_file_image_info_get
 *
 * Purpose:     Copies a file image property when it's retrieved from a property list
 *
 * Return:      Success:        Non-negative
 *              Failure:        Negative
 *
 * Programmer:  Quincey Koziol
 *              Tuesday, Sept 1, 2015
 *
 *-------------------------------------------------------------------------
 */
static herr_t
H5P__facc_file_image_info_get(hid_t H5_ATTR_UNUSED prop_id, const char H5_ATTR_UNUSED *name,
    size_t H5_ATTR_UNUSED size, void *value)
{
    herr_t ret_value = SUCCEED;         /* Return value */

    FUNC_ENTER_STATIC

    /* Sanity check */
    HDassert(value);

    /* Make copy of file image info */
    if(H5P__file_image_info_copy(value) < 0)
        HGOTO_ERROR(H5E_PLIST, H5E_CANTCOPY, FAIL, "can't copy file image info")

done:
    FUNC_LEAVE_NOAPI(ret_value)
} /* end H5P__facc_file_image_info_get() */


/*-------------------------------------------------------------------------
 * Function:    H5P__facc_file_image_info_del
 *
 * Purpose:     Delete callback for the file image info property, called
 *              when the property is deleted from the plist. The buffer
 *              and udata may need to be freed, possibly using their 
 *              respective callbacks so the default free won't work.
 *
 * Return:      Non-negative on success/Negative on failure
 *
 * Programmer:  Jacob Gruber
 *              Thurday, August 11, 2011
 *
 *-------------------------------------------------------------------------
 */
static herr_t
H5P__facc_file_image_info_del(hid_t H5_ATTR_UNUSED prop_id, const char H5_ATTR_UNUSED *name, size_t H5_ATTR_UNUSED size, void *value)
{
    herr_t ret_value = SUCCEED;         /* Return value */

    FUNC_ENTER_STATIC

    /* Free the file image info */
    if(H5P__file_image_info_free(value) < 0)
        HGOTO_ERROR(H5E_PLIST, H5E_CANTRELEASE, FAIL, "can't release file image info")

done:
    FUNC_LEAVE_NOAPI(ret_value)
} /* end H5P__facc_file_image_info_del() */


/*-------------------------------------------------------------------------
 * Function:    H5P__facc_file_image_info_copy
 *
 * Purpose:     Copy callback for the file image info property. The buffer
 *              and udata may need to be copied, possibly using their 
 *              respective callbacks so the default copy won't work.
 *
 * Return:      Non-negative on success/Negative on failure
 *
 * Programmer:  Jacob Gruber
 *              Thurday, August 11, 2011
 *
 *-------------------------------------------------------------------------
 */
static herr_t
H5P__facc_file_image_info_copy(const char H5_ATTR_UNUSED *name, size_t H5_ATTR_UNUSED size, void *value)
{
    herr_t ret_value = SUCCEED;         /* Return value */

    FUNC_ENTER_STATIC

    /* Make copy of file image info */
    if(H5P__file_image_info_copy(value) < 0)
        HGOTO_ERROR(H5E_PLIST, H5E_CANTCOPY, FAIL, "can't copy file image info")

done:
    FUNC_LEAVE_NOAPI(ret_value)
} /* end H5P__facc_file_image_info_copy() */


/*-------------------------------------------------------------------------
 * Function:       H5P__facc_file_image_info_cmp
 *
 * Purpose:        Callback routine which is called whenever the file image info
 *                 property in the file access property list is compared.
 *
 * Return:         positive if VALUE1 is greater than VALUE2, negative if
 *                      VALUE2 is greater than VALUE1 and zero if VALUE1 and
 *                      VALUE2 are equal.
 *
 * Programmer:     Quincey Koziol
 *                 Thursday, September 3, 2015
 *
 *-------------------------------------------------------------------------
 */
static int
H5P__facc_file_image_info_cmp(const void *_info1, const void *_info2,
    size_t H5_ATTR_UNUSED size)
{
    const H5FD_file_image_info_t *info1 = (const H5FD_file_image_info_t *)_info1, /* Create local aliases for values */
        *info2 = (const H5FD_file_image_info_t *)_info2;
    herr_t ret_value = 0;       /* Return value */

    FUNC_ENTER_STATIC_NOERR

    /* Sanity check */
    HDassert(info1);
    HDassert(info2);
    HDassert(size == sizeof(H5FD_file_image_info_t));

    /* Check for different buffer sizes */
    if(info1->size < info2->size) HGOTO_DONE(-1)
    if(info1->size > info2->size) HGOTO_DONE(1)

    /* Check for different callbacks */
    /* (Order in memory is fairly meaningless, so just check for equality) */
    if(info1->callbacks.image_malloc != info2->callbacks.image_malloc) HGOTO_DONE(1)
    if(info1->callbacks.image_memcpy != info2->callbacks.image_memcpy) HGOTO_DONE(-1)
    if(info1->callbacks.image_realloc != info2->callbacks.image_realloc) HGOTO_DONE(1)
    if(info1->callbacks.image_free != info2->callbacks.image_free) HGOTO_DONE(-1)
    if(info1->callbacks.udata_copy != info2->callbacks.udata_copy) HGOTO_DONE(1)
    if(info1->callbacks.udata_free != info2->callbacks.udata_free) HGOTO_DONE(-1)

    /* Check for different udata */
    /* (Don't know how big it is, so can't check contents) */
    if(info1->callbacks.udata < info2->callbacks.udata) HGOTO_DONE(-1)
    if(info1->callbacks.udata > info2->callbacks.udata) HGOTO_DONE(1)

    /* Check buffer contents (instead of buffer pointers) */
    if(info1->buffer != NULL && info2->buffer == NULL) HGOTO_DONE(-1)
    if(info1->buffer == NULL && info2->buffer != NULL) HGOTO_DONE(1)
    if(info1->buffer != NULL && info2->buffer != NULL)
        ret_value = HDmemcmp(info1->buffer, info2->buffer, size);

done:
    FUNC_LEAVE_NOAPI(ret_value)
} /* end H5P__facc_file_image_info_cmp() */


/*-------------------------------------------------------------------------
 * Function:    H5P__facc_file_image_info_close
 *
 * Purpose:     Close callback for the file image info property. The buffer
 *              and udata may need to be freed, possibly using their 
 *              respective callbacks so the standard free won't work.
 *
 * Return:      Non-negative on success/Negative on failure
 *
 * Programmer:  Jacob Gruber
 *              Thurday, August 11, 2011
 *
 *-------------------------------------------------------------------------
 */
static herr_t
H5P__facc_file_image_info_close(const char H5_ATTR_UNUSED *name, size_t H5_ATTR_UNUSED size, void *value)
{
    herr_t ret_value = SUCCEED;         /* Return value */

    FUNC_ENTER_STATIC

    /* Free the file image info */
    if(H5P__file_image_info_free(value) < 0)
        HGOTO_ERROR(H5E_PLIST, H5E_CANTRELEASE, FAIL, "can't release file image info")

done:
    FUNC_LEAVE_NOAPI(ret_value)
} /* end H5P__facc_file_image_info_close() */


/*-------------------------------------------------------------------------
 * Function: H5P__facc_cache_config_cmp
 *
 * Purpose: Compare two cache configurations.
 *
 * Return: positive if VALUE1 is greater than VALUE2, negative if VALUE2 is
 *		greater than VALUE1 and zero if VALUE1 and VALUE2 are equal.
 *
 * Programmer:     Mohamad Chaarawi
 *                 September 24, 2012
 *
 *-------------------------------------------------------------------------
 */
static int
H5P__facc_cache_config_cmp(const void *_config1, const void *_config2, size_t H5_ATTR_UNUSED size)
{
    const H5AC_cache_config_t *config1 = (const H5AC_cache_config_t *)_config1; /* Create local aliases for values */
    const H5AC_cache_config_t *config2 = (const H5AC_cache_config_t *)_config2; /* Create local aliases for values */
    int ret_value = 0;               /* Return value */

    FUNC_ENTER_STATIC_NOERR

    /* Check for a property being set */
    if(config1 == NULL && config2 != NULL) HGOTO_DONE(-1);
    if(config1 != NULL && config2 == NULL) HGOTO_DONE(1);

    if(config1->version < config2->version) HGOTO_DONE(-1);
    if(config1->version > config2->version) HGOTO_DONE(1);

    if(config1->rpt_fcn_enabled < config2->rpt_fcn_enabled) HGOTO_DONE(-1);
    if(config1->rpt_fcn_enabled > config2->rpt_fcn_enabled) HGOTO_DONE(1);

    if(config1->evictions_enabled < config2->evictions_enabled) HGOTO_DONE(-1);
    if(config1->evictions_enabled > config2->evictions_enabled) HGOTO_DONE(1);

    if(config1->set_initial_size < config2->set_initial_size) HGOTO_DONE(-1);
    if(config1->set_initial_size > config2->set_initial_size) HGOTO_DONE(1);

    if(config1->initial_size < config2->initial_size) HGOTO_DONE(-1);
    if(config1->initial_size > config2->initial_size) HGOTO_DONE(1);

    if(config1->min_clean_fraction < config2->min_clean_fraction) HGOTO_DONE(-1);
    if(config1->min_clean_fraction > config2->min_clean_fraction) HGOTO_DONE(1);

    if(config1->max_size < config2->max_size) HGOTO_DONE(-1);
    if(config1->max_size > config2->max_size) HGOTO_DONE(1);

    if(config1->min_size < config2->min_size) HGOTO_DONE(-1);
    if(config1->min_size > config2->min_size) HGOTO_DONE(1);

    if(config1->epoch_length < config2->epoch_length) HGOTO_DONE(-1);
    if(config1->epoch_length > config2->epoch_length) HGOTO_DONE(1);

    if(config1->incr_mode < config2->incr_mode) HGOTO_DONE(-1);
    if(config1->incr_mode > config2->incr_mode) HGOTO_DONE(1);

    if(config1->lower_hr_threshold < config2->lower_hr_threshold) HGOTO_DONE(-1);
    if(config1->lower_hr_threshold > config2->lower_hr_threshold) HGOTO_DONE(1);

    if(config1->increment < config2->increment) HGOTO_DONE(-1);
    if(config1->increment > config2->increment) HGOTO_DONE(1);

    if(config1->apply_max_increment < config2->apply_max_increment) HGOTO_DONE(-1);
    if(config1->apply_max_increment > config2->apply_max_increment) HGOTO_DONE(1);

    if(config1->max_increment < config2->max_increment) HGOTO_DONE(-1);
    if(config1->max_increment > config2->max_increment) HGOTO_DONE(1);

    if(config1->flash_incr_mode < config2->flash_incr_mode) HGOTO_DONE(-1);
    if(config1->flash_incr_mode > config2->flash_incr_mode) HGOTO_DONE(1);

    if(config1->flash_multiple < config2->flash_multiple) HGOTO_DONE(-1);
    if(config1->flash_multiple > config2->flash_multiple) HGOTO_DONE(1);

    if(config1->flash_threshold < config2->flash_threshold) HGOTO_DONE(-1);
    if(config1->flash_threshold > config2->flash_threshold) HGOTO_DONE(1);

    if(config1->decr_mode < config2->decr_mode) HGOTO_DONE(-1);
    if(config1->decr_mode > config2->decr_mode) HGOTO_DONE(1);

    if(config1->upper_hr_threshold < config2->upper_hr_threshold) HGOTO_DONE(-1);
    if(config1->upper_hr_threshold > config2->upper_hr_threshold) HGOTO_DONE(1);

    if(config1->decrement < config2->decrement) HGOTO_DONE(-1);
    if(config1->decrement > config2->decrement) HGOTO_DONE(1);

    if(config1->apply_max_decrement < config2->apply_max_decrement) HGOTO_DONE(-1);
    if(config1->apply_max_decrement > config2->apply_max_decrement) HGOTO_DONE(1);

    if(config1->max_decrement < config2->max_decrement) HGOTO_DONE(-1);
    if(config1->max_decrement > config2->max_decrement) HGOTO_DONE(1);

    if(config1->epochs_before_eviction < config2->epochs_before_eviction) HGOTO_DONE(-1);
    if(config1->epochs_before_eviction > config2->epochs_before_eviction) HGOTO_DONE(1);

    if(config1->apply_empty_reserve < config2->apply_empty_reserve) HGOTO_DONE(-1);
    if(config1->apply_empty_reserve > config2->apply_empty_reserve) HGOTO_DONE(1);

    if(config1->empty_reserve < config2->empty_reserve) HGOTO_DONE(-1);
    if(config1->empty_reserve > config2->empty_reserve) HGOTO_DONE(1);

    if(config1->dirty_bytes_threshold < config2->dirty_bytes_threshold) HGOTO_DONE(-1);
    if(config1->dirty_bytes_threshold > config2->dirty_bytes_threshold) HGOTO_DONE(1);

    if(config1->metadata_write_strategy < config2->metadata_write_strategy) HGOTO_DONE(-1);
    if(config1->metadata_write_strategy > config2->metadata_write_strategy) HGOTO_DONE(1);

done:
    FUNC_LEAVE_NOAPI(ret_value)
} /* end H5P__facc_cache_config_cmp() */


/*-------------------------------------------------------------------------
 * Function:       H5P__facc_cache_config_enc
 *
 * Purpose:        Callback routine which is called whenever the default
 *                 cache config property in the file creation property list is
 *                 encoded.
 *
 * Return:	   Success:	Non-negative
 *		   Failure:	Negative
 *
 * Programmer:     Mohamad Chaarawi
 *                 August 09, 2012
 *
 *-------------------------------------------------------------------------
 */
static herr_t
H5P__facc_cache_config_enc(const void *value, void **_pp, size_t *size)
{
    const H5AC_cache_config_t *config = (const H5AC_cache_config_t *)value; /* Create local aliases for values */
    uint8_t **pp = (uint8_t **)_pp;
    unsigned enc_size;      /* Size of encoded property */
    uint64_t enc_value;         /* Property to encode */

    FUNC_ENTER_STATIC_NOERR

    /* Sanity check */
    HDassert(value);
    HDcompile_assert(sizeof(size_t) <= sizeof(uint64_t));

    if(NULL != *pp) {
        /* Encode type sizes (as a safety check) */
        *(*pp)++ = (uint8_t)sizeof(unsigned);
        *(*pp)++ = (uint8_t)sizeof(double);

        /* int */
        INT32ENCODE(*pp, (int32_t)config->version);

        H5_ENCODE_UNSIGNED(*pp, config->rpt_fcn_enabled);

        H5_ENCODE_UNSIGNED(*pp, config->open_trace_file);

        H5_ENCODE_UNSIGNED(*pp, config->close_trace_file);

        HDmemcpy(*pp, (const uint8_t *)(config->trace_file_name), (size_t)(H5AC__MAX_TRACE_FILE_NAME_LEN + 1));
        *pp += H5AC__MAX_TRACE_FILE_NAME_LEN + 1;

        H5_ENCODE_UNSIGNED(*pp, config->evictions_enabled);

        H5_ENCODE_UNSIGNED(*pp, config->set_initial_size);

        enc_value = (uint64_t)config->initial_size;
        enc_size = H5VM_limit_enc_size(enc_value);
        HDassert(enc_size < 256);
        *(*pp)++ = (uint8_t)enc_size;
        UINT64ENCODE_VAR(*pp, enc_value, enc_size);

        H5_ENCODE_DOUBLE(*pp, config->min_clean_fraction);

        enc_value = (uint64_t)config->max_size;
        enc_size = H5VM_limit_enc_size(enc_value);
        HDassert(enc_size < 256);
        *(*pp)++ = (uint8_t)enc_size;
        UINT64ENCODE_VAR(*pp, enc_value, enc_size);

        enc_value = (uint64_t)config->min_size;
        enc_size = H5VM_limit_enc_size(enc_value);
        HDassert(enc_size < 256);
        *(*pp)++ = (uint8_t)enc_size;
        UINT64ENCODE_VAR(*pp, enc_value, enc_size);

        /* long int */
        INT64ENCODE(*pp, (int64_t)config->epoch_length);

        /* enum */
        *(*pp)++ = (uint8_t)config->incr_mode;

        H5_ENCODE_DOUBLE(*pp, config->lower_hr_threshold);

        H5_ENCODE_DOUBLE(*pp, config->increment);

        H5_ENCODE_UNSIGNED(*pp, config->apply_max_increment);

        enc_value = (uint64_t)config->max_increment;
        enc_size = H5VM_limit_enc_size(enc_value);
        HDassert(enc_size < 256);
        *(*pp)++ = (uint8_t)enc_size;
        UINT64ENCODE_VAR(*pp, enc_value, enc_size);

        /* enum */
        *(*pp)++ = (uint8_t)config->flash_incr_mode;

        H5_ENCODE_DOUBLE(*pp, config->flash_multiple);

        H5_ENCODE_DOUBLE(*pp, config->flash_threshold);

        /* enum */
        *(*pp)++ = (uint8_t)config->decr_mode;

        H5_ENCODE_DOUBLE(*pp, config->upper_hr_threshold);

        H5_ENCODE_DOUBLE(*pp, config->decrement);

        H5_ENCODE_UNSIGNED(*pp, config->apply_max_decrement);

        enc_value = (uint64_t)config->max_decrement;
        enc_size = H5VM_limit_enc_size(enc_value);
        HDassert(enc_size < 256);
        *(*pp)++ = (uint8_t)enc_size;
        UINT64ENCODE_VAR(*pp, enc_value, enc_size);

        /* int */
        INT32ENCODE(*pp, (int32_t)config->epochs_before_eviction);

        H5_ENCODE_UNSIGNED(*pp, config->apply_empty_reserve);

        H5_ENCODE_DOUBLE(*pp, config->empty_reserve);

        /* unsigned */
        UINT32ENCODE(*pp, (uint32_t)config->dirty_bytes_threshold);

        /* int */
        INT32ENCODE(*pp, (int32_t)config->metadata_write_strategy);
    } /* end if */

    /* Compute encoded size of variably-encoded values */
    enc_value = (uint64_t)config->initial_size;
    *size += 1 + H5VM_limit_enc_size(enc_value);
    enc_value = (uint64_t)config->max_size;
    *size += 1 + H5VM_limit_enc_size(enc_value);
    enc_value = (uint64_t)config->min_size;
    *size += 1 + H5VM_limit_enc_size(enc_value);
    enc_value = (uint64_t)config->max_increment;
    *size += 1 + H5VM_limit_enc_size(enc_value);
    enc_value = (uint64_t)config->max_decrement;
    *size += 1 + H5VM_limit_enc_size(enc_value);

    /* Compute encoded size of fixed-size values */
    *size += (5 + (sizeof(unsigned) * 8) + (sizeof(double) * 8) +
            (sizeof(int32_t) * 4) + sizeof(int64_t) +
            H5AC__MAX_TRACE_FILE_NAME_LEN + 1);

    FUNC_LEAVE_NOAPI(SUCCEED)
} /* end H5P__facc_cache_config_enc() */


/*-------------------------------------------------------------------------
 * Function:       H5P__facc_cache_config_dec
 *
 * Purpose:        Callback routine which is called whenever the default
 *                 cache config property in the file creation property list is
 *                 decoded.
 *
 * Return:	   Success:	Non-negative
 *		   Failure:	Negative
 *
 * Programmer:     Mohamad Chaarawi
 *                 August 09, 2012
 *
 *-------------------------------------------------------------------------
 */
static herr_t
H5P__facc_cache_config_dec(const void **_pp, void *_value)
{
    H5AC_cache_config_t *config = (H5AC_cache_config_t *)_value;
    const uint8_t **pp = (const uint8_t **)_pp;
    unsigned enc_size;
    uint64_t enc_value;
    herr_t ret_value = SUCCEED;         /* Return value */

    FUNC_ENTER_STATIC

    /* Sanity checks */
    HDassert(pp);
    HDassert(*pp);
    HDassert(config);
    HDcompile_assert(sizeof(size_t) <= sizeof(uint64_t));

    /* Set property to default value */
    HDmemcpy(config, &H5F_def_mdc_initCacheCfg_g, sizeof(H5AC_cache_config_t));

    /* Decode type sizes */
    enc_size = *(*pp)++;
    if(enc_size != sizeof(unsigned))
        HGOTO_ERROR(H5E_PLIST, H5E_BADVALUE, FAIL, "unsigned value can't be decoded")
    enc_size = *(*pp)++;
    if(enc_size != sizeof(double))
        HGOTO_ERROR(H5E_PLIST, H5E_BADVALUE, FAIL, "double value can't be decoded")

    /* int */
    INT32DECODE(*pp, config->version);

    H5_DECODE_UNSIGNED(*pp, config->rpt_fcn_enabled);

    H5_DECODE_UNSIGNED(*pp, config->open_trace_file);

    H5_DECODE_UNSIGNED(*pp, config->close_trace_file);

    HDstrcpy(config->trace_file_name, (const char *)(*pp));
    *pp += H5AC__MAX_TRACE_FILE_NAME_LEN + 1;

    H5_DECODE_UNSIGNED(*pp, config->evictions_enabled);

    H5_DECODE_UNSIGNED(*pp, config->set_initial_size);

    enc_size = *(*pp)++;
    HDassert(enc_size < 256);
    UINT64DECODE_VAR(*pp, enc_value, enc_size);
    config->initial_size = (size_t)enc_value;

    H5_DECODE_DOUBLE(*pp, config->min_clean_fraction);

    enc_size = *(*pp)++;
    HDassert(enc_size < 256);
    UINT64DECODE_VAR(*pp, enc_value, enc_size);
    config->max_size = (size_t)enc_value;

    enc_size = *(*pp)++;
    HDassert(enc_size < 256);
    UINT64DECODE_VAR(*pp, enc_value, enc_size);
    config->min_size = (size_t)enc_value;

    /* long int */
    {
        int64_t temp;
        INT64DECODE(*pp, temp);
        config->epoch_length = (long int)temp;
    }
    /* enum */
    config->incr_mode = (enum H5C_cache_incr_mode)*(*pp)++;

    H5_DECODE_DOUBLE(*pp, config->lower_hr_threshold);

    H5_DECODE_DOUBLE(*pp, config->increment);

    H5_DECODE_UNSIGNED(*pp, config->apply_max_increment);

    enc_size = *(*pp)++;
    HDassert(enc_size < 256);
    UINT64DECODE_VAR(*pp, enc_value, enc_size);
    config->max_increment = (size_t)enc_value;

    /* enum */
    config->flash_incr_mode = (enum H5C_cache_flash_incr_mode)*(*pp)++;

    H5_DECODE_DOUBLE(*pp, config->flash_multiple);

    H5_DECODE_DOUBLE(*pp, config->flash_threshold);

    /* enum */
    config->decr_mode = (enum H5C_cache_decr_mode)*(*pp)++;

    H5_DECODE_DOUBLE(*pp, config->upper_hr_threshold);

    H5_DECODE_DOUBLE(*pp, config->decrement);

    H5_DECODE_UNSIGNED(*pp, config->apply_max_decrement);

    enc_size = *(*pp)++;
    HDassert(enc_size < 256);
    UINT64DECODE_VAR(*pp, enc_value, enc_size);
    config->max_decrement = (size_t)enc_value;

    /* int */
    INT32DECODE(*pp, config->epochs_before_eviction);

    H5_DECODE_UNSIGNED(*pp, config->apply_empty_reserve);

    H5_DECODE_DOUBLE(*pp, config->empty_reserve);

    /* unsigned */
    UINT32DECODE(*pp, config->dirty_bytes_threshold);

    /* int */
    INT32DECODE(*pp, config->metadata_write_strategy);

done:
    FUNC_LEAVE_NOAPI(ret_value)
} /* end H5P__facc_cache_config_dec() */


/*-------------------------------------------------------------------------
 * Function:       H5P__facc_fclose_degree_enc
 *
 * Purpose:        Callback routine which is called whenever the file close
 *                 degree property in the file access property list
 *                 is encoded.
 *
 * Return:	   Success:	Non-negative
 *		   Failure:	Negative
 *
 * Programmer:     Quincey Koziol
 *                 Wednesday, August 15, 2012
 *
 *-------------------------------------------------------------------------
 */
static herr_t
H5P__facc_fclose_degree_enc(const void *value, void **_pp, size_t *size)
{
    const H5F_close_degree_t *fclose_degree = (const H5F_close_degree_t *)value; /* Create local alias for values */
    uint8_t **pp = (uint8_t **)_pp;

    FUNC_ENTER_STATIC_NOERR

    /* Sanity check */
    HDassert(fclose_degree);
    HDassert(size);

    if(NULL != *pp)
        /* Encode file close degree */
        *(*pp)++ = (uint8_t)*fclose_degree;

    /* Size of file close degree */
    (*size)++;

    FUNC_LEAVE_NOAPI(SUCCEED)
} /* end H5P__facc_fclose_degree_enc() */


/*-------------------------------------------------------------------------
 * Function:       H5P__facc_fclose_degree_dec
 *
 * Purpose:        Callback routine which is called whenever the file close
 *                 degree property in the file access property list
 *                 is decoded.
 *
 * Return:	   Success:	Non-negative
 *		   Failure:	Negative
 *
 * Programmer:     Quincey Koziol
 *                 Wednesday, August 15, 2012
 *
 *-------------------------------------------------------------------------
 */
static herr_t
H5P__facc_fclose_degree_dec(const void **_pp, void *_value)
{
    H5F_close_degree_t *fclose_degree = (H5F_close_degree_t *)_value;            /* File close degree */
    const uint8_t **pp = (const uint8_t **)_pp;

    FUNC_ENTER_STATIC_NOERR

    /* Sanity checks */
    HDassert(pp);
    HDassert(*pp);
    HDassert(fclose_degree);

    /* Decode file close degree */
    *fclose_degree = (H5F_close_degree_t)*(*pp)++;

    FUNC_LEAVE_NOAPI(SUCCEED)
} /* end H5P__facc_fclose_degree_dec() */


/*-------------------------------------------------------------------------
 * Function:       H5P__facc_multi_type_enc
 *
 * Purpose:        Callback routine which is called whenever the multi VFD
 *                 memory type property in the file access property list
 *                 is encoded.
 *
 * Return:	   Success:	Non-negative
 *		   Failure:	Negative
 *
 * Programmer:     Quincey Koziol
 *                 Wednesday, August 15, 2012
 *
 *-------------------------------------------------------------------------
 */
static herr_t
H5P__facc_multi_type_enc(const void *value, void **_pp, size_t *size)
{
    const H5FD_mem_t *type = (const H5FD_mem_t *)value; /* Create local alias for values */
    uint8_t **pp = (uint8_t **)_pp;

    FUNC_ENTER_STATIC_NOERR

    /* Sanity check */
    HDassert(type);
    HDassert(size);

    if(NULL != *pp)
        /* Encode file close degree */
        *(*pp)++ = (uint8_t)*type;

    /* Size of multi VFD memory type */
    (*size)++;

    FUNC_LEAVE_NOAPI(SUCCEED)
} /* end H5P__facc_multi_type_enc() */


/*-------------------------------------------------------------------------
 * Function:       H5P__facc_multi_type_dec
 *
 * Purpose:        Callback routine which is called whenever the multi VFD
 *                 memory type property in the file access property list
 *                 is decoded.
 *
 * Return:	   Success:	Non-negative
 *		   Failure:	Negative
 *
 * Programmer:     Quincey Koziol
 *                 Wednesday, August 15, 2012
 *
 *-------------------------------------------------------------------------
 */
static herr_t
H5P__facc_multi_type_dec(const void **_pp, void *_value)
{
    H5FD_mem_t *type = (H5FD_mem_t *)_value;            /* File close degree */
    const uint8_t **pp = (const uint8_t **)_pp;

    FUNC_ENTER_STATIC_NOERR

    /* Sanity checks */
    HDassert(pp);
    HDassert(*pp);
    HDassert(type);

    /* Decode multi VFD memory type */
    *type = (H5FD_mem_t)*(*pp)++;

    FUNC_LEAVE_NOAPI(SUCCEED)
} /* end H5P__facc_multi_type_dec() */


/*-------------------------------------------------------------------------
 * Function:	H5Pset_core_write_tracking
 *
 * Purpose:	Enables/disables core VFD write tracking and page
 *              aggregation size.
 *
 * Return:	Non-negative on success/Negative on failure
 *
 * Programmer:  Dana Robinson
 *              Tuesday, April 8, 2014
 *
 *-------------------------------------------------------------------------
 */
herr_t
H5Pset_core_write_tracking(hid_t plist_id, hbool_t is_enabled, size_t page_size)
{
    H5P_genplist_t *plist;        /* Property list pointer */
    herr_t ret_value = SUCCEED;   /* return value */

    FUNC_ENTER_API(FAIL)
    H5TRACE3("e", "ibz", plist_id, is_enabled, page_size);

    /* The page size cannot be zero */
    if(page_size == 0)
        HGOTO_ERROR(H5E_ARGS, H5E_BADVALUE, FAIL, "page_size cannot be zero")

    /* Get the plist structure */
    if(NULL == (plist = H5P_object_verify(plist_id, H5P_FILE_ACCESS)))
        HGOTO_ERROR(H5E_ATOM, H5E_BADATOM, FAIL, "can't find object for ID")

    /* Set values */
    if(H5P_set(plist, H5F_ACS_CORE_WRITE_TRACKING_FLAG_NAME, &is_enabled) < 0)
        HGOTO_ERROR(H5E_PLIST, H5E_CANTSET, FAIL, "can't set core VFD write tracking flag")
    if(H5P_set(plist, H5F_ACS_CORE_WRITE_TRACKING_PAGE_SIZE_NAME, &page_size) < 0)
        HGOTO_ERROR(H5E_PLIST, H5E_CANTSET, FAIL, "can't set core VFD write tracking page size")

done:
    FUNC_LEAVE_API(ret_value)
} /* end H5Pset_core_write_tracking() */


/*-------------------------------------------------------------------------
 * Function:	H5Pget_core_write_tracking
 *
 * Purpose:	Gets information about core VFD write tracking and page
 *              aggregation size.
 *
 * Return:	Non-negative on success/Negative on failure
 *
 * Programmer:  Dana Robinson
 *              Tuesday, April 8, 2014
 *
 *-------------------------------------------------------------------------
 */
herr_t
H5Pget_core_write_tracking(hid_t plist_id, hbool_t *is_enabled, size_t *page_size)
{
    H5P_genplist_t *plist;      /* Property list pointer */
    herr_t ret_value = SUCCEED;   /* return value */

    FUNC_ENTER_API(FAIL)
    H5TRACE3("e", "i*b*z", plist_id, is_enabled, page_size);

    /* Get the plist structure */
    if(NULL == (plist = H5P_object_verify(plist_id, H5P_FILE_ACCESS)))
        HGOTO_ERROR(H5E_ATOM, H5E_BADATOM, FAIL, "can't find object for ID")

    /* Get values */
    if(is_enabled) {
        if(H5P_get(plist, H5F_ACS_CORE_WRITE_TRACKING_FLAG_NAME, is_enabled) < 0)
            HGOTO_ERROR(H5E_PLIST, H5E_CANTGET, FAIL, "can't get core VFD write tracking flag")
    } /* end if */

    if(page_size) {
        if(H5P_get(plist, H5F_ACS_CORE_WRITE_TRACKING_PAGE_SIZE_NAME, page_size) < 0)
            HGOTO_ERROR(H5E_PLIST, H5E_CANTGET, FAIL, "can't get core VFD write tracking page size")
    } /* end if */

done:
    FUNC_LEAVE_API(ret_value)
} /* end H5Pget_core_write_tracking() */


/*-------------------------------------------------------------------------
 * Function:	H5Pset_metadata_read_attempts
 *
 * Purpose:	Sets the # of read attempts in the file access property list
 *		when reading metadata with checksum.
 *		The # of read attempts set via this routine will only apply
 *		when opening a file with SWMR access. 
 *		The # of read attempts set via this routine does not have 
 *		any effect when opening a file with non-SWMR access; for this
 *		case, the # of read attempts will be always be 1.
 *	
 * Return:	Non-negative on success/Negative on failure
 *
 * Programmer:	Vailin Choi; Sept 2013
 *
 *-------------------------------------------------------------------------
 */
herr_t
H5Pset_metadata_read_attempts(hid_t plist_id, unsigned attempts)
{
    H5P_genplist_t *plist;      /* Property list pointer */
    herr_t ret_value = SUCCEED;   /* return value */

    FUNC_ENTER_API(FAIL)
    H5TRACE2("e", "iIu", plist_id, attempts);

    /* Cannot set the # of attempts to 0 */
    if(attempts == 0)
        HGOTO_ERROR(H5E_ARGS, H5E_BADVALUE, FAIL, "number of metadatata read attempts must be greater than 0");

    /* Get the plist structure */
    if(NULL == (plist = H5P_object_verify(plist_id, H5P_FILE_ACCESS)))
        HGOTO_ERROR(H5E_ATOM, H5E_BADATOM, FAIL, "can't find object for ID")

    /* Set values */
    if(H5P_set(plist, H5F_ACS_METADATA_READ_ATTEMPTS_NAME, &attempts) < 0)
        HGOTO_ERROR(H5E_PLIST, H5E_CANTSET, FAIL, "can't set # of metadata read attempts")

done:
    FUNC_LEAVE_API(ret_value)
} /* H5Pset_metadata_read_attempts() */


/*-------------------------------------------------------------------------
 * Function:	H5Pget_metadata_read_attempts
 *
 * Purpose:	Returns the # of metadata read attempts set in the file access property list. 
 *
 * Return:	Non-negative on success/Negative on failure
 *
 * Programmer:	Vailin Choi; Sept 2013
 *
 *-------------------------------------------------------------------------
 */
herr_t
H5Pget_metadata_read_attempts(hid_t plist_id, unsigned *attempts/*out*/)
{
    herr_t      ret_value = SUCCEED;    /* Return value */

    FUNC_ENTER_API(FAIL)
    H5TRACE2("e", "ix", plist_id, attempts);

    /* Get values */
    if(attempts) {
        H5P_genplist_t *plist;              /* Property list pointer */

        /* Get the plist structure */
        if(NULL == (plist = H5P_object_verify(plist_id, H5P_FILE_ACCESS)))
            HGOTO_ERROR(H5E_ATOM, H5E_BADATOM, FAIL, "can't find object for ID")

	/* Get the # of read attempts set */
        if(H5P_get(plist, H5F_ACS_METADATA_READ_ATTEMPTS_NAME, attempts) < 0)
            HGOTO_ERROR(H5E_PLIST, H5E_CANTGET, FAIL, "can't get the number of metadata read attempts")

	/* If not set, return the default value */
	if(*attempts == H5F_ACS_METADATA_READ_ATTEMPTS_DEF)	/* 0 */
	    *attempts = H5F_METADATA_READ_ATTEMPTS;
    } /* end if */

done:
    FUNC_LEAVE_API(ret_value)
} /* end H5Pget_metadata_read_attempts() */


/*-------------------------------------------------------------------------
 * Function:	H5Pset_obj_flush_cb
 *
 * Purpose:	Sets the callback function to invoke and the user data when an
 *		object flush occurs in the file.
 *	
 * Return:	Non-negative on success/Negative on failure
 *
 * Programmer:	Vailin Choi; Dec 2013
 *
 *-------------------------------------------------------------------------
 */
herr_t
H5Pset_object_flush_cb(hid_t plist_id, H5F_flush_cb_t func, void *udata)
{
    H5P_genplist_t *plist;      /* Property list pointer */
    H5F_object_flush_t flush_info;
    herr_t ret_value = SUCCEED;   /* return value */

    FUNC_ENTER_API(FAIL)
    H5TRACE3("e", "ix*x", plist_id, func, udata);

    /* Check if the callback function is NULL and the user data is non-NULL.
     * This is almost certainly an error as the user data will not be used. */
    if(!func && udata)
        HGOTO_ERROR(H5E_ARGS, H5E_BADVALUE, FAIL, "callback is NULL while user data is not")

    /* Get the plist structure */
    if(NULL == (plist = H5P_object_verify(plist_id, H5P_FILE_ACCESS)))
        HGOTO_ERROR(H5E_ATOM, H5E_BADATOM, FAIL, "can't find object for ID")

    /* Update property list */
    flush_info.func = func;
    flush_info.udata = udata;

    /* Set values */
    if(H5P_set(plist, H5F_ACS_OBJECT_FLUSH_CB_NAME, &flush_info) < 0)
        HGOTO_ERROR(H5E_PLIST, H5E_CANTSET, FAIL, "can't set object flush callback")

done:
    FUNC_LEAVE_API(ret_value)
} /* H5Pset_obj_flush_cb() */


/*-------------------------------------------------------------------------
 * Function:	H5Pget_obj_flush_cb
 *
 * Purpose:	Retrieves the callback function and user data set in the
 *		property list for an object flush.
 *	
 * Return:	Non-negative on success/Negative on failure
 *
 * Programmer:	Vailin Choi; Dec 2013
 *
 *-------------------------------------------------------------------------
 */
herr_t
H5Pget_object_flush_cb(hid_t plist_id, H5F_flush_cb_t *func, void **udata)
{
    H5P_genplist_t *plist;      /* Property list pointer */
    H5F_object_flush_t flush_info;
    herr_t ret_value = SUCCEED;   /* return value */

    FUNC_ENTER_API(FAIL)
    H5TRACE3("e", "i*x**x", plist_id, func, udata);

    /* Get the plist structure */
    if(NULL == (plist = H5P_object_verify(plist_id, H5P_FILE_ACCESS)))
        HGOTO_ERROR(H5E_ATOM, H5E_BADATOM, FAIL, "can't find object for ID")

    /* Retrieve the callback function and user data */
    if(H5P_get(plist, H5F_ACS_OBJECT_FLUSH_CB_NAME, &flush_info) < 0)
        HGOTO_ERROR(H5E_PLIST, H5E_CANTGET, FAIL, "can't get object flush callback")

    /* Assign return value */
    if(func)
	*func = flush_info.func;
    if(udata)
	*udata = flush_info.udata;

done:
    FUNC_LEAVE_API(ret_value)
} /* H5Pget_obj_flush_cb() */


/*-------------------------------------------------------------------------
 * Function:	H5Pset_mdc_log_options
 *
 * Purpose:	Set metadata cache log options.
 *
 * Return:	Non-negative on success/Negative on failure
 *
 *-------------------------------------------------------------------------
 */
herr_t
H5Pset_mdc_log_options(hid_t plist_id, hbool_t is_enabled, const char *location,
                       hbool_t start_on_access)
{
    H5P_genplist_t *plist;              /* Property list pointer */
    char *      tmp_location;           /* Working location pointer */
    herr_t      ret_value = SUCCEED;    /* Return value */

    FUNC_ENTER_API(FAIL)
    H5TRACE4("e", "ib*sb", plist_id, is_enabled, location, start_on_access);

    /* Check arguments */
    if(H5P_DEFAULT == plist_id)
        HGOTO_ERROR(H5E_ARGS, H5E_BADVALUE, FAIL, "can't modify default property list")
    if(!location)
        HGOTO_ERROR(H5E_ARGS, H5E_BADVALUE, FAIL, "location cannot be NULL")

    /* Get the property list structure */
    if(NULL == (plist = H5P_object_verify(plist_id, H5P_FILE_ACCESS)))
        HGOTO_ERROR(H5E_ARGS, H5E_BADVALUE, FAIL, "plist_id is not a file access property list")

    /* Get the current location string and free it */
    if(H5P_get(plist, H5F_ACS_MDC_LOG_LOCATION_NAME, &tmp_location) < 0)
        HGOTO_ERROR(H5E_PLIST, H5E_CANTGET, FAIL, "can't get current log location")
    H5MM_xfree(tmp_location);

    /* Make a copy of the passed-in location */
    if(NULL == (tmp_location = H5MM_xstrdup(location)))
        HGOTO_ERROR(H5E_PLIST, H5E_CANTCOPY, FAIL, "can't copy passed-in log location")

    /* Set values */
    if(H5P_set(plist, H5F_ACS_USE_MDC_LOGGING_NAME, &is_enabled) < 0)
        HGOTO_ERROR(H5E_PLIST, H5E_CANTSET, FAIL, "can't set is_enabled flag")
    if(H5P_set(plist, H5F_ACS_MDC_LOG_LOCATION_NAME, &tmp_location) < 0)
        HGOTO_ERROR(H5E_PLIST, H5E_CANTSET, FAIL, "can't set log location")
    if(H5P_set(plist, H5F_ACS_START_MDC_LOG_ON_ACCESS_NAME, &start_on_access) < 0)
        HGOTO_ERROR(H5E_PLIST, H5E_CANTSET, FAIL, "can't set start_on_access flag")

done:
    FUNC_LEAVE_API(ret_value)
} /* end H5Pset_mdc_log_options() */


/*-------------------------------------------------------------------------
 * Function:	H5Pget_mdc_log_options
 *
 * Purpose:	Get metadata cache log options. 
 *
 * Return:	Non-negative on success/Negative on failure
 *
 *-------------------------------------------------------------------------
 */
herr_t
H5Pget_mdc_log_options(hid_t plist_id, hbool_t *is_enabled, char *location,
                       size_t *location_size, hbool_t *start_on_access)
{
    H5P_genplist_t *plist;              /* Property list pointer */
    char *location_ptr;                 /* Pointer to location string */
    herr_t      ret_value = SUCCEED;    /* Return value */

    FUNC_ENTER_API(FAIL)
    H5TRACE5("e", "i*b*s*z*b", plist_id, is_enabled, location, location_size,
             start_on_access);

    /* Get the property list structure */
    if(NULL == (plist = H5P_object_verify(plist_id, H5P_FILE_ACCESS)))
        HGOTO_ERROR(H5E_ARGS, H5E_BADVALUE, FAIL, "plist_id is not a file access property list")

    /* Get simple values */
    if(is_enabled)
        if(H5P_get(plist, H5F_ACS_USE_MDC_LOGGING_NAME, is_enabled) < 0)
            HGOTO_ERROR(H5E_PLIST, H5E_CANTGET, FAIL, "can't get log location")
    if(start_on_access)
        if(H5P_get(plist, H5F_ACS_START_MDC_LOG_ON_ACCESS_NAME, start_on_access) < 0)
            HGOTO_ERROR(H5E_PLIST, H5E_CANTGET, FAIL, "can't get start_on_access flag")

    /* Get the location */
    if(location || location_size)
        if(H5P_get(plist, H5F_ACS_MDC_LOG_LOCATION_NAME, &location_ptr) < 0)
            HGOTO_ERROR(H5E_PLIST, H5E_CANTGET, FAIL, "can't get log location")

    /* Copy log location to output buffer */
    if(location_ptr && location)
        HDmemcpy(location, location_ptr, *location_size);

    /* Get location size, including terminating NULL */
    if(location_size) {
        if(location_ptr)
            *location_size = HDstrlen(location_ptr) + 1;
        else
            *location_size = 0;
    }

done:
    FUNC_LEAVE_API(ret_value)
} /* end H5Pget_mdc_log_options() */


/*-------------------------------------------------------------------------
 * Function:       H5P_facc_mdc_log_location_enc
 *
 * Purpose:        Callback routine which is called whenever the metadata
 *                 cache log location property in the file access property
 *                 list is encoded.
 *
 * Return:         Success:     Non-negative
 *                 Failure:     Negative
 *
 *-------------------------------------------------------------------------
 */
static herr_t
H5P_facc_mdc_log_location_enc(const void *value, void **_pp, size_t *size)
{
    const char *log_location = *(const char * const *)value;
    uint8_t **pp = (uint8_t **)_pp;
    size_t len = 0;
    uint64_t enc_value;
    unsigned enc_size;

    FUNC_ENTER_NOAPI_NOINIT_NOERR

    HDcompile_assert(sizeof(size_t) <= sizeof(uint64_t));

    /* calculate prefix length */
    if(NULL != log_location)
        len = HDstrlen(log_location);

    enc_value = (uint64_t)len;
    enc_size = H5VM_limit_enc_size(enc_value);
    HDassert(enc_size < 256);

    if(NULL != *pp) {
        /* encode the length of the prefix */
        *(*pp)++ = (uint8_t)enc_size;
        UINT64ENCODE_VAR(*pp, enc_value, enc_size);

        /* encode the prefix */
        if(NULL != log_location) {
            HDmemcpy(*(char **)pp, log_location, len);
            *pp += len;
        } /* end if */
    } /* end if */

    *size += (1 + enc_size);
    if(NULL != log_location)
        *size += len;

    FUNC_LEAVE_NOAPI(SUCCEED)
} /* end H5P_facc_mdc_log_location_enc() */


/*-------------------------------------------------------------------------
 * Function:       H5P_facc_mdc_log_location_dec
 *
 * Purpose:        Callback routine which is called whenever the metadata
 *                 cache log location property in the file access property
 *                 list is decoded.
 *
 * Return:         Success:     Non-negative
 *                 Failure:     Negative
 *
 *-------------------------------------------------------------------------
 */
static herr_t
H5P_facc_mdc_log_location_dec(const void **_pp, void *_value)
{
    char **log_location = (char **)_value;
    const uint8_t **pp = (const uint8_t **)_pp;
    size_t len;
    uint64_t enc_value;                 /* Decoded property value */
    unsigned enc_size;                  /* Size of encoded property */
    herr_t ret_value = SUCCEED;

    FUNC_ENTER_NOAPI_NOINIT

    HDassert(pp);
    HDassert(*pp);
    HDassert(log_location);
    HDcompile_assert(sizeof(size_t) <= sizeof(uint64_t));

    /* Decode the size */
    enc_size = *(*pp)++;
    HDassert(enc_size < 256);

    /* Decode the value */
    UINT64DECODE_VAR(*pp, enc_value, enc_size);
    len = enc_value;

    if(0 != len) {
        /* Make a copy of the user's prefix string */
        if(NULL == (*log_location = (char *)H5MM_malloc(len + 1)))
            HGOTO_ERROR(H5E_RESOURCE, H5E_CANTINIT, FAIL, "memory allocation failed for prefix")
        HDstrncpy(*log_location, *(const char **)pp, len);
        (*log_location)[len] = '\0';

        *pp += len;
    } /* end if */
    else
        *log_location = NULL;

done:
    FUNC_LEAVE_NOAPI(ret_value)
} /* end H5P_facc_mdc_log_location_dec() */


/*-------------------------------------------------------------------------
 * Function:    H5P_facc_mdc_log_location_del
 *
 * Purpose:     Frees memory used to store the metadata cache log location.
 *
 * Return:      Non-negative on success/Negative on failure
 *
 *-------------------------------------------------------------------------
 */
static herr_t
H5P_facc_mdc_log_location_del(hid_t H5_ATTR_UNUSED prop_id, const char H5_ATTR_UNUSED *name,
    size_t H5_ATTR_UNUSED size, void *value)
{
    FUNC_ENTER_NOAPI_NOINIT_NOERR

    HDassert(value);

    H5MM_xfree(*(void **)value);

    FUNC_LEAVE_NOAPI(SUCCEED)
} /* end H5P_facc_mdc_log_location_del() */


/*-------------------------------------------------------------------------
 * Function:    H5P_facc_mdc_log_location_copy
 *
 * Purpose:     Creates a copy of the metadata cache log location string.
 *
 * Return:      Non-negative on success/Negative on failure
 *
 *-------------------------------------------------------------------------
 */
static herr_t
H5P_facc_mdc_log_location_copy(const char H5_ATTR_UNUSED *name, size_t H5_ATTR_UNUSED size, void *value)
{
    FUNC_ENTER_NOAPI_NOINIT_NOERR

    HDassert(value);

    *(char **)value = H5MM_xstrdup(*(const char **)value);

    FUNC_LEAVE_NOAPI(SUCCEED)
} /* end H5P_facc_mdc_log_location_copy() */


/*-------------------------------------------------------------------------
 * Function:       H5P_facc_mdc_log_location_cmp
 *
 * Purpose:        Callback routine which is called whenever the metadata
 *                 cache log location property in the file creation property
 *                 list is compared.
 *
 * Return:         zero if VALUE1 and VALUE2 are equal, non zero otherwise.
 *
 *-------------------------------------------------------------------------
 */
static int
H5P_facc_mdc_log_location_cmp(const void *value1, const void *value2, size_t H5_ATTR_UNUSED size)
{
    const char *pref1 = *(const char * const *)value1;
    const char *pref2 = *(const char * const *)value2;
    int ret_value = 0;

    FUNC_ENTER_NOAPI_NOINIT_NOERR

    if(NULL == pref1 && NULL != pref2)
        HGOTO_DONE(1);
    if(NULL != pref1 && NULL == pref2)
        HGOTO_DONE(-1);
    if(NULL != pref1 && NULL != pref2)
        ret_value = HDstrcmp(pref1, pref2);

done:
    FUNC_LEAVE_NOAPI(ret_value)
} /* end H5P_facc_mdc_log_location_cmp() */


/*-------------------------------------------------------------------------
 * Function:    H5P_facc_mdc_log_location_close
 *
 * Purpose:     Frees memory used to store the metadata cache log location
 *              string
 *
 * Return:      Non-negative on success/Negative on failure
 *
 *-------------------------------------------------------------------------
 */
static herr_t
H5P_facc_mdc_log_location_close(const char H5_ATTR_UNUSED *name, size_t H5_ATTR_UNUSED size, void *value)
{
    FUNC_ENTER_NOAPI_NOINIT_NOERR

    HDassert(value);

    H5MM_xfree(*(void **)value);

    FUNC_LEAVE_NOAPI(SUCCEED)
} /* end H5P_facc_mdc_log_location_close() */


/*-------------------------------------------------------------------------
 * Function:    H5Pset_evict_on_close
 *
 * Purpose:     Sets the evict_on_close property value.
 *
 *              When this property is set, closing an HDF5 object will
 *              cause the object's metadata cache entries to be flushed
 *              and evicted from the cache.
 *
 *              Currently only implemented for datasets.
 *
 * Return:      SUCCEED/FAIL
 *
 * Programmer:  Dana Robinson
 *              Spring 2016
 *
 *-------------------------------------------------------------------------
 */
herr_t
H5Pset_evict_on_close(hid_t fapl_id, hbool_t evict_on_close)
{
    H5P_genplist_t *plist;          /* property list pointer */
    herr_t ret_value = SUCCEED;     /* return value */

    FUNC_ENTER_API(FAIL)
    H5TRACE2("e", "ib", fapl_id, evict_on_close);

    /* Compare the property list's class against the other class */
    if(TRUE != H5P_isa_class(fapl_id, H5P_FILE_ACCESS))
        HGOTO_ERROR(H5E_PLIST, H5E_CANTREGISTER, FAIL, "property list is not a file access plist")

    /* Get the plist structure */
    if(NULL == (plist = (H5P_genplist_t *)H5I_object(fapl_id)))
        HGOTO_ERROR(H5E_ATOM, H5E_BADATOM, FAIL, "can't find object for ID")

#ifndef H5_HAVE_PARALLEL
    /* Set value */
    if(H5P_set(plist, H5F_ACS_EVICT_ON_CLOSE_FLAG_NAME, &evict_on_close) < 0)
        HGOTO_ERROR(H5E_PLIST, H5E_CANTSET, FAIL, "can't set evict on close property")
#else
    HGOTO_ERROR(H5E_PLIST, H5E_CANTSET, FAIL, "evict on close is currently not supported in parallel HDF5")
#endif /* H5_HAVE_PARALLEL */

done:
    FUNC_LEAVE_API(ret_value)
} /* end H5Pset_evict_on_close() */


/*-------------------------------------------------------------------------
 * Function:    H5Pget_evict_on_close
 *
 * Purpose:     Gets the evict_on_close property value.
 *
 *              When this property is set, closing an HDF5 object will
 *              cause the object's metadata cache entries to be flushed
 *              and evicted from the cache.
 *
 *              Currently only implemented for datasets.
 *
 * Return:      SUCCEED/FAIL
 *
 * Programmer:  Dana Robinson
 *              Spring 2016
 *
 *-------------------------------------------------------------------------
 */
herr_t
H5Pget_evict_on_close(hid_t fapl_id, hbool_t *evict_on_close)
{
    H5P_genplist_t *plist;          /* property list pointer */
    herr_t ret_value = SUCCEED;     /* return value */

    FUNC_ENTER_API(FAIL)
    H5TRACE2("e", "i*b", fapl_id, evict_on_close);

    /* Compare the property list's class against the other class */
    if(TRUE != H5P_isa_class(fapl_id, H5P_FILE_ACCESS))
        HGOTO_ERROR(H5E_PLIST, H5E_CANTREGISTER, FAIL, "property list is not an access plist")

    /* Get the plist structure */
    if(NULL == (plist = (H5P_genplist_t *)H5I_object(fapl_id)))
        HGOTO_ERROR(H5E_ATOM, H5E_BADATOM, FAIL, "can't find object for ID")

    if(H5P_get(plist, H5F_ACS_EVICT_ON_CLOSE_FLAG_NAME, evict_on_close) < 0)
        HGOTO_ERROR(H5E_PLIST, H5E_CANTGET, FAIL, "can't get evict on close property")

done:
    FUNC_LEAVE_API(ret_value)
} /* end H5Pget_evict_on_close() */

#ifdef H5_HAVE_PARALLEL

/*-------------------------------------------------------------------------
 * Function:       H5P__encode_coll_md_read_flag_t
 *
 * Purpose:        Generic encoding callback routine for 'coll_md_read_flag' properties.
 *
 * Return:	   Success:	Non-negative
 *		   Failure:	Negative
 *
 * Programmer:     Mohamad Chaarawi
 *                 Sunday, June 21, 2015
 *
 *-------------------------------------------------------------------------
 */
herr_t
H5P__encode_coll_md_read_flag_t(const void *value, void **_pp, size_t *size)
{
    const H5P_coll_md_read_flag_t *coll_md_read_flag = (const H5P_coll_md_read_flag_t *)value;
    uint8_t **pp = (uint8_t **)_pp;

    FUNC_ENTER_PACKAGE_NOERR

    /* Sanity checks */
    HDassert(coll_md_read_flag);
    HDassert(size);

    if(NULL != *pp) {
        /* Encode the value */
        HDmemcpy(*pp, coll_md_read_flag, sizeof(H5P_coll_md_read_flag_t));
        *pp += sizeof(H5P_coll_md_read_flag_t);
    } /* end if */

    /* Set size needed for encoding */
    *size += sizeof(H5P_coll_md_read_flag_t);

    FUNC_LEAVE_NOAPI(SUCCEED)
} /* end H5P__encode_coll_md_read_flag_t() */


/*-------------------------------------------------------------------------
 * Function:       H5P__decode_coll_md_read_flag_t
 *
 * Purpose:        Generic decoding callback routine for 'coll_md_read_flag' properties.
 *
 * Return:	   Success:	Non-negative
 *		   Failure:	Negative
 *
 * Programmer:     Mohamad Chaarawi
 *                 Sunday, June 21, 2015
 *
 *-------------------------------------------------------------------------
 */
herr_t
H5P__decode_coll_md_read_flag_t(const void **_pp, void *_value)
{
    H5P_coll_md_read_flag_t *coll_md_read_flag = (H5P_coll_md_read_flag_t *)_value;            /* File close degree */
    const uint8_t **pp = (const uint8_t **)_pp;

    FUNC_ENTER_STATIC_NOERR

    /* Sanity checks */
    HDassert(pp);
    HDassert(*pp);
    HDassert(coll_md_read_flag);

    /* Decode file close degree */
    *coll_md_read_flag = (H5P_coll_md_read_flag_t)*(*pp);
    *pp += sizeof(H5P_coll_md_read_flag_t);

    FUNC_LEAVE_NOAPI(SUCCEED)
} /* end H5P__decode_coll_md_read_flag_t() */


/*-------------------------------------------------------------------------
 * Function:	H5Pset_all_coll_metadata_ops
 *
 * Purpose:	Tell the library whether the metadata read operations will
 *		be done collectively (1) or not (0). Default is independent.
 *		With collective mode, the library will optimize access to
 *		metadata operations on the file.
 *
 * Note:	This routine accepts file access property lists, link
 *		access property lists, attribute access property lists,
 *		dataset access property lists, group access property lists,
 *		named datatype access property lists,
 *		and dataset transfer property lists.
 *
 * Return:	Non-negative on success/Negative on failure
 *
 * Programmer:	Mohamad Chaarawi
 *              Sunday, June 21, 2015
 *
 *-------------------------------------------------------------------------
 */
herr_t
H5Pset_all_coll_metadata_ops(hid_t plist_id, hbool_t is_collective)
{
    H5P_genplist_t *plist;        /* Property list pointer */
    H5P_coll_md_read_flag_t coll_meta_read;     /* Property value */
    herr_t ret_value = SUCCEED;   /* return value */

    FUNC_ENTER_API(FAIL)
    H5TRACE2("e", "ib", plist_id, is_collective);

    /* Compare the property list's class against the other class */
    /* (Dataset, group, attribute, and named datype  access property lists
     *  are sub-classes of link access property lists -QAK)
     */
    if(TRUE != H5P_isa_class(plist_id, H5P_LINK_ACCESS) &&
            TRUE != H5P_isa_class(plist_id, H5P_FILE_ACCESS) &&
            TRUE != H5P_isa_class(plist_id, H5P_DATASET_XFER))
        HGOTO_ERROR(H5E_PLIST, H5E_CANTREGISTER, FAIL, "property list is not an access plist")

    /* set property to either TRUE if > 0, or FALSE otherwise */
    if(is_collective)
        coll_meta_read = H5P_USER_TRUE;
    else
        coll_meta_read = H5P_USER_FALSE;

    /* Get the plist structure */
    if(NULL == (plist = (H5P_genplist_t *)H5I_object(plist_id)))
        HGOTO_ERROR(H5E_ATOM, H5E_BADATOM, FAIL, "can't find object for ID")

    /* Set values */
    if(H5P_set(plist, H5_COLL_MD_READ_FLAG_NAME, &coll_meta_read) < 0)
        HGOTO_ERROR(H5E_PLIST, H5E_CANTSET, FAIL, "can't set collective metadata read flag")

done:
    FUNC_LEAVE_API(ret_value)
} /* end H5Pset_all_coll_metadata_ops() */


/*-------------------------------------------------------------------------
 * Function:	H5Pget_all_coll_metadata_ops
 *
 * Purpose:	Gets information about collective metadata read mode.
 *
 * Note:	This routine accepts file access property lists, link
 *		access property lists, attribute access property lists,
 *		dataset access property lists, group access property lists,
 *		named datatype access property lists,
 *		and dataset transfer property lists.
 *
 * Return:	Non-negative on success/Negative on failure
 *
 * Programmer:	Mohamad Chaarawi
 *              Sunday, June 21, 2015
 *
 *-------------------------------------------------------------------------
 */
herr_t
H5Pget_all_coll_metadata_ops(hid_t plist_id, hbool_t *is_collective)
{
    herr_t ret_value = SUCCEED;   /* return value */

    FUNC_ENTER_API(FAIL)
    H5TRACE2("e", "i*b", plist_id, is_collective);

    /* Compare the property list's class against the other class */
    /* (Dataset, group, attribute, and named datype  access property lists
     *  are sub-classes of link access property lists -QAK)
     */
    if(TRUE != H5P_isa_class(plist_id, H5P_LINK_ACCESS) &&
            TRUE != H5P_isa_class(plist_id, H5P_FILE_ACCESS) &&
            TRUE != H5P_isa_class(plist_id, H5P_DATASET_XFER))
        HGOTO_ERROR(H5E_PLIST, H5E_CANTREGISTER, FAIL, "property list is not an access plist")

    /* Get value */
    if(is_collective) {
        H5P_coll_md_read_flag_t internal_flag; /* property setting. we need to convert to either TRUE or FALSE */
        H5P_genplist_t *plist;      /* Property list pointer */

        /* Get the plist structure */
        if(NULL == (plist = (H5P_genplist_t *)H5I_object(plist_id)))
            HGOTO_ERROR(H5E_ATOM, H5E_BADATOM, FAIL, "can't find object for ID")

        if(H5P_get(plist, H5_COLL_MD_READ_FLAG_NAME, &internal_flag) < 0)
            HGOTO_ERROR(H5E_PLIST, H5E_CANTGET, FAIL, "can't get core collective metadata read flag")

        if(internal_flag < 0)
            *is_collective = FALSE;
        else
            *is_collective = (hbool_t)internal_flag;
    } /* end if */

done:
    FUNC_LEAVE_API(ret_value)
} /* H5Pget_all_coll_metadata_ops */


/*-------------------------------------------------------------------------
 * Function:	H5Pset_coll_metadata_write
 *
 * Purpose:	Tell the library whether the metadata write operations will
 *		be done collectively (1) or not (0). Default is collective.
 *
 * Return:	Non-negative on success/Negative on failure
 *
 * Programmer:	Mohamad Chaarawi
 *              Sunday, June 21, 2015
 *
 *-------------------------------------------------------------------------
 */
herr_t
H5Pset_coll_metadata_write(hid_t plist_id, hbool_t is_collective)
{
    H5P_genplist_t *plist;        /* Property list pointer */
    herr_t ret_value = SUCCEED;   /* return value */

    FUNC_ENTER_API(FAIL)
    H5TRACE2("e", "ib", plist_id, is_collective);

    /* Compare the property list's class against the other class */
    if(TRUE != H5P_isa_class(plist_id, H5P_FILE_ACCESS))
        HGOTO_ERROR(H5E_PLIST, H5E_CANTREGISTER, FAIL, "property list is not a file access plist")

    /* Get the plist structure */
    if(NULL == (plist = (H5P_genplist_t *)H5I_object(plist_id)))
        HGOTO_ERROR(H5E_ATOM, H5E_BADATOM, FAIL, "can't find object for ID")

    /* Set values */
    if(H5P_set(plist, H5F_ACS_COLL_MD_WRITE_FLAG_NAME, &is_collective) < 0)
        HGOTO_ERROR(H5E_PLIST, H5E_CANTSET, FAIL, "can't set collective metadata write flag")

done:
    FUNC_LEAVE_API(ret_value)
} /* end H5Pset_coll_metadata_write() */


/*-------------------------------------------------------------------------
 * Function:	H5Pget_coll_metadata_write
 *
 * Purpose:	Gets information about collective metadata write mode.
 *
 * Return:	Non-negative on success/Negative on failure
 *
 * Programmer:	Mohamad Chaarawi
 *              Sunday, June 21, 2015
 *
 *-------------------------------------------------------------------------
 */
herr_t
H5Pget_coll_metadata_write(hid_t plist_id, hbool_t *is_collective)
{
    H5P_genplist_t *plist;      /* Property list pointer */
    herr_t ret_value = SUCCEED;   /* return value */

    FUNC_ENTER_API(FAIL)
    H5TRACE2("e", "i*b", plist_id, is_collective);

    /* Compare the property list's class against the other class */
    if(TRUE != H5P_isa_class(plist_id, H5P_FILE_ACCESS))
        HGOTO_ERROR(H5E_PLIST, H5E_CANTREGISTER, FAIL, "property list is not an access plist")

    /* Get the plist structure */
    if(NULL == (plist = (H5P_genplist_t *)H5I_object(plist_id)))
        HGOTO_ERROR(H5E_ATOM, H5E_BADATOM, FAIL, "can't find object for ID")

    if(H5P_get(plist, H5F_ACS_COLL_MD_WRITE_FLAG_NAME, is_collective) < 0)
        HGOTO_ERROR(H5E_PLIST, H5E_CANTGET, FAIL, "can't get collective metadata write flag")

done:
    FUNC_LEAVE_API(ret_value)
} /* end H5Pget_coll_metadata_write() */


/*-------------------------------------------------------------------------
 * Function:    H5P__subfiling_config_copy
 *
 * Purpose:     Creates a copy of the subfiling file name string
 *
 * Return:      Non-negative on success/Negative on failure
 *
 * Programmer:  Mohamad Chaarawi, March 2016
 *
 *-------------------------------------------------------------------------
 */
static herr_t
H5P__subfiling_config_copy(const char H5_ATTR_UNUSED *name, size_t H5_ATTR_UNUSED size, void *value)
{
    H5F_subfiling_config_t *config = (H5F_subfiling_config_t *)value; /* Create local aliases for values */
    H5F_subfiling_config_t new_config;

    FUNC_ENTER_STATIC_NOERR

    HDassert(value);

    if(config->file_name) {
        new_config.file_name = H5MM_strdup(config->file_name);
        new_config.comm = config->comm;
        new_config.info = config->info;
    }
    else {
        new_config.file_name = NULL;
        new_config.comm = MPI_COMM_NULL;
        new_config.info = MPI_INFO_NULL;
    }

    *config = new_config;

    FUNC_LEAVE_NOAPI(SUCCEED)
} /* end H5P__subfiling_config_copy() */


/*-------------------------------------------------------------------------
 * Function:    H5P__subfiling_config_close
 *
 * Purpose:     Frees memory used to store the subfiling filename property
 *
 * Return:      Non-negative on success/Negative on failure
 *
 * Programmer:  Mohamad Chaarawi, March 2016
 *
 *-------------------------------------------------------------------------
 */
static herr_t
H5P__subfiling_config_close(const char H5_ATTR_UNUSED *name, size_t H5_ATTR_UNUSED size, void *value)
{
    H5F_subfiling_config_t *config = (H5F_subfiling_config_t *)value; /* Create local aliases for values */

    FUNC_ENTER_STATIC_NOERR

    HDassert(value);

    config->file_name = (char *)H5MM_xfree(config->file_name);

    FUNC_LEAVE_NOAPI(SUCCEED)
} /* end H5P__subfiling_config_close() */


/*-------------------------------------------------------------------------
 * Function:	H5Pset_subfiling_access
 *
 * Purpose:	Sets subfiled file access with the number of communicators 
 *              and the communicator for the calling process.
 *
 * Return:	Non-negative on success/Negative on failure
 *
 * Programmer:	Mohamad Chaarawi, February 2016
 *
 *-------------------------------------------------------------------------
 */
herr_t
H5Pset_subfiling_access(hid_t plist_id, const char *subfile_name, MPI_Comm comm, MPI_Info info)
{
    H5F_subfiling_config_t config;
    H5P_genplist_t *plist = NULL;       /* Property list pointer */
    herr_t ret_value = SUCCEED;         /* return value */ 

    FUNC_ENTER_API(FAIL)
    H5TRACE4("e", "i*sMcMi", plist_id, subfile_name, comm, info);

    /* Check arguments */
    if(!subfile_name)
        HGOTO_ERROR(H5E_PLIST, H5E_BADVALUE, FAIL, "subfile name not provided")

    /* Get the plist structure */
    if(NULL == (plist = H5P_object_verify(plist_id, H5P_FILE_ACCESS)))
        HGOTO_ERROR(H5E_ATOM, H5E_BADATOM, FAIL, "can't find object for ID")

    if(H5P_peek(plist, H5F_ACS_SUBFILING_CONFIG_NAME, &config) < 0)
        HGOTO_ERROR(H5E_PLIST, H5E_CANTGET, FAIL, "can't get subfiling configuration")

    config.file_name = (char *)H5MM_xfree(config.file_name);

    if(NULL == (config.file_name = H5MM_strdup(subfile_name)))
        HGOTO_ERROR(H5E_FILE, H5E_NOSPACE, FAIL, "can't allocate subfile name")
    config.comm = comm;
    config.info = info;

    if(H5P_poke(plist, H5F_ACS_SUBFILING_CONFIG_NAME, &config) < 0)
        HGOTO_ERROR(H5E_PLIST, H5E_CANTGET, FAIL, "can't set subfile name")

done:
    FUNC_LEAVE_API(ret_value)
} /* H5Pset_subfiling_access() */


/*-------------------------------------------------------------------------
 * Function:	H5Pget_subfiling_access
 *
 * Purpose:	Retrieves the subfiled access parameters.
 *
 * Return:	Non-negative on success/Negative on failure
 *
 * Programmer:	Mohamad Chaarawi, February 2016
 *
 *-------------------------------------------------------------------------
 */
herr_t
H5Pget_subfiling_access(hid_t plist_id, char **subfile_name, MPI_Comm *comm, MPI_Info *info)
{
    H5F_subfiling_config_t config;
    H5P_genplist_t *plist;              /* Property list pointer */
    herr_t      ret_value = SUCCEED;    /* Return value */

    FUNC_ENTER_API(FAIL)
    H5TRACE4("e", "i**s*Mc*Mi", plist_id, subfile_name, comm, info);

    /* Get the plist structure */
    if(NULL == (plist = H5P_object_verify(plist_id,H5P_FILE_ACCESS)))
        HGOTO_ERROR(H5E_ATOM, H5E_BADATOM, FAIL, "can't find object for ID")

    if(H5P_peek(plist, H5F_ACS_SUBFILING_CONFIG_NAME, &config) < 0)
        HGOTO_ERROR(H5E_PLIST, H5E_CANTGET, FAIL, "can't get subfiling configuration")

    if(subfile_name)
        *subfile_name = HDstrdup(config.file_name);
    if(comm)
        *comm = config.comm;
    if(info)
        *info = config.info;

done:
    FUNC_LEAVE_API(ret_value)
} /* H5Pget_subfiling_access() */
#endif /* H5_HAVE_PARALLEL */


/*-------------------------------------------------------------------------
 * Function:	H5Pset_page_buffer_size
 *
 * Purpose:     Set the maximum page buffering size. This has to be a
 *              multiple of the page allocation size which must be enabled;
 *              otherwise file create/open will fail.
 *
 * Return:	Non-negative on success/Negative on failure
 *
 * Programmer:	Mohamad Chaarawi
 *              June 2015
 *
 *-------------------------------------------------------------------------
 */
herr_t
H5Pset_page_buffer_size(hid_t plist_id, size_t buf_size, unsigned min_meta_perc, unsigned min_raw_perc)
{
    H5P_genplist_t *plist;      /* Property list pointer */
    herr_t ret_value = SUCCEED;   /* return value */

    FUNC_ENTER_API(FAIL)
    H5TRACE4("e", "izIuIu", plist_id, buf_size, min_meta_perc, min_raw_perc);

    /* Get the plist structure */
    if(NULL == (plist = H5P_object_verify(plist_id, H5P_FILE_ACCESS)))
        HGOTO_ERROR(H5E_ATOM, H5E_BADATOM, FAIL, "can't find object for ID")

    if(min_meta_perc > 100)
        HGOTO_ERROR(H5E_ARGS, H5E_BADVALUE, FAIL, "Minimum metadata fractions must be between 0 and 100 inclusive")
    if(min_raw_perc > 100)
        HGOTO_ERROR(H5E_ARGS, H5E_BADVALUE, FAIL, "Minimum rawdata fractions must be between 0 and 100 inclusive")

    if(min_meta_perc + min_raw_perc > 100)
        HGOTO_ERROR(H5E_ARGS, H5E_BADVALUE, FAIL, "Sum of minimum metadata and raw data fractions can't be bigger than 100");

    /* Set size */
    if(H5P_set(plist, H5F_ACS_PAGE_BUFFER_SIZE_NAME, &buf_size) < 0)
        HGOTO_ERROR(H5E_PLIST, H5E_CANTSET,FAIL, "can't set page buffer size")
    if(H5P_set(plist, H5F_ACS_PAGE_BUFFER_MIN_META_PERC_NAME, &min_meta_perc) < 0)
        HGOTO_ERROR(H5E_PLIST, H5E_CANTSET,FAIL, "can't set percentage of min metadata entries")
    if(H5P_set(plist, H5F_ACS_PAGE_BUFFER_MIN_RAW_PERC_NAME, &min_raw_perc) < 0)
        HGOTO_ERROR(H5E_PLIST, H5E_CANTSET,FAIL, "can't set percentage of min rawdata entries")

done:
    FUNC_LEAVE_API(ret_value)
} /* end H5Pset_page_buffer_size() */


/*-------------------------------------------------------------------------
 * Function:	H5Pget_page_buffer_size
 *
 * Purpose:	Retrieves the maximum page buffer size.
 *
 * Return:	Non-negative on success/Negative on failure
 *
 * Programmer:	Mohamad Chaarawi
 *              June 2015
 *
 *-------------------------------------------------------------------------
 */
herr_t
H5Pget_page_buffer_size(hid_t plist_id, size_t *buf_size, unsigned *min_meta_perc, unsigned *min_raw_perc)
{
    H5P_genplist_t *plist;      /* Property list pointer */
    herr_t ret_value = SUCCEED;   /* return value */

    FUNC_ENTER_API(FAIL)
    H5TRACE4("e", "i*z*Iu*Iu", plist_id, buf_size, min_meta_perc, min_raw_perc);

    /* Get the plist structure */
    if(NULL == (plist = H5P_object_verify(plist_id, H5P_FILE_ACCESS)))
        HGOTO_ERROR(H5E_ATOM, H5E_BADATOM, FAIL, "can't find object for ID")

    /* Get size */

    if(buf_size)
        if(H5P_get(plist, H5F_ACS_PAGE_BUFFER_SIZE_NAME, buf_size) < 0)
            HGOTO_ERROR(H5E_PLIST, H5E_CANTGET,FAIL, "can't get page buffer size")
    if(min_meta_perc)
        if(H5P_get(plist, H5F_ACS_PAGE_BUFFER_MIN_META_PERC_NAME, min_meta_perc) < 0)
            HGOTO_ERROR(H5E_PLIST, H5E_CANTGET,FAIL, "can't get page buffer minimum metadata percent")
    if(min_raw_perc)
        if(H5P_get(plist, H5F_ACS_PAGE_BUFFER_MIN_RAW_PERC_NAME, min_raw_perc) < 0)
            HGOTO_ERROR(H5E_PLIST, H5E_CANTGET,FAIL, "can't get page buffer minimum raw data percent")

done:
    FUNC_LEAVE_API(ret_value)
} /* end H5Pget_page_buffer_size() */
<|MERGE_RESOLUTION|>--- conflicted
+++ resolved
@@ -297,7 +297,6 @@
 static herr_t H5P__facc_multi_type_enc(const void *value, void **_pp, size_t *size);
 static herr_t H5P__facc_multi_type_dec(const void **_pp, void *value);
 
-<<<<<<< HEAD
 #ifdef H5_HAVE_PARALLEL
 /* subfiling file name callbacks */
 static herr_t H5P__subfiling_config_set(hid_t prop_id, const char* name, size_t size, void* value);
@@ -309,7 +308,7 @@
 static int H5P__subfiling_config_cmp(const void *value1, const void *value2, size_t size);
 static herr_t H5P__subfiling_config_close(const char* name, size_t size, void* value);
 #endif /* H5_HAVE_PARALLEL */
-=======
+
 /* Metadata cache log location property callbacks */
 static herr_t H5P_facc_mdc_log_location_enc(const void *value, void **_pp, size_t *size);
 static herr_t H5P_facc_mdc_log_location_dec(const void **_pp, void *value);
@@ -323,7 +322,6 @@
 static herr_t H5P__facc_cache_image_config_enc(const void *value, void **_pp, size_t *size);
 static herr_t H5P__facc_cache_image_config_dec(const void **_pp, void *_value);
 
->>>>>>> a6d5bf1a
 
 /*********************/
 /* Package Variables */
