/* * * * * * * * * * * * * * * * * * * * * * * * * * * * * * * * * * * * * * *
 * Copyright by The HDF Group.                                               *
 * Copyright by the Board of Trustees of the University of Illinois.         *
 * All rights reserved.                                                      *
 *                                                                           *
 * This file is part of HDF5.  The full HDF5 copyright notice, including     *
 * terms governing use, modification, and redistribution, is contained in    *
 * the files COPYING and Copyright.html.  COPYING can be found at the root   *
 * of the source code distribution tree; Copyright.html can be found at the  *
 * root level of an installed copy of the electronic HDF5 document set and   *
 * is linked from the top-level documents page.  It can also be found at     *
 * http://hdfgroup.org/HDF5/doc/Copyright.html.  If you do not have          *
 * access to either file, you may request a copy from help@hdfgroup.org.     *
 * * * * * * * * * * * * * * * * * * * * * * * * * * * * * * * * * * * * * * */

/*
 * Programmer:  Robb Matzke <matzke@llnl.gov>
 *              Tuesday, November 24, 1998
 *
 * Purpose:	Test local heaps used by symbol tables (groups).
 */
#include "h5test.h"
#include "H5srcdir.h"
#include "H5ACprivate.h"
#include "H5HLprivate.h"
#include "H5Iprivate.h"

/*
 * This file needs to access private information from the H5F package.
 * This file also needs to access the file testing code.
 */
#define H5F_FRIEND		/*suppress error about including H5Fpkg	  */
#define H5F_TESTING
#include "H5Fpkg.h"		/* File access	 			*/

const char *FILENAME[] = {
    "lheap",
    NULL
};

#define TESTFILE "tsizeslheap.h5"

#define NOBJS   40


/*-------------------------------------------------------------------------
 * Function:    main
 *
 * Purpose:     Create a file, create a local heap, write data into the local
 *              heap, close the file, open the file, read data out of the
 *              local heap, close the file.
 *
 * Return:      Success:    zero
 *
 *              Failure:    non-zero
 *
 * Programmer:  Robb Matzke
 *              Tuesday, November 24, 1998
 *
 *-------------------------------------------------------------------------
 */
int
main(void)
{
    hid_t       fapl = H5P_DEFAULT; /* file access properties   */
    hid_t       file = -1;          /* hdf5 file                */
    H5F_t       *f = NULL;          /* hdf5 file pointer        */
    char        filename[1024];     /* file name                */
    haddr_t     heap_addr;          /* local heap address       */
    H5HL_t      *heap = NULL;       /* local heap               */
    size_t      obj[NOBJS];         /* offsets within the heap  */
    int         i, j;               /* miscellaneous counters   */
    char        buf[1024];          /* the value to store       */
    const char  *s;                 /* value to read            */

    /* Reset library */
    h5_reset();
    fapl = h5_fileaccess();


    /*
     * Test writing to the heap...
     */
    TESTING("local heap write");
    h5_fixname(FILENAME[0], fapl, filename, sizeof filename);
<<<<<<< HEAD
    if ((file=H5Fcreate(filename, H5F_ACC_TRUNC, H5P_DEFAULT, fapl))<0)
	goto error;
    if(NULL == (f = (H5F_t *)H5VL_object(file))) {
	H5_FAILED();
	H5Eprint2(H5E_DEFAULT, stdout);
	goto error;
=======
    if(FAIL == (file=H5Fcreate(filename, H5F_ACC_TRUNC, H5P_DEFAULT, fapl)))
        goto error;
    if(NULL == (f = (H5F_t *)H5I_object(file))) {
        H5_FAILED();
        H5Eprint2(H5E_DEFAULT, stdout);
        goto error;
>>>>>>> 9ceca0f8
    }
    if(FAIL == H5AC_ignore_tags(f)) {
        H5_FAILED();
        H5Eprint2(H5E_DEFAULT, stdout);
        goto error;
    }
    if(FAIL == H5HL_create(f, H5P_DATASET_XFER_DEFAULT, (size_t)0, &heap_addr/*out*/)) {
        H5_FAILED();
        H5Eprint2(H5E_DEFAULT, stdout);
        goto error;
    }
    if (NULL == (heap = H5HL_protect(f, H5P_DATASET_XFER_DEFAULT, heap_addr, H5AC__NO_FLAGS_SET))) {
        H5_FAILED();
        H5Eprint2(H5E_DEFAULT, stdout);
        goto error;
    }
    for(i = 0; i < NOBJS; i++) {
        sprintf(buf, "%03d-", i);
        for(j = 4; j < i; j++)
            buf[j] = '0' + j % 10;
        if(j > 4)
            buf[j] = '\0';

        if(UFAIL == (obj[i] = H5HL_insert(f, H5P_DATASET_XFER_DEFAULT, heap, strlen(buf) + 1, buf))) {
            H5_FAILED();
            H5Eprint2(H5E_DEFAULT, stdout);
            goto error;
        }
    }
    if(FAIL == H5HL_unprotect(heap)) {
        H5_FAILED();
        H5Eprint2(H5E_DEFAULT, stdout);
        goto error;
    }
    if (FAIL == H5Fclose(file))
        goto error;
    PASSED();

    /*
     * Test reading from the heap...
     */

    TESTING("local heap read");
    h5_fixname(FILENAME[0], fapl, filename, sizeof filename);
<<<<<<< HEAD
    if((file = H5Fopen(filename, H5F_ACC_RDONLY, fapl)) < 0) goto error;
    if(NULL == (f = (H5F_t *)H5VL_object(file))) {
=======
    if(FAIL == (file = H5Fopen(filename, H5F_ACC_RDONLY, fapl)))
        goto error;
    if(NULL == (f = (H5F_t *)H5I_object(file))) {
>>>>>>> 9ceca0f8
        H5_FAILED();
        H5Eprint2(H5E_DEFAULT, stdout);
        goto error;
    }
    if (FAIL == H5AC_ignore_tags(f)) {
        H5_FAILED();
        H5Eprint2(H5E_DEFAULT, stdout);
        goto error;
    }
    for(i = 0; i < NOBJS; i++) {
        sprintf(buf, "%03d-", i);
        for(j = 4; j < i; j++)
            buf[j] = '0' + j % 10;
        if(j > 4)
            buf[j] = '\0';

        if (NULL == (heap = H5HL_protect(f, H5P_DATASET_XFER_DEFAULT, heap_addr, H5AC__READ_ONLY_FLAG))) {
            H5_FAILED();
            H5Eprint2(H5E_DEFAULT, stdout);
            goto error;
        }

        if (NULL == (s = (const char *)H5HL_offset_into(heap, obj[i]))) {
            H5_FAILED();
            H5Eprint2(H5E_DEFAULT, stdout);
            goto error;
        }

        if (strcmp(s, buf)) {
            H5_FAILED();
            printf("    i=%d, heap offset=%lu\n", i, (unsigned long)(obj[i]));
            printf("    got: \"%s\"\n", s);
            printf("    ans: \"%s\"\n", buf);
            goto error;
        }

        if(FAIL == H5HL_unprotect(heap)) {
            H5_FAILED();
            H5Eprint2(H5E_DEFAULT, stdout);
            goto error;
        }
    }

    if (FAIL == H5Fclose(file))
        goto error;
    PASSED();

    /* Check opening existing file non-default sizes of lengths and addresses */
    TESTING("opening pre-created file with non-default sizes");
    {
        const char *testfile = H5_get_srcdir_filename(TESTFILE); /* Corrected test file name */
        hid_t dset = -1;
        file = H5Fopen(testfile, H5F_ACC_RDONLY, H5P_DEFAULT);
        if(file >= 0){
            if((dset = H5Dopen2(file, "/Dataset1", H5P_DEFAULT)) < 0)
                TEST_ERROR
            if(H5Dclose(dset) < 0)
                TEST_ERROR
            if(H5Fclose(file) < 0)
                TEST_ERROR
        }
        else {
            H5_FAILED();
            printf("***cannot open the pre-created non-default sizes test file (%s)\n",
                testfile);
            goto error;
        } /* end else */
    }
    PASSED();

    /* Verify symbol table messages are cached */
    if(h5_verify_cached_stabs(FILENAME, fapl) < 0) TEST_ERROR

    puts("All local heap tests passed.");
    h5_cleanup(FILENAME, fapl);

    return 0;

 error:
    puts("*** TESTS FAILED ***");
    H5E_BEGIN_TRY {
        H5Fclose(file);
    } H5E_END_TRY;
    return 1;
}
<|MERGE_RESOLUTION|>--- conflicted
+++ resolved
@@ -84,21 +84,12 @@
      */
     TESTING("local heap write");
     h5_fixname(FILENAME[0], fapl, filename, sizeof filename);
-<<<<<<< HEAD
-    if ((file=H5Fcreate(filename, H5F_ACC_TRUNC, H5P_DEFAULT, fapl))<0)
-	goto error;
+    if(FAIL == (file=H5Fcreate(filename, H5F_ACC_TRUNC, H5P_DEFAULT, fapl)))
+        goto error;
     if(NULL == (f = (H5F_t *)H5VL_object(file))) {
-	H5_FAILED();
-	H5Eprint2(H5E_DEFAULT, stdout);
-	goto error;
-=======
-    if(FAIL == (file=H5Fcreate(filename, H5F_ACC_TRUNC, H5P_DEFAULT, fapl)))
-        goto error;
-    if(NULL == (f = (H5F_t *)H5I_object(file))) {
-        H5_FAILED();
-        H5Eprint2(H5E_DEFAULT, stdout);
-        goto error;
->>>>>>> 9ceca0f8
+        H5_FAILED();
+        H5Eprint2(H5E_DEFAULT, stdout);
+        goto error;
     }
     if(FAIL == H5AC_ignore_tags(f)) {
         H5_FAILED();
@@ -143,14 +134,9 @@
 
     TESTING("local heap read");
     h5_fixname(FILENAME[0], fapl, filename, sizeof filename);
-<<<<<<< HEAD
-    if((file = H5Fopen(filename, H5F_ACC_RDONLY, fapl)) < 0) goto error;
+    if(FAIL == (file = H5Fopen(filename, H5F_ACC_RDONLY, fapl)))
+        goto error;
     if(NULL == (f = (H5F_t *)H5VL_object(file))) {
-=======
-    if(FAIL == (file = H5Fopen(filename, H5F_ACC_RDONLY, fapl)))
-        goto error;
-    if(NULL == (f = (H5F_t *)H5I_object(file))) {
->>>>>>> 9ceca0f8
         H5_FAILED();
         H5Eprint2(H5E_DEFAULT, stdout);
         goto error;
