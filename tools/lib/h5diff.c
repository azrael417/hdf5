/* * * * * * * * * * * * * * * * * * * * * * * * * * * * * * * * * * * * * * *
 * Copyright by The HDF Group.                                               *
 * Copyright by the Board of Trustees of the University of Illinois.         *
 * All rights reserved.                                                      *
 *                                                                           *
 * This file is part of HDF5.  The full HDF5 copyright notice, including     *
 * terms governing use, modification, and redistribution, is contained in    *
 * the COPYING file, which can be found at the root of the source code       *
 * distribution tree, or in https://support.hdfgroup.org/ftp/HDF5/releases.  *
 * If you do not have access to either file, you may request a copy from     *
 * help@hdfgroup.org.                                                        *
 * * * * * * * * * * * * * * * * * * * * * * * * * * * * * * * * * * * * * * */

#include "H5private.h"
#include "h5tools.h"
#include "h5tools_utils.h"
#include "h5diff.h"
#include "ph5diff.h"


/*-------------------------------------------------------------------------
 * Function: print_objname
 *
 * Purpose:  check if object name is to be printed, only when:
 *             1) verbose mode
 *             2) when diff was found (normal mode)
 *-------------------------------------------------------------------------
 */
H5_ATTR_PURE int
print_objname (diff_opt_t * opts, hsize_t nfound)
{
    return ((opts->m_verbose || nfound) && !opts->m_quiet) ? 1 : 0;
}

/*-------------------------------------------------------------------------
 * Function: do_print_objname
 *
 * Purpose:  print object name
 *-------------------------------------------------------------------------
 */
void
do_print_objname (const char *OBJ, const char *path1, const char *path2, diff_opt_t * opts)
{
    /* if verbose level is higher than 0, put space line before
     * displaying any object or symbolic links. This improves
     * readability of the output.
     */
    if (opts->m_verbose_level >= 1)
        parallel_print("\n");
    parallel_print("%-7s: <%s> and <%s>\n", OBJ, path1, path2);
}

/*-------------------------------------------------------------------------
 * Function: do_print_attrname
 *
 * Purpose:  print attribute name
 *-------------------------------------------------------------------------
 */
void
do_print_attrname (const char *attr, const char *path1, const char *path2)
{
    parallel_print("%-7s: <%s> and <%s>\n", attr, path1, path2);
}

/*-------------------------------------------------------------------------
 * Function: print_warn
 *
 * Purpose:  check print warning condition.
 * Return:
 *           1 if verbose mode
 *           0 if not verbos mode
 *-------------------------------------------------------------------------
 */
static int
print_warn(diff_opt_t *opts)
{
    return ((opts->m_verbose)) ? 1: 0;
}


#ifdef H5_HAVE_PARALLEL
/*-------------------------------------------------------------------------
 * Function: phdiff_dismiss_workers
 *
 * Purpose:  tell all workers to end.
 *
 * Return:   none
 *-------------------------------------------------------------------------
 */
void
phdiff_dismiss_workers(void)
{
    int i;
    for (i = 1; i < g_nTasks; i++)
        MPI_Send(NULL, 0, MPI_BYTE, i, MPI_TAG_END, MPI_COMM_WORLD);
}


/*-------------------------------------------------------------------------
 * Function: print_incoming_data
 *
 * Purpose:  special function that prints any output that has been sent to the manager
 *           and is currently sitting in the incoming message queue
 *
 * Return:   none
 *-------------------------------------------------------------------------
 */

static void
print_incoming_data(void)
{
    char data[PRINT_DATA_MAX_SIZE + 1];
    int  incomingMessage;
    MPI_Status Status;

    do {
        MPI_Iprobe(MPI_ANY_SOURCE, MPI_TAG_PRINT_DATA, MPI_COMM_WORLD, &incomingMessage, &Status);
        if(incomingMessage) {
            HDmemset(data, 0, PRINT_DATA_MAX_SIZE+1);
            MPI_Recv(data, PRINT_DATA_MAX_SIZE, MPI_CHAR, Status.MPI_SOURCE, MPI_TAG_PRINT_DATA, MPI_COMM_WORLD, &Status);

            HDprintf("%s", data);
        }
    } while(incomingMessage);
}
#endif

/*-------------------------------------------------------------------------
 * Function: is_valid_options
 *
 * Purpose:  check if options are valid
 *
 * Return:
 *           1 : Valid
 *           0 : Not valid
 *------------------------------------------------------------------------*/
static int
is_valid_options(diff_opt_t *opts)
{
    int ret_value = 1; /* init to valid */

    /*-----------------------------------------------
     * no -q(quiet) with -v (verbose) or -r (report) */
    if(opts->m_quiet && (opts->m_verbose || opts->m_report)) {
        parallel_print("Error: -q (quiet mode) cannot be added to verbose or report modes\n");
        opts->err_stat = H5DIFF_ERR;
        H5TOOLS_GOTO_DONE(0);
    }

    /* -------------------------------------------------------
     * only allow --no-dangling-links along with --follow-symlinks */
    if(opts->no_dangle_links && !opts->follow_links) {
        parallel_print("Error: --no-dangling-links must be used along with --follow-symlinks option.\n");
        opts->err_stat = H5DIFF_ERR;
        H5TOOLS_GOTO_DONE(0);
    }

done:
    return ret_value;
}

/*-------------------------------------------------------------------------
 * Function: is_exclude_path
 *
 * Purpose:  check if 'paths' are part of exclude path list
 *
 * Return:
 *           1 - excluded path
 *           0 - not excluded path
 *------------------------------------------------------------------------*/
static int
is_exclude_path (char * path, h5trav_type_t type, diff_opt_t *opts)
{
    struct exclude_path_list * exclude_path_ptr;
    int   ret_cmp;
    int   ret_value = 0;

    /* check if exclude path option is given */
    if (!opts->exclude_path)
        H5TOOLS_GOTO_DONE(0);

    /* assign to local exclude list pointer */
    exclude_path_ptr = opts->exclude;

    /* search objects in exclude list */
    while (NULL != exclude_path_ptr) {
        /* if exclude path is is group, exclude its members as well */
        if (exclude_path_ptr->obj_type == H5TRAV_TYPE_GROUP) {
            ret_cmp = HDstrncmp(exclude_path_ptr->obj_path, path,
                                HDstrlen(exclude_path_ptr->obj_path));
            if (ret_cmp == 0) {  /* found matching members */
                size_t len_grp;

                /* check if given path belong to an excluding group, if so
                 * exclude it as well.
                 * This verifies if “/grp1/dset1” is only under “/grp1”, but
                 * not under “/grp1xxx/” group.
                 */
                len_grp = HDstrlen(exclude_path_ptr->obj_path);
                if (path[len_grp] == '/') {
                    /* belong to excluded group! */
                    ret_value = 1;
                    break;  /* while */
                }
            }
        }
        /* exclude target is not group, just exclude the object */
        else {
            ret_cmp = HDstrcmp(exclude_path_ptr->obj_path, path);
            if (ret_cmp == 0) {  /* found matching object */
                /* excluded non-group object */
                ret_value = 1;
                /* remember the type of this maching object.
                 * if it's group, it can be used for excluding its member
                 * objects in this while() loop */
                exclude_path_ptr->obj_type = type;
                break; /* while */
            }
        }
        exclude_path_ptr = exclude_path_ptr->next;
    }

done:
    return  ret_value;
}


/*-------------------------------------------------------------------------
 * Function: free_exclude_path_list
 *
 * Purpose:  free exclude object list from diff options
 *------------------------------------------------------------------------*/
static void
free_exclude_path_list(diff_opt_t *opts)
{
    struct exclude_path_list *curr = opts->exclude;
    struct exclude_path_list *next;

    while (NULL != curr) {
        next = curr->next;
        HDfree(curr);
        curr = next;
    }
}

/*-------------------------------------------------------------------------
 * Function: build_match_list
 *
 * Purpose:  get list of matching path_name from info1 and info2
 *
 * Note:
 *           Find common objects; the algorithm used for this search is the
 *           cosequential match algorithm and is described in
 *           Folk, Michael; Zoellick, Bill. (1992). File Structures. Addison-Wesley.
 *           Moved out from diff_match() to make code more flexible.
 *
 * Parameter:
 *           table_out [OUT] : return the list
 *------------------------------------------------------------------------*/
static void
build_match_list (const char *objname1, trav_info_t *info1, const char *objname2, trav_info_t *info2,
        trav_table_t ** table_out, diff_opt_t *opts)
{
    size_t   curr1 = 0;
    size_t   curr2 = 0;
    unsigned infile[2];
    char    *path1_lp = NULL;
    char    *path2_lp = NULL;
    h5trav_type_t type1_l;
    h5trav_type_t type2_l;
    size_t   path1_offset = 0;
    size_t   path2_offset = 0;
    int      cmp;
    trav_table_t *table = NULL;
    size_t   idx;

    H5TOOLS_DEBUG("build_match_list start - errstat:%d", opts->err_stat);
    /* init */
    trav_table_init(&table);
    if (table == NULL) {
<<<<<<< HEAD
        H5TOOLS_INFO(H5E_tools_min_id_g, "Cannot create traverse table");
        goto done;
=======
        H5TOOLS_INFO("Cannot create traverse table");
        H5TOOLS_GOTO_DONE_NO_RET();
>>>>>>> 71b81703
    }

    /*
     * This is necessary for the case that given objects are group and
     * have different names (ex: obj1 is /grp1 and obj2 is /grp5).
     * All the objects belong to given groups are the candidates.
     * So prepare to compare paths without the group names.
     */

    /* if obj1 is not root */
    if (HDstrcmp (objname1,"/") != 0)
        path1_offset = HDstrlen(objname1);
    /* if obj2 is not root */
    if (HDstrcmp (objname2,"/") != 0)
        path2_offset = HDstrlen(objname2);

    /*--------------------------------------------------
    * build the list
    */
    while(curr1 < info1->nused && curr2 < info2->nused) {
        path1_lp = (info1->paths[curr1].path) + path1_offset;
        path2_lp = (info2->paths[curr2].path) + path2_offset;
        type1_l = info1->paths[curr1].type;
        type2_l = info2->paths[curr2].type;

        /* criteria is string compare */
        cmp = HDstrcmp(path1_lp, path2_lp);
        if(cmp == 0) {
            if(!is_exclude_path(path1_lp, type1_l, opts)) {
                infile[0] = 1;
                infile[1] = 1;
                trav_table_addflags(infile, path1_lp, info1->paths[curr1].type, table);
                /* if the two point to the same target object,
                 * mark that in table */
                if (info1->paths[curr1].fileno == info2->paths[curr2].fileno &&
                    info1->paths[curr1].objno == info2->paths[curr2].objno) {
                    idx = table->nobjs - 1;
                    table->objs[idx].is_same_trgobj = 1;
                }
            }
            curr1++;
            curr2++;
        } /* end if */
        else if(cmp < 0) {
            if(!is_exclude_path(path1_lp, type1_l, opts)) {
                infile[0] = 1;
                infile[1] = 0;
                trav_table_addflags(infile, path1_lp, info1->paths[curr1].type, table);
            }
            curr1++;
        } /* end else-if */
        else {
            if (!is_exclude_path(path2_lp, type2_l, opts)) {
                infile[0] = 0;
                infile[1] = 1;
                trav_table_addflags(infile, path2_lp, info2->paths[curr2].type, table);
            }
            curr2++;
        } /* end else */
    } /* end while */

    /* list1 did not end */
    infile[0] = 1;
    infile[1] = 0;
    while(curr1 < info1->nused) {
        path1_lp = (info1->paths[curr1].path) + path1_offset;
        type1_l = info1->paths[curr1].type;

        if(!is_exclude_path(path1_lp, type1_l, opts)) {
            trav_table_addflags(infile, path1_lp, info1->paths[curr1].type, table);
        }
        curr1++;
    } /* end while */

    /* list2 did not end */
    infile[0] = 0;
    infile[1] = 1;
    while(curr2 < info2->nused) {
        path2_lp = (info2->paths[curr2].path) + path2_offset;
        type2_l = info2->paths[curr2].type;

        if (!is_exclude_path(path2_lp, type2_l, opts)) {
            trav_table_addflags(infile, path2_lp, info2->paths[curr2].type, table);
        }
        curr2++;
    } /* end while */

    free_exclude_path_list (opts);

done:
    *table_out = table;

    H5TOOLS_ENDDEBUG("exit");
}


/*-------------------------------------------------------------------------
 * Function: trav_grp_objs
 *
 * Purpose:  Call back function from h5trav_visit().
 *------------------------------------------------------------------------*/
static herr_t
trav_grp_objs(const char *path, const H5O_info_t *oinfo,
        const char *already_visited, void *udata)
{
    trav_info_visit_obj(path, oinfo, already_visited, udata);

    return 0;
}

/*-------------------------------------------------------------------------
 * Function: trav_grp_symlinks
 *
 * Purpose:  Call back function from h5trav_visit().
 *           Track and extra checkings while visiting all symbolic-links.
 *------------------------------------------------------------------------*/
static herr_t
trav_grp_symlinks(const char *path, const H5L_info_t *linfo, void *udata)
{
    trav_info_t   *tinfo = (trav_info_t *)udata;
    diff_opt_t    *opts = (diff_opt_t *)tinfo->opts;
    h5tool_link_info_t lnk_info;
    const char    *ext_fname;
    const char    *ext_path;
    herr_t         ret_value = SUCCEED;

    /* init linkinfo struct */
    HDmemset(&lnk_info, 0, sizeof(h5tool_link_info_t));

    if (!opts->follow_links) {
        trav_info_visit_lnk(path, linfo, tinfo);
        H5TOOLS_GOTO_DONE(SUCCEED);
    }

    switch(linfo->type) {
        case H5L_TYPE_SOFT:
            if((ret_value = H5tools_get_symlink_info(tinfo->fid, path, &lnk_info, opts->follow_links)) < 0) {
                H5TOOLS_GOTO_DONE(FAIL);
            }
            else if (ret_value == 0) {
                /* no dangling link option given and detect dangling link */
                tinfo->symlink_visited.dangle_link = TRUE;
                trav_info_visit_lnk(path, linfo, tinfo);
                if (opts->no_dangle_links)
                    opts->err_stat = H5DIFF_ERR; /* make dangling link is error */
                H5TOOLS_GOTO_DONE(SUCCEED);
            }

            /* check if already visit the target object */
            if(symlink_is_visited( &(tinfo->symlink_visited), linfo->type, NULL, lnk_info.trg_path))
                H5TOOLS_GOTO_DONE(SUCCEED);

            /* add this link as visited link */
            if(symlink_visit_add( &(tinfo->symlink_visited), linfo->type, NULL, lnk_info.trg_path) < 0)
                H5TOOLS_GOTO_DONE(SUCCEED);

            if(h5trav_visit(tinfo->fid, path, TRUE, TRUE,
                         trav_grp_objs,trav_grp_symlinks, tinfo, H5O_INFO_BASIC) < 0) {
                parallel_print("Error: Could not get file contents\n");
                opts->err_stat = H5DIFF_ERR;
                H5TOOLS_GOTO_ERROR(FAIL, "Error: Could not get file contents");
            }
            break;

        case H5L_TYPE_EXTERNAL:
            if ((ret_value = H5tools_get_symlink_info(tinfo->fid, path, &lnk_info, opts->follow_links)) < 0) {
                H5TOOLS_GOTO_DONE(FAIL);
            }
            else if (ret_value == 0) {
            /* no dangling link option given and detect dangling link */
                tinfo->symlink_visited.dangle_link = TRUE;
                trav_info_visit_lnk(path, linfo, tinfo);
                if (opts->no_dangle_links)
                    opts->err_stat = H5DIFF_ERR; /* make dangling link is error */
                H5TOOLS_GOTO_DONE(SUCCEED);
            }

            if(H5Lunpack_elink_val(lnk_info.trg_path, linfo->u.val_size, NULL, &ext_fname, &ext_path) < 0)
                H5TOOLS_GOTO_DONE(SUCCEED);

            /* check if already visit the target object */
            if(symlink_is_visited( &(tinfo->symlink_visited), linfo->type, ext_fname, ext_path))
                H5TOOLS_GOTO_DONE(SUCCEED);

            /* add this link as visited link */
            if(symlink_visit_add( &(tinfo->symlink_visited), linfo->type, ext_fname, ext_path) < 0)
                H5TOOLS_GOTO_DONE(SUCCEED);

            if(h5trav_visit(tinfo->fid, path, TRUE, TRUE,
                            trav_grp_objs,trav_grp_symlinks, tinfo, H5O_INFO_BASIC) < 0) {
                parallel_print("Error: Could not get file contents\n");
                opts->err_stat = H5DIFF_ERR;
                H5TOOLS_GOTO_ERROR(FAIL, "Error: Could not get file contents\n");
            }
            break;

        case H5L_TYPE_HARD:
        case H5L_TYPE_MAX:
        case H5L_TYPE_ERROR:
        default:
            parallel_print("Error: Invalid link type\n");
            opts->err_stat = H5DIFF_ERR;
            H5TOOLS_GOTO_ERROR(FAIL, "Error: Invalid link type");
            break;
    } /* end of switch */

done:
    if (lnk_info.trg_path)
        HDfree(lnk_info.trg_path);
    H5TOOLS_ENDDEBUG("exit");
    return ret_value;
}


/*-------------------------------------------------------------------------
 * Function: h5diff
 *
 * Purpose:  public function, can be called in an application program.
 *           return differences between 2 HDF5 files
 *
 * Return:   Number of differences found.
 *-------------------------------------------------------------------------
 */
hsize_t
h5diff(const char *fname1,
               const char *fname2,
               const char *objname1,
               const char *objname2,
               diff_opt_t *opts)
{
    hid_t         file1_id = -1;
    hid_t         file2_id = -1;
    char          filenames[2][MAX_FILENAME];
    hsize_t       nfound = 0;
    int           l_ret1 = -1;
    int           l_ret2 = -1;
    char         *obj1fullname = NULL;
    char         *obj2fullname = NULL;
    int           both_objs_grp = 0;
    /* init to group type */
    h5trav_type_t obj1type = H5TRAV_TYPE_GROUP;
    h5trav_type_t obj2type = H5TRAV_TYPE_GROUP;
    /* for single object */
    H5O_info_t    oinfo1, oinfo2; /* object info */
    trav_info_t  *info1_obj = NULL;
    trav_info_t  *info2_obj = NULL;
    /* for group object */
    trav_info_t  *info1_grp = NULL;
    trav_info_t  *info2_grp = NULL;
    /* local pointer */
    trav_info_t  *info1_lp = NULL;
    trav_info_t  *info2_lp = NULL;
    /* link info from specified object */
    H5L_info_t    src_linfo1;
    H5L_info_t    src_linfo2;
    /* link info from member object */
    h5tool_link_info_t trg_linfo1;
    h5tool_link_info_t trg_linfo2;
    /* list for common objects */
    trav_table_t *match_list = NULL;
    diff_err_t    ret_value = H5DIFF_NO_ERR;

    H5TOOLS_DEBUG("h5diff start");
    /* init filenames */
    HDmemset(filenames, 0, MAX_FILENAME * 2);
    /* init link info struct */
    HDmemset(&trg_linfo1, 0, sizeof(h5tool_link_info_t));
    HDmemset(&trg_linfo2, 0, sizeof(h5tool_link_info_t));

   /*-------------------------------------------------------------------------
    * check invalid combination of options
    *-----------------------------------------------------------------------*/
    if(!is_valid_options(opts))
        H5TOOLS_GOTO_DONE(0);

    opts->cmn_objs = 1; /* eliminate warning */
    opts->err_stat = H5DIFF_NO_ERR; /* initialize error status */

    /*-------------------------------------------------------------------------
    * open the files first; if they are not valid, no point in continuing
    *-------------------------------------------------------------------------
    */
    /* open file 1 */
    if((file1_id = h5tools_fopen(fname1, H5F_ACC_RDONLY, H5P_DEFAULT, NULL, NULL, (size_t)0)) < 0) {
        parallel_print("h5diff: <%s>: unable to open file\n", fname1);
        H5TOOLS_GOTO_ERROR(H5DIFF_ERR, "<%s>: unable to open file\n", fname1);
    } /* end if */
    H5TOOLS_DEBUG("file1_id = %s", fname1);

    /* open file 2 */
    if((file2_id = h5tools_fopen(fname2, H5F_ACC_RDONLY, H5P_DEFAULT, NULL, NULL, (size_t)0)) < 0) {
        parallel_print("h5diff: <%s>: unable to open file\n", fname2);
        H5TOOLS_GOTO_ERROR(H5DIFF_ERR, "<%s>: unable to open file\n", fname2);
    } /* end if */
    H5TOOLS_DEBUG("file2_id = %s", fname2);

    /*-------------------------------------------------------------------------
    * Initialize the info structs
    *-------------------------------------------------------------------------
    */
    trav_info_init(fname1, file1_id, &info1_obj);
    trav_info_init(fname2, file2_id, &info2_obj);

    H5TOOLS_DEBUG("trav_info_init initialized");
    /* if any object is specified */
    if (objname1) {
        /* make the given object1 fullpath, start with "/"  */
        if (HDstrncmp(objname1, "/", 1)) {
#ifdef H5_HAVE_ASPRINTF
            /* Use the asprintf() routine, since it does what we're trying to do below */
            if(HDasprintf(&obj1fullname, "/%s", objname1) < 0)
                H5TOOLS_GOTO_ERROR(H5DIFF_ERR, "name buffer allocation failed");
#else /* H5_HAVE_ASPRINTF */
            /* (malloc 2 more for "/" and end-of-line) */
            if ((obj1fullname = (char*)HDmalloc(HDstrlen(objname1) + 2)) == NULL)
                H5TOOLS_GOTO_ERROR(H5DIFF_ERR, "name buffer allocation failed");

            HDstrcpy(obj1fullname, "/");
            HDstrcat(obj1fullname, objname1);
#endif /* H5_HAVE_ASPRINTF */
        }
        else
            obj1fullname = HDstrdup(objname1);

        /* make the given object2 fullpath, start with "/" */
        if (HDstrncmp(objname2, "/", 1)) {
#ifdef H5_HAVE_ASPRINTF
            /* Use the asprintf() routine, since it does what we're trying to do below */
            if(HDasprintf(&obj2fullname, "/%s", objname2) < 0)
                H5TOOLS_GOTO_ERROR(H5DIFF_ERR, "name buffer allocation failed");
#else /* H5_HAVE_ASPRINTF */
            /* (malloc 2 more for "/" and end-of-line) */
            if ((obj2fullname = (char*)HDmalloc(HDstrlen(objname2) + 2)) == NULL)
                H5TOOLS_GOTO_ERROR(H5DIFF_ERR, "name buffer allocation failed");
            HDstrcpy(obj2fullname, "/");
            HDstrcat(obj2fullname, objname2);
#endif /* H5_HAVE_ASPRINTF */
        }
        else
            obj2fullname = HDstrdup(objname2);

        /*----------------------------------------------------------
         * check if obj1 is root, group, single object or symlink
         */
        H5TOOLS_DEBUG("h5diff check if obj1=%s is root, group, single object or symlink", obj1fullname);
        if(!HDstrcmp(obj1fullname, "/")) {
            obj1type = H5TRAV_TYPE_GROUP;
        }
        else {
            /* check if link itself exist */
            if(H5Lexists(file1_id, obj1fullname, H5P_DEFAULT) <= 0) {
                parallel_print ("Object <%s> could not be found in <%s>\n", obj1fullname, fname1);
                H5TOOLS_GOTO_ERROR(H5DIFF_ERR, "Error: Object could not be found");
            }
            /* get info from link */
            if(H5Lget_info(file1_id, obj1fullname, &src_linfo1, H5P_DEFAULT) < 0) {
                parallel_print("Unable to get link info from <%s>\n", obj1fullname);
                H5TOOLS_GOTO_ERROR(H5DIFF_ERR, "H5Lget_info failed");
            }

            info1_lp = info1_obj;

            /*
             * check the type of specified path for hard and symbolic links
             */
            if(src_linfo1.type == H5L_TYPE_HARD) {
                size_t idx;

                /* optional data pass */
                info1_obj->opts = (diff_opt_t*)opts;

                if(H5Oget_info_by_name2(file1_id, obj1fullname, &oinfo1, H5O_INFO_BASIC, H5P_DEFAULT) < 0) {
                    parallel_print("Error: Could not get file contents\n");
                    H5TOOLS_GOTO_ERROR(H5DIFF_ERR, "Error: Could not get file contents");
                }
                obj1type = (h5trav_type_t)oinfo1.type;
                trav_info_add(info1_obj, obj1fullname, obj1type);
                idx = info1_obj->nused - 1;
                info1_obj->paths[idx].objno = oinfo1.addr;
                info1_obj->paths[idx].fileno = oinfo1.fileno;
            }
            else if (src_linfo1.type == H5L_TYPE_SOFT) {
                obj1type = H5TRAV_TYPE_LINK;
                trav_info_add(info1_obj, obj1fullname, obj1type);
            }
            else if (src_linfo1.type == H5L_TYPE_EXTERNAL) {
                obj1type = H5TRAV_TYPE_UDLINK;
                trav_info_add(info1_obj, obj1fullname, obj1type);
            }
        }

        /*----------------------------------------------------------
         * check if obj2 is root, group, single object or symlink
         */
        H5TOOLS_DEBUG("h5diff check if obj2=%s is root, group, single object or symlink", obj2fullname);
        if(!HDstrcmp(obj2fullname, "/")) {
            obj2type = H5TRAV_TYPE_GROUP;
        }
        else {
            /* check if link itself exist */
            if(H5Lexists(file2_id, obj2fullname, H5P_DEFAULT) <= 0) {
                parallel_print ("Object <%s> could not be found in <%s>\n", obj2fullname, fname2);
                H5TOOLS_GOTO_ERROR(H5DIFF_ERR, "Error: Object could not be found");
            }
            /* get info from link */
            if(H5Lget_info(file2_id, obj2fullname, &src_linfo2, H5P_DEFAULT) < 0) {
                parallel_print("Unable to get link info from <%s>\n", obj2fullname);
                H5TOOLS_GOTO_ERROR(H5DIFF_ERR, "H5Lget_info failed");
            }

            info2_lp = info2_obj;

            /*
             * check the type of specified path for hard and symbolic links
             */
            if(src_linfo2.type == H5L_TYPE_HARD) {
                size_t idx;

                /* optional data pass */
                info2_obj->opts = (diff_opt_t*)opts;

                if(H5Oget_info_by_name2(file2_id, obj2fullname, &oinfo2, H5O_INFO_BASIC, H5P_DEFAULT) < 0) {
                    parallel_print("Error: Could not get file contents\n");
                    H5TOOLS_GOTO_ERROR(H5DIFF_ERR, "Error: Could not get file contents");
                }
                obj2type = (h5trav_type_t)oinfo2.type;
                trav_info_add(info2_obj, obj2fullname, obj2type);
                idx = info2_obj->nused - 1;
                info2_obj->paths[idx].objno = oinfo2.addr;
                info2_obj->paths[idx].fileno = oinfo2.fileno;
            }
            else if (src_linfo2.type == H5L_TYPE_SOFT) {
                obj2type = H5TRAV_TYPE_LINK;
                trav_info_add(info2_obj, obj2fullname, obj2type);
            }
            else if (src_linfo2.type == H5L_TYPE_EXTERNAL) {
                obj2type = H5TRAV_TYPE_UDLINK;
                trav_info_add(info2_obj, obj2fullname, obj2type);
            }
        }
    }
    /* if no object specified */
    else {
        H5TOOLS_DEBUG("h5diff no object specified");
        /* set root group */
        obj1fullname = (char*)HDstrdup("/");
        obj1type = H5TRAV_TYPE_GROUP;
        obj2fullname = (char*)HDstrdup("/");
        obj2type = H5TRAV_TYPE_GROUP;
    }

    H5TOOLS_DEBUG("get any symbolic links info - errstat:%d", opts->err_stat);
    /* get any symbolic links info */
    l_ret1 = H5tools_get_symlink_info(file1_id, obj1fullname, &trg_linfo1, opts->follow_links);
    l_ret2 = H5tools_get_symlink_info(file2_id, obj2fullname, &trg_linfo2, opts->follow_links);

    /*---------------------------------------------
     * check for following symlinks
     */
    if (opts->follow_links) {
        /* pass how to handle printing warning to linkinfo option */
        if(print_warn(opts))
            trg_linfo1.opt.msg_mode = trg_linfo2.opt.msg_mode = 1;

        /*-------------------------------
         * check symbolic link (object1)
         */
        H5TOOLS_DEBUG("h5diff check symbolic link (object1)");
        /* dangling link */
        if (l_ret1 == 0) {
            H5TOOLS_DEBUG("h5diff ... dangling link");
            if (opts->no_dangle_links) {
                /* treat dangling link as error */
                if(opts->m_verbose)
                    parallel_print("Warning: <%s> is a dangling link.\n", obj1fullname);
                H5TOOLS_GOTO_ERROR(H5DIFF_ERR, "treat dangling link as error");
            }
            else {
                if(opts->m_verbose)
                    parallel_print("obj1 <%s> is a dangling link.\n", obj1fullname);
                if (l_ret1 != 0 ||  l_ret2 != 0) {
                    nfound++;
                    print_found(nfound);
                    H5TOOLS_GOTO_DONE(H5DIFF_NO_ERR);
                }
            }
        }
        else if(l_ret1 < 0) { /* fail */
            parallel_print ("Object <%s> could not be found in <%s>\n", obj1fullname, fname1);
            H5TOOLS_GOTO_ERROR(H5DIFF_ERR, "Object could not be found");
        }
        else if(l_ret1 != 2) { /* symbolic link */
            obj1type = (h5trav_type_t)trg_linfo1.trg_type;
            H5TOOLS_DEBUG("h5diff ... ... trg_linfo1.trg_type == H5L_TYPE_HARD");
            if (info1_lp != NULL) {
                size_t idx = info1_lp->nused - 1;

                H5TOOLS_DEBUG("h5diff ... ... ... info1_obj not null");
                info1_lp->paths[idx].type = (h5trav_type_t)trg_linfo1.trg_type;
                info1_lp->paths[idx].objno = trg_linfo1.objno;
                info1_lp->paths[idx].fileno = trg_linfo1.fileno;
            }
            H5TOOLS_DEBUG("h5diff check symbolic link (object1) finished");
        }

        /*-------------------------------
         * check symbolic link (object2)
         */
        H5TOOLS_DEBUG("h5diff check symbolic link (object2)");
        /* dangling link */
        if (l_ret2 == 0) {
            H5TOOLS_DEBUG("h5diff ... dangling link");
            if (opts->no_dangle_links) {
                /* treat dangling link as error */
                if(opts->m_verbose)
                    parallel_print("Warning: <%s> is a dangling link.\n", obj2fullname);
                H5TOOLS_GOTO_ERROR(H5DIFF_ERR, "treat dangling link as error");
            }
            else {
                if(opts->m_verbose)
                    parallel_print("obj2 <%s> is a dangling link.\n", obj2fullname);
                if (l_ret1 != 0 || l_ret2 != 0) {
                    nfound++;
                    print_found(nfound);
                    H5TOOLS_GOTO_DONE(H5DIFF_NO_ERR);
                }
            }
        }
        else if(l_ret2 < 0) { /* fail */
            parallel_print ("Object <%s> could not be found in <%s>\n", obj2fullname, fname2);
            H5TOOLS_GOTO_ERROR(H5DIFF_ERR, "Object could not be found");
        }
        else if(l_ret2 != 2) {  /* symbolic link */
            obj2type = (h5trav_type_t)trg_linfo2.trg_type;
            if (info2_lp != NULL) {
                size_t idx = info2_lp->nused - 1;

                H5TOOLS_DEBUG("h5diff ... ... ... info2_obj not null");
                info2_lp->paths[idx].type = (h5trav_type_t)trg_linfo2.trg_type;
                info2_lp->paths[idx].objno = trg_linfo2.objno;
                info2_lp->paths[idx].fileno = trg_linfo2.fileno;
            }
            H5TOOLS_DEBUG("h5diff check symbolic link (object1) finished");
        }
    } /* end of if follow symlinks */

   /*
    * If verbose options is not used, don't need to traverse through the list
    * of objects in the group to display objects information,
    * So use h5tools_is_obj_same() to improve performance by skipping
    * comparing details of same objects.
    */

    if(!(opts->m_verbose || opts->m_report)) {
        H5TOOLS_DEBUG("h5diff NOT (opts->m_verbose || opts->m_report)");
        /* if no danglink links */
        if (l_ret1 > 0 && l_ret2 > 0)
            if (h5tools_is_obj_same(file1_id, obj1fullname, file2_id, obj2fullname) != 0)
                H5TOOLS_GOTO_DONE(H5DIFF_NO_ERR);
    }

    both_objs_grp = (obj1type == H5TRAV_TYPE_GROUP && obj2type == H5TRAV_TYPE_GROUP);
    if (both_objs_grp) {
        H5TOOLS_DEBUG("h5diff both_objs_grp TRUE");
        /*
         * traverse group1
         */
        trav_info_init(fname1, file1_id, &info1_grp);
        /* optional data pass */
        info1_grp->opts = (diff_opt_t*)opts;

        if(h5trav_visit(file1_id, obj1fullname, TRUE, TRUE,
                        trav_grp_objs, trav_grp_symlinks, info1_grp, H5O_INFO_BASIC) < 0) {
            parallel_print("Error: Could not get file contents\n");
            H5TOOLS_GOTO_ERROR(H5DIFF_ERR, "Could not get file contents");
        }
        info1_lp = info1_grp;

        /*
         * traverse group2
         */
        trav_info_init(fname2, file2_id, &info2_grp);
        /* optional data pass */
        info2_grp->opts = (diff_opt_t*)opts;

        if(h5trav_visit(file2_id, obj2fullname, TRUE, TRUE,
                        trav_grp_objs, trav_grp_symlinks, info2_grp, H5O_INFO_BASIC) < 0) {
            parallel_print("Error: Could not get file contents\n");
            H5TOOLS_GOTO_ERROR(H5DIFF_ERR, "Could not get file contents");
       } /* end if */
        info2_lp = info2_grp;
    }
    H5TOOLS_DEBUG("groups traversed - errstat:%d", opts->err_stat);

#ifdef H5_HAVE_PARALLEL
    if(g_Parallel) {
        int i;

        if((HDstrlen(fname1) > MAX_FILENAME) || (HDstrlen(fname2) > MAX_FILENAME)) {
            HDfprintf(stderr, "The parallel diff only supports path names up to %d characters\n", MAX_FILENAME);
            MPI_Abort(MPI_COMM_WORLD, 0);
        } /* end if */

        HDstrcpy(filenames[0], fname1);
        HDstrcpy(filenames[1], fname2);

        /* Alert the worker tasks that there's going to be work. */
        for(i = 1; i < g_nTasks; i++)
            MPI_Send(filenames, (MAX_FILENAME * 2), MPI_CHAR, i, MPI_TAG_PARALLEL, MPI_COMM_WORLD);
    } /* end if */
#endif

    H5TOOLS_DEBUG("build_match_list next - errstat:%d", opts->err_stat);
    /* process the objects */
    build_match_list (obj1fullname, info1_lp, obj2fullname, info2_lp, &match_list, opts);
    H5TOOLS_DEBUG("build_match_list finished - errstat:%d", opts->err_stat);
    if (both_objs_grp) {
        /*------------------------------------------------------
         * print the list
         */
         if(opts->m_verbose) {
             unsigned u;

             parallel_print("\n");
             /* if given objects is group under root */
             if (HDstrcmp (obj1fullname,"/") || HDstrcmp (obj2fullname,"/"))
                 parallel_print("group1   group2\n");
             else
                 parallel_print("file1     file2\n");
             parallel_print("---------------------------------------\n");
             for(u = 0; u < match_list->nobjs; u++) {
                 int c1, c2;
                 c1 = (match_list->objs[u].flags[0]) ? 'x' : ' ';
                 c2 = (match_list->objs[u].flags[1]) ? 'x' : ' ';
                 parallel_print("%5c %6c    %-15s\n", c1, c2, match_list->objs[u].name);
             } /* end for */
             parallel_print ("\n");
         } /* end if */
    }
    H5TOOLS_DEBUG("diff_match next - errstat:%d", opts->err_stat);
    nfound = diff_match(file1_id, obj1fullname, info1_lp,
                        file2_id, obj2fullname, info2_lp,
                        match_list, opts);

done:
    opts->err_stat = opts->err_stat | ret_value;

#ifdef H5_HAVE_PARALLEL
    if(g_Parallel)
        /* All done at this point, let tasks know that they won't be needed */
        phdiff_dismiss_workers();
#endif
    /* free buffers in trav_info structures */
    if (info1_obj)
        trav_info_free(info1_obj);
    if (info2_obj)
        trav_info_free(info2_obj);

    if (info1_grp)
        trav_info_free(info1_grp);
    if (info2_grp)
        trav_info_free(info2_grp);

    /* free buffers */
    if (obj1fullname)
        HDfree(obj1fullname);
    if (obj2fullname)
        HDfree(obj2fullname);

    /* free link info buffer */
    if (trg_linfo1.trg_path)
        HDfree(trg_linfo1.trg_path);
    if (trg_linfo2.trg_path)
        HDfree(trg_linfo2.trg_path);

    /* close */
    H5E_BEGIN_TRY
    {
        H5Fclose(file1_id);
        H5Fclose(file2_id);
    } H5E_END_TRY;

    H5TOOLS_DEBUG("h5diff finish - errstat:%d", opts->err_stat);

    H5TOOLS_ENDDEBUG("exit");
    return nfound;
}



/*-------------------------------------------------------------------------
 * Function: diff_match
 *
 * Purpose:  Compare common objects in given groups according to table structure.
 *           The table structure has flags which can be used to find common objects
 *           and will be compared.
 *           Common object means same name (absolute path) objects in both location.
 *
 * Return:   Number of differences found
 *
 * Modifications: Compare the graph and make h5diff return 1 for difference if
 *           1) the number of objects in file1 is not the same as in file2
 *           2) the graph does not match, i.e same names (absolute path)
 *           3) objects with the same name are not of the same type
 *-------------------------------------------------------------------------
 */
hsize_t
diff_match(hid_t file1_id, const char *grp1, trav_info_t *info1,
                   hid_t file2_id, const char *grp2, trav_info_t *info2,
                   trav_table_t *table, diff_opt_t *opts)
{
    hsize_t      nfound = 0;
    unsigned     i;
    const char  *grp1_path = "";
    const char  *grp2_path = "";
    char        *obj1_fullpath = NULL;
    char        *obj2_fullpath = NULL;
    diff_args_t  argdata;
    size_t       idx1 = 0;
    size_t       idx2 = 0;
    diff_err_t   ret_value = opts->err_stat;

    H5TOOLS_DEBUG("diff_match start - errstat:%d", opts->err_stat);
    /*
     * if not root, prepare object name to be pre-appended to group path to
     * make full path
     */
    if(HDstrcmp(grp1, "/"))
        grp1_path = grp1;
    if(HDstrcmp(grp2, "/"))
        grp2_path = grp2;

    /*-------------------------------------------------------------------------
     * regarding the return value of h5diff (0, no difference in files, 1 difference )
     * 1) the number of objects in file1 must be the same as in file2
     * 2) the graph must match, i.e same names (absolute path)
     * 3) objects with the same name must be of the same type
     *-------------------------------------------------------------------------
     */

    /* not valid compare used when --exclude-path option is used */
    if (!opts->exclude_path) {
        /* number of different objects */
        if (info1->nused != info2->nused) {
            opts->contents = 0;
        }
    }

    /* objects in one file and not the other */
    for(i = 0; i < table->nobjs; i++) {
        if(table->objs[i].flags[0] != table->objs[i].flags[1]) {
            opts->contents = 0;
            break;
        }
    }

    /*-------------------------------------------------------------------------
     * do the diff for common objects
     *-------------------------------------------------------------------------
     */
#ifdef H5_HAVE_PARALLEL
    {
        char *workerTasks = (char*)HDmalloc((g_nTasks - 1) * sizeof(char));
        int   n;
        int   busyTasks = 0;
        struct diffs_found nFoundbyWorker;
        struct diff_mpi_args args;
        int   havePrintToken = 1;
        MPI_Status Status;

        /*set all tasks as free */
        HDmemset(workerTasks, 1, (g_nTasks - 1));
#endif

    for(i = 0; i < table->nobjs; i++) {
        H5TOOLS_DEBUG("diff for common objects[%d] - errstat:%d", i, opts->err_stat);
        if(table->objs[i].flags[0] && table->objs[i].flags[1]) {
            /* make full path for obj1 */
#ifdef H5_HAVE_ASPRINTF
            /* Use the asprintf() routine, since it does what we're trying to do below */
            if(HDasprintf(&obj1_fullpath, "%s%s", grp1_path, table->objs[i].name) < 0) {
                H5TOOLS_ERROR(H5DIFF_ERR, "name buffer allocation failed");
            }
#else /* H5_HAVE_ASPRINTF */
            if((obj1_fullpath = (char*)HDmalloc(HDstrlen(grp1_path) + HDstrlen(table->objs[i].name) + 1)) == NULL) {
                H5TOOLS_ERROR(H5DIFF_ERR, "name buffer allocation failed");
            }
            else {
                HDstrcpy(obj1_fullpath, grp1_path);
                HDstrcat(obj1_fullpath, table->objs[i].name);
            }
#endif /* H5_HAVE_ASPRINTF */
            H5TOOLS_DEBUG("diff_match path1 - %s", obj1_fullpath);

            /* make full path for obj2 */
#ifdef H5_HAVE_ASPRINTF
            /* Use the asprintf() routine, since it does what we're trying to do below */
            if(HDasprintf(&obj2_fullpath, "%s%s", grp2_path, table->objs[i].name) < 0) {
                H5TOOLS_ERROR(H5DIFF_ERR, "name buffer allocation failed");
            }
#else /* H5_HAVE_ASPRINTF */
            if((obj2_fullpath = (char*)HDmalloc(HDstrlen(grp2_path) + HDstrlen(table->objs[i].name) + 1)) == NULL) {
                H5TOOLS_ERROR(H5DIFF_ERR, "name buffer allocation failed");
            }
            else {
                HDstrcpy(obj2_fullpath, grp2_path);
                HDstrcat(obj2_fullpath, table->objs[i].name);
            }
#endif /* H5_HAVE_ASPRINTF */
            H5TOOLS_DEBUG("diff_match path2 - %s", obj2_fullpath);

            /* get index to figure out type of the object in file1 */
            while(info1->paths[idx1].path && (HDstrcmp(obj1_fullpath, info1->paths[idx1].path) != 0))
                idx1++;
            /* get index to figure out type of the object in file2 */
            while(info2->paths[idx2].path && (HDstrcmp(obj2_fullpath, info2->paths[idx2].path) != 0))
                idx2++;

            /* Set argdata to pass other args into diff() */
            argdata.type[0] = info1->paths[idx1].type;
            argdata.type[1] = info2->paths[idx2].type;
            argdata.is_same_trgobj = table->objs[i].is_same_trgobj;

            opts->cmn_objs = 1;
            if(!g_Parallel) {
                H5TOOLS_DEBUG("diff paths - errstat:%d", opts->err_stat);
                nfound += diff(file1_id, obj1_fullpath,
                               file2_id, obj2_fullpath,
                            opts, &argdata);
            } /* end if */
#ifdef H5_HAVE_PARALLEL
            else {
                int workerFound = 0;

                H5TOOLS_DEBUG("Beginning of big else block");
                /* We're in parallel mode */
                /* Since the data type of diff value is hsize_t which can
                * be arbitary large such that there is no MPI type that
                * matches it, the value is passed between processes as
                * an array of bytes in order to be portable.  But this
                * may not work in non-homogeneous MPI environments.
                */

                /*Set up args to pass to worker task. */
                if(HDstrlen(obj1_fullpath) > 255 ||
                   HDstrlen(obj2_fullpath) > 255) {
                    HDprintf("The parallel diff only supports object names up to 255 characters\n");
                    MPI_Abort(MPI_COMM_WORLD, 0);
                } /* end if */

                /* set args struct to pass */
                HDstrcpy(args.name1, obj1_fullpath);
                HDstrcpy(args.name2, obj2_fullpath);
                args.opts = *opts;
                args.argdata.type[0] = info1->paths[idx1].type;
                args.argdata.type[1] = info2->paths[idx2].type;
                args.argdata.is_same_trgobj = table->objs[i].is_same_trgobj;

                /* if there are any outstanding print requests, let's handle one. */
                if(busyTasks > 0) {
                    int incomingMessage;

                    /* check if any tasks freed up, and didn't need to print. */
                    MPI_Iprobe(MPI_ANY_SOURCE, MPI_TAG_DONE, MPI_COMM_WORLD, &incomingMessage, &Status);

                    /* first block*/
                    if(incomingMessage) {
                        workerTasks[Status.MPI_SOURCE - 1] = 1;
                        MPI_Recv(&nFoundbyWorker, sizeof(nFoundbyWorker), MPI_BYTE, Status.MPI_SOURCE, MPI_TAG_DONE, MPI_COMM_WORLD, &Status);
                        nfound += nFoundbyWorker.nfound;
                        opts->not_cmp = opts->not_cmp | nFoundbyWorker.not_cmp;
                        busyTasks--;
                    } /* end if */

                    /* check to see if the print token was returned. */
                    if(!havePrintToken) {
                        /* If we don't have the token, someone is probably sending us output */
                        print_incoming_data();

                        /* check incoming queue for token */
                        MPI_Iprobe(MPI_ANY_SOURCE, MPI_TAG_TOK_RETURN, MPI_COMM_WORLD, &incomingMessage, &Status);

                        /* incoming token implies free task. */
                        if(incomingMessage) {
                            workerTasks[Status.MPI_SOURCE - 1] = 1;
                            MPI_Recv(&nFoundbyWorker, sizeof(nFoundbyWorker), MPI_BYTE, Status.MPI_SOURCE, MPI_TAG_TOK_RETURN, MPI_COMM_WORLD, &Status);
                            nfound += nFoundbyWorker.nfound;
                            opts->not_cmp = opts->not_cmp | nFoundbyWorker.not_cmp;
                            busyTasks--;
                            havePrintToken = 1;
                        } /* end if */
                    } /* end if */

                    /* check to see if anyone needs the print token. */
                    if(havePrintToken) {
                        /* check incoming queue for print token requests */
                        MPI_Iprobe(MPI_ANY_SOURCE, MPI_TAG_TOK_REQUEST, MPI_COMM_WORLD, &incomingMessage, &Status);
                        if(incomingMessage) {
                            MPI_Recv(NULL, 0, MPI_BYTE, Status.MPI_SOURCE, MPI_TAG_TOK_REQUEST, MPI_COMM_WORLD, &Status);
                            MPI_Send(NULL, 0, MPI_BYTE, Status.MPI_SOURCE, MPI_TAG_PRINT_TOK, MPI_COMM_WORLD);
                            havePrintToken = 0;
                        } /* end if */
                    } /* end if */
                } /* end if */

                /* check array of tasks to see which ones are free.
                * Manager task never does work, so freeTasks[0] is really
                * worker task 0. */
                for(n = 1; (n < g_nTasks) && !workerFound; n++) {
                    if(workerTasks[n-1]) {
                        /* send file id's and names to first free worker */
                        MPI_Send(&args, sizeof(args), MPI_BYTE, n, MPI_TAG_ARGS, MPI_COMM_WORLD);

                        /* increment counter for total number of prints. */
                        busyTasks++;

                        /* mark worker as busy */
                        workerTasks[n - 1] = 0;
                        workerFound = 1;
                    } /* end if */
                } /* end for */

                if(!workerFound) {
                    /* if they were all busy, we've got to wait for one free up
                     *  before we can move on.  If we don't have the token, some
                     * task is currently printing so we'll wait for that task to
                     * return it.
                     */

                    if(!havePrintToken) {
                        while(!havePrintToken) {
                            int incomingMessage;

                            print_incoming_data();
                            MPI_Iprobe(MPI_ANY_SOURCE, MPI_TAG_TOK_RETURN, MPI_COMM_WORLD, &incomingMessage, &Status);
                            if(incomingMessage) {
                                MPI_Recv(&nFoundbyWorker, sizeof(nFoundbyWorker), MPI_BYTE, MPI_ANY_SOURCE, MPI_TAG_TOK_RETURN, MPI_COMM_WORLD, &Status);
                                havePrintToken = 1;
                                nfound += nFoundbyWorker.nfound;
                                opts->not_cmp = opts->not_cmp | nFoundbyWorker.not_cmp;
                                /* send this task the work unit. */
                                MPI_Send(&args, sizeof(args), MPI_BYTE, Status.MPI_SOURCE, MPI_TAG_ARGS, MPI_COMM_WORLD);
                            } /* end if */
                        } /* end while */
                    } /* end if */
                    /* if we do have the token, check for task to free up, or wait for a task to request it */
                    else {
                        /* But first print all the data in our incoming queue */
                        print_incoming_data();
                        MPI_Probe(MPI_ANY_SOURCE, MPI_ANY_TAG, MPI_COMM_WORLD, &Status);
                        if(Status.MPI_TAG == MPI_TAG_DONE) {
                            MPI_Recv(&nFoundbyWorker, sizeof(nFoundbyWorker), MPI_BYTE, Status.MPI_SOURCE, MPI_TAG_DONE, MPI_COMM_WORLD, &Status);
                            nfound += nFoundbyWorker.nfound;
                            opts->not_cmp = opts->not_cmp | nFoundbyWorker.not_cmp;
                            MPI_Send(&args, sizeof(args), MPI_BYTE, Status.MPI_SOURCE, MPI_TAG_ARGS, MPI_COMM_WORLD);
                        } /* end if */
                        else if(Status.MPI_TAG == MPI_TAG_TOK_REQUEST) {
                            int incomingMessage;

                            MPI_Recv(NULL, 0, MPI_BYTE, Status.MPI_SOURCE, MPI_TAG_TOK_REQUEST, MPI_COMM_WORLD, &Status);
                            MPI_Send(NULL, 0, MPI_BYTE, Status.MPI_SOURCE, MPI_TAG_PRINT_TOK, MPI_COMM_WORLD);

                            do {
                                MPI_Iprobe(MPI_ANY_SOURCE, MPI_TAG_TOK_RETURN, MPI_COMM_WORLD, &incomingMessage, &Status);

                                print_incoming_data();
                            } while(!incomingMessage);

                            MPI_Recv(&nFoundbyWorker, sizeof(nFoundbyWorker), MPI_BYTE, Status.MPI_SOURCE, MPI_TAG_TOK_RETURN, MPI_COMM_WORLD, &Status);
                            nfound += nFoundbyWorker.nfound;
                            opts->not_cmp = opts->not_cmp | nFoundbyWorker.not_cmp;
                            MPI_Send(&args, sizeof(args), MPI_BYTE, Status.MPI_SOURCE, MPI_TAG_ARGS, MPI_COMM_WORLD);
                        } /* end else-if */
                        else {
                            HDprintf("ERROR: Invalid tag (%d) received \n", Status.MPI_TAG);
                            MPI_Abort(MPI_COMM_WORLD, 0);
                            MPI_Finalize();
                        } /* end else */
                    } /* end else */
                } /* end if */
            } /* end else */
#endif /* H5_HAVE_PARALLEL */
            if(obj1_fullpath)
                HDfree(obj1_fullpath);
            if(obj2_fullpath)
                HDfree(obj2_fullpath);
        } /* end if */
    } /* end for */
    H5TOOLS_DEBUG("done with for loop - errstat:%d", opts->err_stat);

#ifdef H5_HAVE_PARALLEL
    if(g_Parallel) {
        /* make sure all tasks are done */
        while(busyTasks > 0) {
            MPI_Probe(MPI_ANY_SOURCE, MPI_ANY_TAG, MPI_COMM_WORLD, &Status);
            if(Status.MPI_TAG == MPI_TAG_DONE) {
                MPI_Recv(&nFoundbyWorker, sizeof(nFoundbyWorker), MPI_BYTE, Status.MPI_SOURCE, MPI_TAG_DONE, MPI_COMM_WORLD, &Status);
                nfound += nFoundbyWorker.nfound;
                opts->not_cmp = opts->not_cmp | nFoundbyWorker.not_cmp;
                busyTasks--;
            } /* end if */
            else if(Status.MPI_TAG == MPI_TAG_TOK_REQUEST) {
                MPI_Recv(NULL, 0, MPI_BYTE, Status.MPI_SOURCE, MPI_TAG_TOK_REQUEST, MPI_COMM_WORLD, &Status);
                if(havePrintToken) {
                    int incomingMessage;

                    MPI_Send(NULL, 0, MPI_BYTE, Status.MPI_SOURCE, MPI_TAG_PRINT_TOK, MPI_COMM_WORLD);

                    do {
                        MPI_Iprobe(MPI_ANY_SOURCE, MPI_TAG_TOK_RETURN, MPI_COMM_WORLD, &incomingMessage, &Status);

                        print_incoming_data();
                    } while(!incomingMessage);

                    MPI_Recv(&nFoundbyWorker, sizeof(nFoundbyWorker), MPI_BYTE, Status.MPI_SOURCE, MPI_TAG_TOK_RETURN, MPI_COMM_WORLD, &Status);
                    nfound += nFoundbyWorker.nfound;
                    opts->not_cmp = opts->not_cmp | nFoundbyWorker.not_cmp;
                    busyTasks--;
                } /* end if */
                /* someone else must have it...wait for them to return it, then give it to the task that just asked for it. */
                else {
                    int source = Status.MPI_SOURCE;
                    int incomingMessage;

                    do {
                        MPI_Iprobe(MPI_ANY_SOURCE, MPI_TAG_TOK_RETURN, MPI_COMM_WORLD, &incomingMessage, &Status);

                        print_incoming_data();
                    } while(!incomingMessage);


                    MPI_Recv(&nFoundbyWorker, sizeof(nFoundbyWorker), MPI_BYTE, MPI_ANY_SOURCE, MPI_TAG_TOK_RETURN, MPI_COMM_WORLD, &Status);
                    nfound += nFoundbyWorker.nfound;
                    opts->not_cmp = opts->not_cmp | nFoundbyWorker.not_cmp;
                    busyTasks--;
                    MPI_Send(NULL, 0, MPI_BYTE, source, MPI_TAG_PRINT_TOK, MPI_COMM_WORLD);
                } /* end else */
            } /* end else-if */
            else if(Status.MPI_TAG == MPI_TAG_TOK_RETURN) {
                MPI_Recv(&nFoundbyWorker, sizeof(nFoundbyWorker), MPI_BYTE, Status.MPI_SOURCE, MPI_TAG_TOK_RETURN, MPI_COMM_WORLD, &Status);
                nfound += nFoundbyWorker.nfound;
                opts->not_cmp = opts->not_cmp | nFoundbyWorker.not_cmp;
                busyTasks--;
                havePrintToken = 1;
            } /* end else-if */
            else if(Status.MPI_TAG == MPI_TAG_PRINT_DATA) {
                char  data[PRINT_DATA_MAX_SIZE + 1];
                HDmemset(data, 0, PRINT_DATA_MAX_SIZE + 1);

                MPI_Recv(data, PRINT_DATA_MAX_SIZE, MPI_CHAR, Status.MPI_SOURCE, MPI_TAG_PRINT_DATA, MPI_COMM_WORLD, &Status);

                HDprintf("%s", data);
            } /* end else-if */
            else {
                HDprintf("ph5diff-manager: ERROR!! Invalid tag (%d) received \n", Status.MPI_TAG);
                MPI_Abort(MPI_COMM_WORLD, 0);
            } /* end else */
        } /* end while */

        for(i = 1; i < g_nTasks; i++)
            MPI_Send(NULL, 0, MPI_BYTE, i, MPI_TAG_END, MPI_COMM_WORLD);

        /* Print any final data waiting in our queue */
        print_incoming_data();
    } /* end if */
    H5TOOLS_DEBUG("done with if block");

    HDfree(workerTasks);
    }
#endif /* H5_HAVE_PARALLEL */

    opts->err_stat = opts->err_stat | ret_value;

    /* free table */
    if (table)
        trav_table_free(table);

    H5TOOLS_DEBUG("diff_match finish diffs=%d - errstat:%d", nfound, opts->err_stat);

    H5TOOLS_ENDDEBUG("exit");
    return nfound;
}


/*-------------------------------------------------------------------------
 * Function: diff
 *
 * Purpose:  switch between types and choose the diff function
 *           TYPE is either
 *               H5G_GROUP         Object is a group
 *               H5G_DATASET       Object is a dataset
 *               H5G_TYPE          Object is a named data type
 *               H5G_LINK          Object is a symbolic link
 *
 * Return:   Number of differences found
 *-------------------------------------------------------------------------
 */
hsize_t
diff(hid_t file1_id,
              const char *path1,
              hid_t file2_id,
              const char *path2,
              diff_opt_t * opts,
              diff_args_t *argdata)
{
    int           status = -1;
    hid_t         dset1_id = H5I_INVALID_HID;
    hid_t         dset2_id = H5I_INVALID_HID;
    hid_t         type1_id = H5I_INVALID_HID;
    hid_t         type2_id = H5I_INVALID_HID;
    hid_t         grp1_id = H5I_INVALID_HID;
    hid_t         grp2_id = H5I_INVALID_HID;
    hbool_t       is_dangle_link1 = FALSE;
    hbool_t       is_dangle_link2 = FALSE;
    hbool_t       is_hard_link = FALSE;
    hsize_t       nfound = 0;
    h5trav_type_t object_type;
    diff_err_t    ret_value = opts->err_stat;

    /* to get link info */
    h5tool_link_info_t linkinfo1;
    h5tool_link_info_t linkinfo2;

    H5TOOLS_DEBUG("diff start - errstat:%d", opts->err_stat);

    /*init link info struct */
    HDmemset(&linkinfo1, 0, sizeof(h5tool_link_info_t));
    HDmemset(&linkinfo2, 0, sizeof(h5tool_link_info_t));

    /* pass how to handle printing warnings to linkinfo option */
    if(print_warn(opts))
        linkinfo1.opt.msg_mode = linkinfo2.opt.msg_mode = 1;

    /* for symbolic links, take care follow symlink and no dangling link
     * options */
    if (argdata->type[0] == H5TRAV_TYPE_LINK ||
        argdata->type[0] == H5TRAV_TYPE_UDLINK ||
        argdata->type[1] == H5TRAV_TYPE_LINK ||
        argdata->type[1] == H5TRAV_TYPE_UDLINK) {
        /*
         * check dangling links for path1 and path2
         */

        H5TOOLS_DEBUG("diff links");
        /* target object1 - get type and name */
        if ((status = H5tools_get_symlink_info(file1_id, path1, &linkinfo1, opts->follow_links)) < 0)
            H5TOOLS_GOTO_ERROR(H5DIFF_ERR, "H5tools_get_symlink_info failed");

        /* dangling link */
        if (status == 0) {
            if (opts->no_dangle_links) {
                /* dangling link is error */
                if(opts->m_verbose)
                    parallel_print("Warning: <%s> is a dangling link.\n", path1);
                H5TOOLS_GOTO_ERROR(H5DIFF_ERR, "dangling link is error");
            }
            else
                is_dangle_link1 = TRUE;
        }

        /* target object2 - get type and name */
        if ((status = H5tools_get_symlink_info(file2_id, path2, &linkinfo2, opts->follow_links)) < 0)
            H5TOOLS_GOTO_ERROR(H5DIFF_ERR, "H5tools_get_symlink_info failed");
        /* dangling link */
        if (status == 0) {
            if (opts->no_dangle_links) {
                /* dangling link is error */
                if(opts->m_verbose)
                    parallel_print("Warning: <%s> is a dangling link.\n", path2);
                H5TOOLS_GOTO_ERROR(H5DIFF_ERR, "dangling link is error");
            }
            else
                is_dangle_link2 = TRUE;
        }

        /* found dangling link */
        if (is_dangle_link1 || is_dangle_link2) {
            H5TOOLS_GOTO_DONE(H5DIFF_NO_ERR);
        }

        /* follow symbolic link option */
        if (opts->follow_links) {
            if (linkinfo1.linfo.type == H5L_TYPE_SOFT ||
                    linkinfo1.linfo.type == H5L_TYPE_EXTERNAL)
                argdata->type[0] = (h5trav_type_t)linkinfo1.trg_type;

            if (linkinfo2.linfo.type == H5L_TYPE_SOFT || linkinfo2.linfo.type == H5L_TYPE_EXTERNAL)
                argdata->type[1] = (h5trav_type_t)linkinfo2.trg_type;
        }
    }
    /* if objects are not the same type */
    if (argdata->type[0] != argdata->type[1]) {
        H5TOOLS_DEBUG("diff objects are not the same");
        if (opts->m_verbose||opts->m_list_not_cmp) {
            parallel_print("Not comparable: <%s> is of type %s and <%s> is of type %s\n",
            path1, get_type(argdata->type[0]),
            path2, get_type(argdata->type[1]));
        }
        opts->not_cmp = 1;
        /* TODO: will need to update non-comparable is different
         * opts->contents = 0;
         */
        H5TOOLS_GOTO_DONE(H5DIFF_NO_ERR);
    }
    else /* now both object types are same */
        object_type = argdata->type[0];

    /*
     * If both points to the same target object, skip comparing details inside
     * of the objects to improve performance.
     * Always check for the hard links, otherwise if follow symlink option is
     * specified.
     *
     * Perform this to match the outputs as bypassing.
     */
     if (argdata->is_same_trgobj) {
        H5TOOLS_DEBUG("argdata->is_same_trgobj");
        is_hard_link = (object_type == H5TRAV_TYPE_DATASET ||
                        object_type == H5TRAV_TYPE_NAMED_DATATYPE ||
                        object_type == H5TRAV_TYPE_GROUP);
        if (opts->follow_links || is_hard_link) {
            /* print information is only verbose option is used */
            if(opts->m_verbose || opts->m_report) {
                switch(object_type) {
                    case H5TRAV_TYPE_DATASET:
                        do_print_objname("dataset", path1, path2, opts);
                        break;
                    case H5TRAV_TYPE_NAMED_DATATYPE:
                        do_print_objname("datatype", path1, path2, opts);
                        break;
                    case H5TRAV_TYPE_GROUP:
                        do_print_objname("group", path1, path2, opts);
                        break;
                    case H5TRAV_TYPE_LINK:
                        do_print_objname("link", path1, path2, opts);
                        break;
                    case H5TRAV_TYPE_UDLINK:
                        if(linkinfo1.linfo.type == H5L_TYPE_EXTERNAL && linkinfo2.linfo.type == H5L_TYPE_EXTERNAL)
                            do_print_objname("external link", path1, path2, opts);
                        else
                            do_print_objname ("user defined link", path1, path2, opts);
                        break;
                    case H5TRAV_TYPE_UNKNOWN:
                    default:
                        parallel_print("Comparison not supported: <%s> and <%s> are of type %s\n",
                            path1, path2, get_type(object_type) );
                        opts->not_cmp = 1;
                        break;
                } /* switch(type)*/

                print_found(nfound);
            } /* if(opts->m_verbose || opts->m_report) */

            /* exact same, so comparison is done */
            H5TOOLS_GOTO_DONE(H5DIFF_NO_ERR);
        }
    }

    switch(object_type) {
       /*----------------------------------------------------------------------
        * H5TRAV_TYPE_DATASET
        *----------------------------------------------------------------------
        */
        case H5TRAV_TYPE_DATASET:
            H5TOOLS_DEBUG("diff object type H5TRAV_TYPE_DATASET - errstat:%d", opts->err_stat);
            if((dset1_id = H5Dopen2(file1_id, path1, H5P_DEFAULT)) < 0)
                H5TOOLS_GOTO_ERROR(H5DIFF_ERR, "H5Dopen2 failed");
            if((dset2_id = H5Dopen2(file2_id, path2, H5P_DEFAULT)) < 0)
                H5TOOLS_GOTO_ERROR(H5DIFF_ERR, "H5Dopen2 failed");
            /* verbose (-v) and report (-r) mode */
            if(opts->m_verbose || opts->m_report) {
                do_print_objname("dataset", path1, path2, opts);
                H5TOOLS_DEBUG("call diff_dataset 1:%s  2:%s ", path1, path2);
                nfound = diff_dataset(file1_id, file2_id, path1, path2, opts);
                print_found(nfound);
            }
            /* quiet mode (-q), just count differences */
            else if(opts->m_quiet) {
                nfound = diff_dataset(file1_id, file2_id, path1, path2, opts);
            }
            /* the rest (-c, none, ...) */
            else {
                nfound = diff_dataset(file1_id, file2_id, path1, path2, opts);
                /* print info if difference found  */
                if (nfound) {
                    do_print_objname("dataset", path1, path2, opts);
                    print_found(nfound);
                }
            }
            H5TOOLS_DEBUG("diff after dataset:%d - errstat:%d", nfound, opts->err_stat);

            /*---------------------------------------------------------
             * compare attributes
             * if condition refers to cases when the dataset is a
             * referenced object
             *---------------------------------------------------------
             */
            if(path1) {
                H5TOOLS_DEBUG( "call diff_attr 1:%s  2:%s ", path1, path2);
                nfound += diff_attr(dset1_id, dset2_id, path1, path2, opts);
            }

            if(H5Dclose(dset1_id) < 0)
                H5TOOLS_GOTO_ERROR(H5DIFF_ERR, "H5Dclose failed");
            if(H5Dclose(dset2_id) < 0)
                H5TOOLS_GOTO_ERROR(H5DIFF_ERR, "H5Dclose failed");
            break;

       /*----------------------------------------------------------------------
        * H5TRAV_TYPE_NAMED_DATATYPE
        *----------------------------------------------------------------------
        */
        case H5TRAV_TYPE_NAMED_DATATYPE:
            H5TOOLS_DEBUG("H5TRAV_TYPE_NAMED_DATATYPE 1:%s  2:%s ", path1, path2);
            if((type1_id = H5Topen2(file1_id, path1, H5P_DEFAULT)) < 0)
                H5TOOLS_GOTO_ERROR(H5DIFF_ERR, "H5Topen2 failed");
            if((type2_id = H5Topen2(file2_id, path2, H5P_DEFAULT)) < 0)
                H5TOOLS_GOTO_ERROR(H5DIFF_ERR, "H5Topen2 failed");

            if((status = H5Tequal(type1_id, type2_id)) < 0)
                H5TOOLS_GOTO_ERROR(H5DIFF_ERR, "H5Tequal failed");

            /* if H5Tequal is > 0 then the datatypes refer to the same datatype */
            nfound = (status > 0) ? 0 : 1;

            if(print_objname(opts, nfound))
                do_print_objname("datatype", path1, path2, opts);

            /* always print the number of differences found in verbose mode */
            if(opts->m_verbose)
                print_found(nfound);

            /*-----------------------------------------------------------------
             * compare attributes
             * the if condition refers to cases when the dataset is a
             * referenced object
             *-----------------------------------------------------------------
             */
            if(path1) {
                H5TOOLS_DEBUG("call diff_attr 1:%s  2:%s ", path1, path2);
                nfound += diff_attr(type1_id, type2_id, path1, path2, opts);
            }

            if(H5Tclose(type1_id) < 0)
                H5TOOLS_GOTO_ERROR(H5DIFF_ERR, "H5Tclose failed");
            if(H5Tclose(type2_id) < 0)
                H5TOOLS_GOTO_ERROR(H5DIFF_ERR, "H5Tclose failed");
            break;

       /*----------------------------------------------------------------------
        * H5TRAV_TYPE_GROUP
        *----------------------------------------------------------------------
        */
        case H5TRAV_TYPE_GROUP:
            H5TOOLS_DEBUG("H5TRAV_TYPE_GROUP 1:%s  2:%s ", path1, path2);
            if(print_objname(opts, nfound))
                do_print_objname("group", path1, path2, opts);

            /* always print the number of differences found in verbose mode */
            if(opts->m_verbose)
                print_found(nfound);

            if((grp1_id = H5Gopen2(file1_id, path1, H5P_DEFAULT)) < 0)
                H5TOOLS_GOTO_ERROR(H5DIFF_ERR, "H5Gclose failed");
            if((grp2_id = H5Gopen2(file2_id, path2, H5P_DEFAULT)) < 0)
                H5TOOLS_GOTO_ERROR(H5DIFF_ERR, "H5Gclose failed");

            /*-----------------------------------------------------------------
             * compare attributes
             * the if condition refers to cases when the dataset is a
             * referenced object
             *-----------------------------------------------------------------
             */
            if(path1) {
                H5TOOLS_DEBUG("call diff_attr 1:%s  2:%s ", path1, path2);
                nfound += diff_attr(grp1_id, grp2_id, path1, path2, opts);
            }

            if(H5Gclose(grp1_id) < 0)
                H5TOOLS_GOTO_ERROR(H5DIFF_ERR, "H5Gclose failed");
            if(H5Gclose(grp2_id) < 0)
                H5TOOLS_GOTO_ERROR(H5DIFF_ERR, "H5Gclose failed");
            break;


       /*----------------------------------------------------------------------
        * H5TRAV_TYPE_LINK
        *----------------------------------------------------------------------
        */
        case H5TRAV_TYPE_LINK:
            {
                H5TOOLS_DEBUG("H5TRAV_TYPE_LINK 1:%s  2:%s ", path1, path2);
                status = HDstrcmp(linkinfo1.trg_path, linkinfo2.trg_path);

                /* if the target link name is not same then the links are "different" */
                nfound = (status != 0) ? 1 : 0;

                if(print_objname(opts, nfound))
                    do_print_objname("link", path1, path2, opts);

                /* always print the number of differences found in verbose mode */
                if(opts->m_verbose)
                    print_found(nfound);
                }
            break;

       /*----------------------------------------------------------------------
        * H5TRAV_TYPE_UDLINK
        *----------------------------------------------------------------------
        */
        case H5TRAV_TYPE_UDLINK:
            {
                H5TOOLS_DEBUG("H5TRAV_TYPE_UDLINK 1:%s  2:%s ", path1, path2);
                /* Only external links will have a query function registered */
                if(linkinfo1.linfo.type == H5L_TYPE_EXTERNAL && linkinfo2.linfo.type == H5L_TYPE_EXTERNAL) {
                    /* If the buffers are the same size, compare them */
                    if(linkinfo1.linfo.u.val_size == linkinfo2.linfo.u.val_size) {
                        status = HDmemcmp(linkinfo1.trg_path, linkinfo2.trg_path, linkinfo1.linfo.u.val_size);
                    }
                    else
                        status = 1;

                    /* if "linkinfo1.trg_path" != "linkinfo2.trg_path" then the links
                     * are "different" extlinkinfo#.path is combination string of
                     * file_name and obj_name
                     */
                    nfound = (status != 0) ? 1 : 0;

                    if(print_objname(opts, nfound))
                        do_print_objname("external link", path1, path2, opts);

                } /* end if */
                else {
                    /* If one or both of these links isn't an external link, we can only
                     * compare information from H5Lget_info since we don't have a query
                     * function registered for them.
                     *
                     * If the link classes or the buffer length are not the
                     * same, the links are "different"
                     */
                    if((linkinfo1.linfo.type != linkinfo2.linfo.type) ||
                    (linkinfo1.linfo.u.val_size != linkinfo2.linfo.u.val_size))
                        nfound = 1;
                    else
                        nfound = 0;

                    if (print_objname (opts, nfound))
                        do_print_objname ("user defined link", path1, path2, opts);
                } /* end else */

                /* always print the number of differences found in verbose mode */
                if(opts->m_verbose)
                    print_found(nfound);
            }
            break;

        case H5TRAV_TYPE_UNKNOWN:
        default:
            if(opts->m_verbose)
                parallel_print("Comparison not supported: <%s> and <%s> are of type %s\n",
                    path1, path2, get_type(object_type) );
            opts->not_cmp = 1;
            break;
     }

done:
    opts->err_stat = opts->err_stat | ret_value;

    /*-----------------------------------
     * handle dangling link(s)
     */
    /* both path1 and path2 are dangling links */
    if(is_dangle_link1 && is_dangle_link2) {
        if(print_objname(opts, nfound)) {
            do_print_objname("dangling link", path1, path2, opts);
            print_found(nfound);
        }
    }
    /* path1 is dangling link */
    else if (is_dangle_link1) {
        if(opts->m_verbose)
           parallel_print("obj1 <%s> is a dangling link.\n", path1);
        nfound++;
        if(print_objname(opts, nfound))
            print_found(nfound);
    }
    /* path2 is dangling link */
    else if (is_dangle_link2) {
        if(opts->m_verbose)
            parallel_print("obj2 <%s> is a dangling link.\n", path2);
        nfound++;
        if(print_objname(opts, nfound))
            print_found(nfound);
    }

    /* free link info buffer */
    if (linkinfo1.trg_path)
        HDfree(linkinfo1.trg_path);
    if (linkinfo2.trg_path)
        HDfree(linkinfo2.trg_path);

    /* close */
    /* disable error reporting */
    H5E_BEGIN_TRY {
        H5Dclose(dset1_id);
        H5Dclose(dset2_id);
        H5Tclose(type1_id);
        H5Tclose(type2_id);
        H5Gclose(grp1_id);
        H5Gclose(grp2_id);
        /* enable error reporting */
    } H5E_END_TRY;

    H5TOOLS_DEBUG("diff finish:%d - errstat:%d", nfound, opts->err_stat);

    H5TOOLS_ENDDEBUG("exit");
    return nfound;
}
<|MERGE_RESOLUTION|>--- conflicted
+++ resolved
@@ -278,13 +278,8 @@
     /* init */
     trav_table_init(&table);
     if (table == NULL) {
-<<<<<<< HEAD
-        H5TOOLS_INFO(H5E_tools_min_id_g, "Cannot create traverse table");
-        goto done;
-=======
         H5TOOLS_INFO("Cannot create traverse table");
         H5TOOLS_GOTO_DONE_NO_RET();
->>>>>>> 71b81703
     }
 
     /*
